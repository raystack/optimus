package store

import (
	"context"
	"errors"
	"time"

	"github.com/google/uuid"

	"github.com/odpf/optimus/models"
)

var (
	ErrResourceNotFound = errors.New("resource not found")
	ErrResourceExists   = errors.New("resource already exists")
	ErrEmptyConfig      = errors.New("empty config")
)

type ProjectJobPair struct {
	Project models.ProjectSpec
	Job     models.JobSpec
}

// ProjectJobSpecRepository represents a storage interface for Job specifications at a project level
// This will be deprecated and avoid having multiple job spec repositories
type ProjectJobSpecRepository interface {
	GetByName(context.Context, string) (models.JobSpec, models.NamespaceSpec, error)
	GetByNameForProject(ctx context.Context, projectName, jobName string) (models.JobSpec, models.ProjectSpec, error)
	GetAll(context.Context) ([]models.JobSpec, error)

	// GetByIDs returns all the jobs as requested by its ID
	GetByIDs(context.Context, []uuid.UUID) ([]models.JobSpec, error)

	// GetJobNamespaces returns [namespace name] -> []{job name,...} in a project
	GetJobNamespaces(ctx context.Context) (map[string][]string, error)
}

// JobSpecRepository represents a storage interface for Job specification
type JobSpecRepository interface {
	GetAllByProjectID(context.Context, models.ProjectID) ([]models.JobSpec, error)
	// TODO: change to GetJobsByName as it returns multiple jobs
	GetJobByName(context.Context, string) ([]models.JobSpec, error)
	// TODO: allow to also GetJobByResourceDestination for a specific project
	GetJobByResourceDestination(context.Context, string) (models.JobSpec, error)
	GetDependentJobs(context.Context, *models.JobSpec) ([]models.JobSpec, error)
	GetInferredDependenciesPerJob(context.Context, models.ProjectID) (map[uuid.UUID][]models.JobSpec, error)
	GetStaticDependenciesPerJob(context.Context, models.ProjectID) (map[uuid.UUID][]models.JobSpec, error)
}

// NamespaceJobSpecRepository represents a storage interface for Job specifications at a namespace level
// This will be deprecated and avoid having multiple job spec repositories
type NamespaceJobSpecRepository interface {
	Save(context.Context, models.JobSpec, string) error
	GetByName(context.Context, string) (models.JobSpec, error)
	GetAll(context.Context) ([]models.JobSpec, error)
	Delete(context.Context, uuid.UUID) error
}

// ProjectRepository represents a storage interface for registered projects
type ProjectRepository interface {
	Save(context.Context, models.ProjectSpec) error
	GetByName(context.Context, string) (models.ProjectSpec, error)
	GetAll(context.Context) ([]models.ProjectSpec, error)
}

// NamespaceRepository represents a storage interface for registered namespaces
type NamespaceRepository interface {
	Save(context.Context, models.ProjectSpec, models.NamespaceSpec) error
	GetByName(context.Context, models.ProjectSpec, string) (models.NamespaceSpec, error)
	GetAll(context.Context, models.ProjectSpec) ([]models.NamespaceSpec, error)
	Get(ctx context.Context, projectName, namespaceName string) (models.NamespaceSpec, error)
}

// SecretRepository stores secrets attached to projects
type SecretRepository interface {
	GetSecrets(context.Context, models.ProjectSpec, models.NamespaceSpec) ([]models.ProjectSecretItem, error)
	Save(ctx context.Context, project models.ProjectSpec, namespace models.NamespaceSpec, item models.ProjectSecretItem) error
	Update(ctx context.Context, project models.ProjectSpec, namespace models.NamespaceSpec, item models.ProjectSecretItem) error
	GetAll(context.Context, models.ProjectSpec) ([]models.SecretItemInfo, error)
	Delete(context.Context, models.ProjectSpec, models.NamespaceSpec, string) error
}

// JobRunRepository represents a storage interface for Job runs generated to
// represent a job in running state
type JobRunRepository interface {
	// Save updates the run in place if it can else insert new
	// Note: it doesn't insert the instances attached to job run in db
	Save(context.Context, models.NamespaceSpec, models.JobRun, string) error
	GetByScheduledAt(ctx context.Context, jobID uuid.UUID, scheduledAt time.Time) (models.JobRun, models.NamespaceSpec, error)
	GetByID(context.Context, uuid.UUID) (models.JobRun, models.NamespaceSpec, error)
	UpdateStatus(context.Context, uuid.UUID, models.JobRunState) error
	GetByTrigger(ctx context.Context, trigger models.JobRunTrigger, state ...models.JobRunState) ([]models.JobRun, error)
	AddInstance(ctx context.Context, namespace models.NamespaceSpec, run models.JobRun, spec models.InstanceSpec) error

	// Clear will not delete the record but will reset all the run details
	// for fresh start
	Clear(ctx context.Context, runID uuid.UUID) error
	ClearInstance(ctx context.Context, runID uuid.UUID, instanceType models.InstanceType, instanceName string) error
}

<<<<<<< HEAD
=======
// JobRunMetricsRepository represents a storage interface for Job runs generated to
type JobRunMetricsRepository interface {
	Save(context.Context, models.JobEvent, models.NamespaceSpec, models.JobSpec, int64) error
	Update(context.Context, models.JobEvent, models.NamespaceSpec, models.JobSpec) error
	Get(context.Context, models.JobEvent, models.NamespaceSpec, models.JobSpec) (models.JobRunSpec, error)
	GetActiveJobRun(context.Context, string, models.NamespaceSpec, models.JobSpec) (models.JobRunSpec, error)
}

// TaskRunRepository represents a storage interface for Job runs generated to
type TaskRunRepository interface {
	Save(context.Context, models.JobEvent, models.JobRunSpec) error
	Update(context.Context, models.JobEvent, models.JobRunSpec) error
	GetTaskRun(context.Context, models.JobRunSpec) (models.TaskRunSpec, error)
}

type SensorRunRepository interface {
	Save(context.Context, models.JobEvent, models.JobRunSpec) error
	Update(context.Context, models.JobEvent, models.JobRunSpec) error
	GetSensorRun(context.Context, models.JobRunSpec) (models.SensorRunSpec, error)
}

type HookRunRepository interface {
	Save(context.Context, models.JobEvent, models.JobRunSpec) error
	Update(context.Context, models.JobEvent, models.JobRunSpec) error
	GetHookRun(context.Context, models.JobRunSpec) (models.HookRunSpec, error)
}

// JobRunSpecRepository represents a storage interface for Job run instances created
// during execution
>>>>>>> 3cf7239a
type InstanceRepository interface {
	UpdateStatus(ctx context.Context, id uuid.UUID, status models.JobRunState) error
}

// ProjectResourceSpecRepository represents a storage interface for Resource specifications at project level
type ProjectResourceSpecRepository interface {
	GetByName(context.Context, string) (models.ResourceSpec, models.NamespaceSpec, error)
	GetByURN(context.Context, string) (models.ResourceSpec, models.NamespaceSpec, error)
}

// ResourceSpecRepository represents a storage interface for Resource specifications at namespace level
type ResourceSpecRepository interface {
	Save(context.Context, models.ResourceSpec) error
	GetByName(context.Context, string) (models.ResourceSpec, error)
	GetAll(context.Context) ([]models.ResourceSpec, error)
	Delete(context.Context, string) error
}

// ReplaySpecRepository represents a storage interface for replay objects
type ReplaySpecRepository interface {
	Insert(ctx context.Context, replay *models.ReplaySpec) error
	GetByID(ctx context.Context, id uuid.UUID) (models.ReplaySpec, error)
	UpdateStatus(ctx context.Context, replayID uuid.UUID, status string, message models.ReplayMessage) error
	GetByStatus(ctx context.Context, status []string) ([]models.ReplaySpec, error)
	GetByJobIDAndStatus(ctx context.Context, jobID uuid.UUID, status []string) ([]models.ReplaySpec, error)
	GetByProjectIDAndStatus(ctx context.Context, projectID models.ProjectID, status []string) ([]models.ReplaySpec, error)
	GetByProjectID(ctx context.Context, projectID models.ProjectID) ([]models.ReplaySpec, error)
}

// BackupRepository represents a storage interface for backup objects
type BackupRepository interface {
	Save(ctx context.Context, spec models.BackupSpec) error
	GetAll(context.Context, models.ProjectSpec, models.Datastorer) ([]models.BackupSpec, error)
	GetByID(context.Context, uuid.UUID, models.Datastorer) (models.BackupSpec, error)
}

type JobDeploymentRepository interface {
	Save(ctx context.Context, deployment models.JobDeployment) error
	GetByID(ctx context.Context, deployID models.DeploymentID) (models.JobDeployment, error)
	GetByStatusAndProjectID(context.Context, models.JobDeploymentStatus, models.ProjectID) (models.JobDeployment, error)
	Update(ctx context.Context, deploymentSpec models.JobDeployment) error
	GetByStatus(ctx context.Context, status models.JobDeploymentStatus) ([]models.JobDeployment, error)
	GetFirstExecutableRequest(ctx context.Context) (models.JobDeployment, error)
}

// JobSourceRepository represents a storage interface for job sources
type JobSourceRepository interface {
	// Save replaces old job sources records for the particular project id and job id with newer ones
	Save(ctx context.Context, projectID models.ProjectID, jobID uuid.UUID, jobSourceURNs []string) error
	GetAll(context.Context, models.ProjectID) ([]models.JobSource, error)
	GetByResourceURN(context.Context, string) ([]models.JobSource, error)
	DeleteByJobID(context.Context, uuid.UUID) error
}<|MERGE_RESOLUTION|>--- conflicted
+++ resolved
@@ -98,8 +98,6 @@
 	ClearInstance(ctx context.Context, runID uuid.UUID, instanceType models.InstanceType, instanceName string) error
 }
 
-<<<<<<< HEAD
-=======
 // JobRunMetricsRepository represents a storage interface for Job runs generated to
 type JobRunMetricsRepository interface {
 	Save(context.Context, models.JobEvent, models.NamespaceSpec, models.JobSpec, int64) error
@@ -129,7 +127,6 @@
 
 // JobRunSpecRepository represents a storage interface for Job run instances created
 // during execution
->>>>>>> 3cf7239a
 type InstanceRepository interface {
 	UpdateStatus(ctx context.Context, id uuid.UUID, status models.JobRunState) error
 }
