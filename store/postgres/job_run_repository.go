--- conflicted
+++ resolved
@@ -180,7 +180,7 @@
 		return err
 	}
 	// start time of "job_start_event" (scheduler task)
-	executedAt := time.Unix(int64(eventPayload["task_start_timestamp"].GetNumberValue()), 0)
+	executedAt := time.Unix(int64(eventPayload["event_time"].GetNumberValue()), 0)
 
 	bigEndTime := time.Date(3000, 9, 16, 19, 17, 23, 0, time.UTC)
 	resource := JobRunMetrics{
@@ -189,11 +189,7 @@
 		ProjectID:   namespaceSpec.ProjectSpec.ID.UUID(),
 
 		ScheduledAt:   scheduledAtTimeStamp,
-<<<<<<< HEAD
 		StartTime:     executedAt,
-=======
-		StartTime:     time.Unix(int64(eventPayload["event_time"].GetNumberValue()), 0),
->>>>>>> c9392dcd
 		EndTime:       bigEndTime,
 		SLADefinition: slaMissDurationInSec,
 
