--- conflicted
+++ resolved
@@ -202,7 +202,6 @@
 	return secretItems, nil
 }
 
-<<<<<<< HEAD
 func (repo secretRepository) GetSecrets(ctx context.Context, namespace models.NamespaceSpec) ([]models.ProjectSecretItem, error) {
 	var secretItems []models.ProjectSecretItem
 	var resources []Secret
@@ -222,7 +221,8 @@
 	}
 
 	return secretItems, nil
-=======
+}
+
 func (repo *secretRepository) Delete(ctx context.Context, namespace models.NamespaceSpec, secretName string) error {
 	query := repo.db.WithContext(ctx).
 		Where("project_id = ?", repo.project.ID).
@@ -244,7 +244,6 @@
 	}
 
 	return nil
->>>>>>> 9b1629d0
 }
 
 func NewSecretRepository(db *gorm.DB, project models.ProjectSpec, hash models.ApplicationKey) *secretRepository {
