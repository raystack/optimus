--- conflicted
+++ resolved
@@ -195,11 +195,7 @@
 		err := repo.Insert(ctx, testModels[0])
 		assert.Nil(t, err)
 
-<<<<<<< HEAD
-		err = postgres.NewSecretRepository(db, testModels[0], hash).Save(ctx, models.NamespaceSpec{}, models.ProjectSecretItem{
-=======
-		err = NewSecretRepository(db, hash).Save(ctx, testModels[0], models.NamespaceSpec{}, models.ProjectSecretItem{
->>>>>>> e1ec42d2
+		err = postgres.NewSecretRepository(db, hash).Save(ctx, testModels[0], models.NamespaceSpec{}, models.ProjectSecretItem{
 			Name:  "t1",
 			Value: "v1",
 		})
@@ -224,20 +220,12 @@
 		assert.Nil(t, repo.Insert(ctx, testModels[2]))
 		assert.Nil(t, repo.Insert(ctx, testModels[3]))
 
-<<<<<<< HEAD
-		err := postgres.NewSecretRepository(db, testModels[2], hash).Save(ctx, models.NamespaceSpec{}, models.ProjectSecretItem{
-=======
-		err := NewSecretRepository(db, hash).Save(ctx, testModels[2], models.NamespaceSpec{}, models.ProjectSecretItem{
->>>>>>> e1ec42d2
+		err := postgres.NewSecretRepository(db, hash).Save(ctx, testModels[2], models.NamespaceSpec{}, models.ProjectSecretItem{
 			Name:  "t1",
 			Value: "v1",
 		})
 		assert.Nil(t, err)
-<<<<<<< HEAD
-		err = postgres.NewSecretRepository(db, testModels[3], hash).Save(ctx, models.NamespaceSpec{}, models.ProjectSecretItem{
-=======
-		err = NewSecretRepository(db, hash).Save(ctx, testModels[3], models.NamespaceSpec{}, models.ProjectSecretItem{
->>>>>>> e1ec42d2
+		err = postgres.NewSecretRepository(db, hash).Save(ctx, testModels[3], models.NamespaceSpec{}, models.ProjectSecretItem{
 			Name:  "t2",
 			Value: "v2",
 		})
