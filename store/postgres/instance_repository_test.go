//go:build !unit_test
// +build !unit_test

package postgres_test

import (
	"context"
	"testing"
	"time"

	"github.com/google/uuid"
	"github.com/odpf/optimus/mock"
	"github.com/odpf/optimus/models"
	"github.com/odpf/optimus/store/postgres"
	"github.com/stretchr/testify/assert"
	"gorm.io/gorm"
)

func TestIntegrationInstanceRepository(t *testing.T) {
	projectSpec := models.ProjectSpec{
		ID:   uuid.Must(uuid.NewRandom()),
		Name: "t-optimus-id",
		Config: map[string]string{
			"bucket": "gs://some_folder",
		},
	}
	namespaceSpec := models.NamespaceSpec{
		ID:          uuid.Must(uuid.NewRandom()),
		Name:        "dev-team-1",
		ProjectSpec: projectSpec,
	}
	ctx := context.Background()

	gTask := "g-task"
	tTask := "t-task"
	execUnit1 := new(mock.BasePlugin)
	execUnit1.On("PluginInfo").Return(&models.PluginInfoResponse{
		Name: gTask,
	}, nil)
	execUnit2 := new(mock.BasePlugin)
	execUnit2.On("PluginInfo").Return(&models.PluginInfoResponse{
		Name: tTask,
	}, nil)

	pluginRepo := new(mock.SupportedPluginRepo)
	pluginRepo.On("GetByName", gTask).Return(&models.Plugin{Base: execUnit1}, nil)
	pluginRepo.On("GetByName", tTask).Return(&models.Plugin{Base: execUnit2}, nil)
	adapter := postgres.NewAdapter(pluginRepo)

	jobConfigs := []models.JobSpec{
		{
			ID:   uuid.Must(uuid.NewRandom()),
			Name: "g-optimus-id",
			Task: models.JobSpecTask{
				Unit: &models.Plugin{Base: execUnit1},
				Config: []models.JobSpecConfigItem{
					{
						Name: "do", Value: "this",
					},
				},
			},
			Assets: *models.JobAssets{}.New(
				[]models.JobSpecAsset{
					{
						Name:  "query.sql",
						Value: "select * from 1",
					},
				}),
		},
		{
			Name: "",
		},
		{
			ID:   uuid.Must(uuid.NewRandom()),
			Name: "t-optimus-id",
			Task: models.JobSpecTask{
				Unit: &models.Plugin{Base: execUnit2},
				Config: []models.JobSpecConfigItem{
					{
						Name: "do", Value: "this",
					},
				},
			},
		},
	}

	jobRuns := []models.JobRun{
		{
			ID:          uuid.Must(uuid.NewRandom()),
			Spec:        jobConfigs[0],
			Trigger:     models.TriggerSchedule,
			Status:      models.RunStateRunning,
			ScheduledAt: time.Date(2020, 11, 11, 0, 0, 0, 0, time.UTC),
		},
	}

	unitData := models.GenerateDestinationRequest{
		Config: models.PluginConfigs{}.FromJobSpec(jobConfigs[0].Task.Config),
		Assets: models.PluginAssets{}.FromJobSpec(jobConfigs[0].Assets),
	}
	execUnit1.On("GenerateDestination", context.Background(), unitData).Return(models.GenerateDestinationResponse{Destination: "p.d.t"}, nil)
	unitData2 := models.GenerateDestinationRequest{
		Config: models.PluginConfigs{}.FromJobSpec(jobConfigs[1].Task.Config),
		Assets: models.PluginAssets{}.FromJobSpec(jobConfigs[1].Assets),
	}
	execUnit2.On("GenerateDestination", context.Background(), unitData2).Return(models.GenerateDestinationResponse{Destination: "p.d.t"}, nil)

	DBSetup := func() *gorm.DB {
<<<<<<< HEAD
		dbURL, ok := os.LookupEnv("TEST_OPTIMUS_DB_URL")
		if !ok {
			panic("unable to find TEST_OPTIMUS_DB_URL env var")
		}
		dbConn, err := postgres.Connect(dbURL, 1, 1, os.Stdout)
		if err != nil {
			panic(err)
		}
		m, err := postgres.NewHTTPFSMigrator(dbURL)
		if err != nil {
			panic(err)
		}
		if err := m.Drop(); err != nil {
			panic(err)
		}
		if err := postgres.Migrate(dbURL); err != nil {
			panic(err)
		}
=======
		dbConn := setupDB()
		truncateTables(dbConn)
>>>>>>> 1c8ecf4b

		hash, _ := models.NewApplicationSecret("32charshtesthashtesthashtesthash")
		prepo := postgres.NewProjectRepository(dbConn, hash)
		assert.Nil(t, prepo.Save(ctx, projectSpec))

		projectJobSpecRepo := postgres.NewProjectJobSpecRepository(dbConn, projectSpec, adapter)
		jrepo := postgres.NewJobSpecRepository(dbConn, namespaceSpec, projectJobSpecRepo, adapter)
		assert.Nil(t, jrepo.Save(ctx, jobConfigs[0]))
		assert.Equal(t, "task unit cannot be empty", jrepo.Save(ctx, jobConfigs[1]).Error())

<<<<<<< HEAD
		jobRunRepo := postgres.NewJobRunRepository(dbConn, adapter)
		err = jobRunRepo.Save(ctx, namespaceSpec, jobRuns[0])
=======
		jobRunRepo := NewJobRunRepository(dbConn, adapter)
		err := jobRunRepo.Save(ctx, namespaceSpec, jobRuns[0])
>>>>>>> 1c8ecf4b
		assert.Nil(t, err)
		return dbConn
	}

	testSpecs := []models.InstanceSpec{
		{
			ID:         uuid.Must(uuid.NewRandom()),
			Name:       gTask,
			Type:       models.InstanceTypeTask,
			Status:     models.RunStateSuccess,
			ExecutedAt: time.Date(2020, 11, 11, 0, 0, 0, 0, time.UTC),
			Data: []models.InstanceSpecData{
				{Name: "dstart", Value: "2020-01-02", Type: models.InstanceDataTypeEnv},
			},
		},
		{
			ID: uuid.Must(uuid.NewRandom()),
		},
	}

	t.Run("Insert", func(t *testing.T) {
		db := DBSetup()

		var testModels []models.InstanceSpec
		testModels = append(testModels, testSpecs...)

		repo := postgres.NewInstanceRepository(db, adapter)
		err := repo.Insert(ctx, jobRuns[0], testModels[0])
		assert.Nil(t, err)

		checkModel, err := repo.GetByID(ctx, testModels[0].ID)
		assert.Nil(t, err)
		assert.Equal(t, testModels[0].Name, checkModel.Name)
		assert.Equal(t, testModels[0].Data, checkModel.Data)
	})
	t.Run("Save", func(t *testing.T) {
		db := DBSetup()

		testModels := []models.InstanceSpec{}
		testModels = append(testModels, testSpecs...)

		repo := postgres.NewInstanceRepository(db, adapter)
		err := repo.Insert(ctx, jobRuns[0], testModels[0])
		assert.Nil(t, err)

		checkModel, err := repo.GetByID(ctx, testModels[0].ID)
		assert.Nil(t, err)
		assert.Equal(t, testModels[0].Name, checkModel.Name)
		assert.Equal(t, testModels[0].Data, checkModel.Data)

		err = repo.Delete(ctx, testModels[0].ID)
		assert.Nil(t, err)

		testModels[0].Name = "updated-name"

		err = repo.Save(ctx, jobRuns[0], testModels[0])
		assert.Nil(t, err)

		checkModel, err = repo.GetByID(ctx, testModels[0].ID)
		assert.Nil(t, err)
		assert.Equal(t, "updated-name", checkModel.Name)
		assert.Equal(t, testModels[0].Data, checkModel.Data)
	})
	t.Run("UpdateStatus", func(t *testing.T) {
		db := DBSetup()

		testModels := []models.InstanceSpec{}
		testModels = append(testModels, testSpecs...)

		repo := postgres.NewInstanceRepository(db, adapter)
		err := repo.Save(ctx, jobRuns[0], testModels[0])
		assert.Nil(t, err)

		checkModel, err := repo.GetByID(ctx, testModels[0].ID)
		assert.Nil(t, err)
		assert.Equal(t, testModels[0].Name, checkModel.Name)
		assert.Equal(t, testModels[0].Data, checkModel.Data)

		err = repo.UpdateStatus(ctx, testModels[0].ID, models.RunStateFailed)
		assert.Nil(t, err)

		checkModel, err = repo.GetByID(ctx, testModels[0].ID)
		assert.Nil(t, err)
		assert.Equal(t, models.RunStateFailed, checkModel.Status)
	})
}<|MERGE_RESOLUTION|>--- conflicted
+++ resolved
@@ -106,29 +106,8 @@
 	execUnit2.On("GenerateDestination", context.Background(), unitData2).Return(models.GenerateDestinationResponse{Destination: "p.d.t"}, nil)
 
 	DBSetup := func() *gorm.DB {
-<<<<<<< HEAD
-		dbURL, ok := os.LookupEnv("TEST_OPTIMUS_DB_URL")
-		if !ok {
-			panic("unable to find TEST_OPTIMUS_DB_URL env var")
-		}
-		dbConn, err := postgres.Connect(dbURL, 1, 1, os.Stdout)
-		if err != nil {
-			panic(err)
-		}
-		m, err := postgres.NewHTTPFSMigrator(dbURL)
-		if err != nil {
-			panic(err)
-		}
-		if err := m.Drop(); err != nil {
-			panic(err)
-		}
-		if err := postgres.Migrate(dbURL); err != nil {
-			panic(err)
-		}
-=======
 		dbConn := setupDB()
 		truncateTables(dbConn)
->>>>>>> 1c8ecf4b
 
 		hash, _ := models.NewApplicationSecret("32charshtesthashtesthashtesthash")
 		prepo := postgres.NewProjectRepository(dbConn, hash)
@@ -139,13 +118,8 @@
 		assert.Nil(t, jrepo.Save(ctx, jobConfigs[0]))
 		assert.Equal(t, "task unit cannot be empty", jrepo.Save(ctx, jobConfigs[1]).Error())
 
-<<<<<<< HEAD
 		jobRunRepo := postgres.NewJobRunRepository(dbConn, adapter)
-		err = jobRunRepo.Save(ctx, namespaceSpec, jobRuns[0])
-=======
-		jobRunRepo := NewJobRunRepository(dbConn, adapter)
 		err := jobRunRepo.Save(ctx, namespaceSpec, jobRuns[0])
->>>>>>> 1c8ecf4b
 		assert.Nil(t, err)
 		return dbConn
 	}
