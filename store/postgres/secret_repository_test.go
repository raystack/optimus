--- conflicted
+++ resolved
@@ -39,29 +39,8 @@
 	hash, _ := models.NewApplicationSecret("32charshtesthashtesthashtesthash")
 
 	DBSetup := func() *gorm.DB {
-<<<<<<< HEAD
-		dbURL, ok := os.LookupEnv("TEST_OPTIMUS_DB_URL")
-		if !ok {
-			panic("unable to find TEST_OPTIMUS_DB_URL env var")
-		}
-		dbConn, err := postgres.Connect(dbURL, 1, 1, os.Stdout)
-		if err != nil {
-			panic(err)
-		}
-		m, err := postgres.NewHTTPFSMigrator(dbURL)
-		if err != nil {
-			panic(err)
-		}
-		if err := m.Drop(); err != nil {
-			panic(err)
-		}
-		if err := postgres.Migrate(dbURL); err != nil {
-			panic(err)
-		}
-=======
 		dbConn := setupDB()
 		truncateTables(dbConn)
->>>>>>> 1c8ecf4b
 
 		projRepo := postgres.NewProjectRepository(dbConn, hash)
 		assert.Nil(t, projRepo.Save(ctx, projectSpec))
@@ -373,19 +352,5 @@
 			assert.NotNil(t, err)
 			assert.Equal(t, "resource not found", err.Error())
 		})
-<<<<<<< HEAD
-		t.Run("returns error when delete has error", func(t *testing.T) {
-			db := DBSetup()
-			sqlDB, _ := db.DB()
-			sqlDB.Close() // Closing the connection
-
-			repo := postgres.NewSecretRepository(db, hash)
-
-			err := repo.Delete(ctx, projectSpec, namespaceSpec, "valid-secret")
-			assert.NotNil(t, err)
-			assert.Equal(t, "sql: database is closed", err.Error())
-		})
-=======
->>>>>>> 1c8ecf4b
 	})
 }