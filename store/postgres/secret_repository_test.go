//go:build !unit_test
// +build !unit_test

package postgres

import (
	"context"
	"os"
	"testing"

	"github.com/google/uuid"
	"github.com/odpf/optimus/models"
	"github.com/odpf/optimus/store"
	"github.com/stretchr/testify/assert"
	"gorm.io/gorm"
)

func TestSecretRepository(t *testing.T) {
	ctx := context.Background()
	projectSpec := models.ProjectSpec{
		ID:   uuid.Must(uuid.NewRandom()),
		Name: "t-optimus-project",
		Config: map[string]string{
			"bucket": "gs://some_folder",
		},
	}
	namespaceSpec := models.NamespaceSpec{
		ID:          uuid.Must(uuid.NewRandom()),
		Name:        "sample-namespace",
		ProjectSpec: projectSpec,
	}

	otherNamespaceSpec := models.NamespaceSpec{
		ID:          uuid.Must(uuid.NewRandom()),
		Name:        "other-namespace",
		ProjectSpec: projectSpec,
	}
	hash, _ := models.NewApplicationSecret("32charshtesthashtesthashtesthash")

	DBSetup := func() *gorm.DB {
		dbURL, ok := os.LookupEnv("TEST_OPTIMUS_DB_URL")
		if !ok {
			panic("unable to find TEST_OPTIMUS_DB_URL env var")
		}
		dbConn, err := Connect(dbURL, 1, 1, os.Stdout)
		if err != nil {
			panic(err)
		}
		m, err := NewHTTPFSMigrator(dbURL)
		if err != nil {
			panic(err)
		}
		if err := m.Drop(); err != nil {
			panic(err)
		}
		if err := Migrate(dbURL); err != nil {
			panic(err)
		}

		projRepo := NewProjectRepository(dbConn, hash)
		assert.Nil(t, projRepo.Save(ctx, projectSpec))

		namespaceRepo := NewNamespaceRepository(dbConn, projectSpec, hash)
		assert.Nil(t, namespaceRepo.Save(ctx, namespaceSpec))
		assert.Nil(t, namespaceRepo.Save(ctx, otherNamespaceSpec))
		return dbConn
	}

	testConfigs := []models.ProjectSecretItem{
		{
			ID:    uuid.Must(uuid.NewRandom()),
			Name:  "g-optimus",
			Value: "secret",
			Type:  models.SecretTypeUserDefined,
		},
		{
			Name: "",
		},
		{
			ID:    uuid.Must(uuid.NewRandom()),
			Name:  "t-optimus",
			Value: "super-secret",
			Type:  models.SecretTypeUserDefined,
		},
		{
			ID:    uuid.Must(uuid.NewRandom()),
			Name:  "_OPTIMUS_sample_secret",
			Value: "super-secret",
			Type:  models.SecretTypeSystemDefined,
		},
		{
			ID:    uuid.Must(uuid.NewRandom()),
			Name:  "t-optimus-delete",
			Value: "super-secret",
			Type:  models.SecretTypeUserDefined,
		},
	}

	t.Run("Insert", func(t *testing.T) {
		t.Run("should able to insert secret without namespace set", func(t *testing.T) {
			db := DBSetup()
			sqlDB, _ := db.DB()
			defer sqlDB.Close()
			testModels := []models.ProjectSecretItem{}
			testModels = append(testModels, testConfigs...)

			repo := NewSecretRepository(db, projectSpec, hash)

			err := repo.Insert(ctx, models.NamespaceSpec{}, testModels[0])
			assert.Nil(t, err)

			err = repo.Insert(ctx, models.NamespaceSpec{}, testModels[1])
			assert.NotNil(t, err)

			err = repo.Insert(ctx, models.NamespaceSpec{}, testModels[3])
			assert.Nil(t, err)

			checkModel, err := repo.GetByID(ctx, testModels[0].ID)
			assert.Nil(t, err)
			assert.Equal(t, "g-optimus", checkModel.Name)
			assert.Equal(t, models.SecretTypeUserDefined, checkModel.Type)

			checkModel, err = repo.GetByID(ctx, testModels[3].ID)
			assert.Nil(t, err)
			assert.Equal(t, "_OPTIMUS_sample_secret", checkModel.Name)
			assert.Equal(t, models.SecretTypeSystemDefined, checkModel.Type)
		})
		t.Run("should able to insert secret with namespace set", func(t *testing.T) {
			db := DBSetup()
			sqlDB, _ := db.DB()
			defer sqlDB.Close()
			testModels := []models.ProjectSecretItem{}
			testModels = append(testModels, testConfigs...)

			repo := NewSecretRepository(db, projectSpec, hash)

			err := repo.Insert(ctx, namespaceSpec, testModels[0])
			assert.Nil(t, err)

			err = repo.Insert(ctx, namespaceSpec, testModels[1])
			assert.NotNil(t, err)

			err = repo.Insert(ctx, namespaceSpec, testModels[3])
			assert.Nil(t, err)

			checkModel, err := repo.GetByID(ctx, testModels[0].ID)
			assert.Nil(t, err)
			assert.Equal(t, "g-optimus", checkModel.Name)
			assert.Equal(t, models.SecretTypeUserDefined, checkModel.Type)

			checkModel, err = repo.GetByID(ctx, testModels[3].ID)
			assert.Nil(t, err)
			assert.Equal(t, "_OPTIMUS_sample_secret", checkModel.Name)
			assert.Equal(t, models.SecretTypeSystemDefined, checkModel.Type)
		})
	})
	t.Run("Save", func(t *testing.T) {
		t.Run("insert different resource should insert two", func(t *testing.T) {
			db := DBSetup()
			sqlDB, _ := db.DB()
			defer sqlDB.Close()
			testModelA := testConfigs[0]
			testModelB := testConfigs[2]

			repo := NewSecretRepository(db, projectSpec, hash)

			//try for create
			err := repo.Save(ctx, namespaceSpec, testModelA)
			assert.Nil(t, err)

			checkModel, err := repo.GetByID(ctx, testModelA.ID)
			assert.Nil(t, err)
			assert.Equal(t, "g-optimus", checkModel.Name)

			//try for update
			err = repo.Save(ctx, namespaceSpec, testModelB)
			assert.Nil(t, err)

			checkModel, err = repo.GetByID(ctx, testModelB.ID)
			assert.Nil(t, err)
			assert.Equal(t, "t-optimus", checkModel.Name)
			assert.Equal(t, "super-secret", checkModel.Value)
		})
		t.Run("insert same resource twice should throw error", func(t *testing.T) {
			db := DBSetup()
			sqlDB, _ := db.DB()
			defer sqlDB.Close()
			testModelA := testConfigs[2]

			repo := NewSecretRepository(db, projectSpec, hash)

			//try for create
			testModelA.Value = "gs://some_folder"
			err := repo.Save(ctx, namespaceSpec, testModelA)
			assert.Nil(t, err)

			checkModel, err := repo.GetByID(ctx, testModelA.ID)
			assert.Nil(t, err)
			assert.Equal(t, "t-optimus", checkModel.Name)

			//try for create the same secret
			testModelA.Value = "gs://another_folder"
			err = repo.Save(ctx, namespaceSpec, testModelA)
			assert.Equal(t, "resource already exists", err.Error())
		})
	})
	t.Run("Update", func(t *testing.T) {
		t.Run("update same resource twice should overwrite existing", func(t *testing.T) {
			db := DBSetup()
			sqlDB, _ := db.DB()
			defer sqlDB.Close()
			testModelA := testConfigs[2]

			repo := NewSecretRepository(db, projectSpec, hash)

			//try for create
			testModelA.Value = "gs://some_folder"
			err := repo.Save(ctx, namespaceSpec, testModelA)
			assert.Nil(t, err)

			checkModel, err := repo.GetByID(ctx, testModelA.ID)
			assert.Nil(t, err)
			assert.Equal(t, "t-optimus", checkModel.Name)

			//try for update
			testModelA.Value = "gs://another_folder"
			err = repo.Update(ctx, namespaceSpec, testModelA)
			assert.Nil(t, err)

			checkModel, err = repo.GetByID(ctx, testModelA.ID)
			assert.Nil(t, err)
			assert.Equal(t, "gs://another_folder", checkModel.Value)
		})
		t.Run("update not existing secret should return error", func(t *testing.T) {
			db := DBSetup()
			sqlDB, _ := db.DB()
			defer sqlDB.Close()
			testModelA := testConfigs[0]

			repo := NewSecretRepository(db, projectSpec, hash)

			//try for update
			err := repo.Update(ctx, namespaceSpec, testModelA)
			assert.Equal(t, "resource not found", err.Error())
		})
	})
	t.Run("GetByName", func(t *testing.T) {
		db := DBSetup()
		sqlDB, _ := db.DB()
		defer sqlDB.Close()
		testModels := []models.ProjectSecretItem{}
		testModels = append(testModels, testConfigs...)

		repo := NewSecretRepository(db, projectSpec, hash)

		err := repo.Insert(ctx, namespaceSpec, testModels[0])
		assert.Nil(t, err)

		checkModel, err := repo.GetByName(ctx, testModels[0].Name)
		assert.Nil(t, err)
		assert.Equal(t, "g-optimus", checkModel.Name)
	})
	t.Run("GetAll", func(t *testing.T) {
		t.Run("should get all the secrets for a project", func(t *testing.T) {
			db := DBSetup()
			sqlDB, _ := db.DB()
			defer sqlDB.Close()

			var otherModels []models.ProjectSecretItem
			otherModels = append(otherModels, testConfigs...)
			repo := NewSecretRepository(db, projectSpec, hash)
			assert.Nil(t, repo.Insert(ctx, otherNamespaceSpec, otherModels[0]))
			assert.Nil(t, repo.Insert(ctx, otherNamespaceSpec, otherModels[3]))

			var testModels []models.ProjectSecretItem
			testModels = append(testModels, testConfigs...)
			assert.Nil(t, repo.Insert(ctx, namespaceSpec, testModels[2]))
			assert.Nil(t, repo.Insert(ctx, namespaceSpec, testModels[4]))
			repo.db.Table("secret").Delete(&testModels[4])

			allSecrets, err := repo.GetAll(ctx)
			assert.Nil(t, err)
			assert.Len(t, allSecrets, 2)

			assert.Equal(t, allSecrets[0].ID, otherModels[0].ID)
			assert.Equal(t, allSecrets[0].Name, otherModels[0].Name)
			assert.Equal(t, allSecrets[0].Namespace, otherNamespaceSpec.Name)
			assert.Equal(t, string(allSecrets[0].Type), string(otherModels[0].Type))

			assert.Equal(t, allSecrets[1].ID, testModels[2].ID)
			assert.Equal(t, allSecrets[1].Name, testModels[2].Name)
			assert.Equal(t, allSecrets[1].Namespace, namespaceSpec.Name)
			assert.Equal(t, string(allSecrets[1].Type), string(testModels[2].Type))
		})
	})
<<<<<<< HEAD
	t.Run("GetSecrets", func(t *testing.T) {
		t.Run("should get all the secrets for a namespace", func(t *testing.T) {
=======
	t.Run("Delete", func(t *testing.T) {
		t.Run("deletes the secret for namespace", func(t *testing.T) {
>>>>>>> 9b1629d0
			db := DBSetup()
			sqlDB, _ := db.DB()
			defer sqlDB.Close()

<<<<<<< HEAD
			repo := NewSecretRepository(db, projectSpec, hash)

			var otherModels []models.ProjectSecretItem
			otherModels = append(otherModels, testConfigs...)
			// Other namespace
			assert.Nil(t, repo.Insert(ctx, otherNamespaceSpec, otherModels[0]))
			// No namespace
			assert.Nil(t, repo.Insert(ctx, models.NamespaceSpec{}, otherModels[4]))

			var testModels []models.ProjectSecretItem
			testModels = append(testModels, testConfigs...)
			assert.Nil(t, repo.Insert(ctx, namespaceSpec, testModels[2]))
			// System defined secret
			assert.Nil(t, repo.Insert(ctx, namespaceSpec, testModels[3]))

			allSecrets, err := repo.GetSecrets(ctx, namespaceSpec)
			assert.Nil(t, err)
			assert.Equal(t, len(allSecrets), 2)

			assert.Equal(t, allSecrets[0].ID, otherModels[4].ID)
			assert.Equal(t, allSecrets[0].Name, otherModels[4].Name)
			assert.Equal(t, allSecrets[0].Value, otherModels[4].Value)
			assert.Equal(t, allSecrets[0].Type, models.SecretTypeUserDefined)

			assert.Equal(t, allSecrets[1].ID, testModels[2].ID)
			assert.Equal(t, allSecrets[1].Name, testModels[2].Name)
			assert.Equal(t, allSecrets[1].Value, testModels[2].Value)
			assert.Equal(t, allSecrets[1].Type, models.SecretTypeUserDefined)
=======
			secret := models.ProjectSecretItem{
				ID:    uuid.Must(uuid.NewRandom()),
				Name:  "t-optimus-delete",
				Value: "super-secret",
				Type:  models.SecretTypeUserDefined,
			}
			repo := NewSecretRepository(db, projectSpec, hash)

			assert.Nil(t, repo.Insert(ctx, namespaceSpec, secret))
			_, err := repo.GetByName(ctx, secret.Name)
			assert.Nil(t, err)

			err = repo.Delete(ctx, namespaceSpec, secret.Name)
			assert.Nil(t, err)

			_, err = repo.GetByName(ctx, secret.Name)
			assert.NotNil(t, err)
			assert.Equal(t, store.ErrResourceNotFound, err)
		})
		t.Run("deletes the secret for project", func(t *testing.T) {
			db := DBSetup()
			sqlDB, _ := db.DB()
			defer sqlDB.Close()

			secret := models.ProjectSecretItem{
				ID:    uuid.Must(uuid.NewRandom()),
				Name:  "t-optimus-delete",
				Value: "super-secret",
				Type:  models.SecretTypeUserDefined,
			}
			repo := NewSecretRepository(db, projectSpec, hash)

			assert.Nil(t, repo.Insert(ctx, models.NamespaceSpec{}, secret))
			_, err := repo.GetByName(ctx, secret.Name)
			assert.Nil(t, err)

			err = repo.Delete(ctx, models.NamespaceSpec{}, secret.Name)
			assert.Nil(t, err)

			_, err = repo.GetByName(ctx, secret.Name)
			assert.NotNil(t, err)
			assert.Equal(t, store.ErrResourceNotFound, err)
		})
		t.Run("returns error when non existing is deleted", func(t *testing.T) {
			db := DBSetup()
			sqlDB, _ := db.DB()
			defer sqlDB.Close()

			repo := NewSecretRepository(db, projectSpec, hash)

			err := repo.Delete(ctx, namespaceSpec, "invalid")
			assert.NotNil(t, err)
			assert.Equal(t, "resource not found", err.Error())
		})
		t.Run("returns error when delete has error", func(t *testing.T) {
			db := DBSetup()
			sqlDB, _ := db.DB()
			sqlDB.Close() // Closing the connection

			repo := NewSecretRepository(db, projectSpec, hash)

			err := repo.Delete(ctx, namespaceSpec, "valid-secret")
			assert.NotNil(t, err)
			assert.Equal(t, "sql: database is closed", err.Error())
>>>>>>> 9b1629d0
		})
	})
}<|MERGE_RESOLUTION|>--- conflicted
+++ resolved
@@ -293,18 +293,12 @@
 			assert.Equal(t, string(allSecrets[1].Type), string(testModels[2].Type))
 		})
 	})
-<<<<<<< HEAD
 	t.Run("GetSecrets", func(t *testing.T) {
 		t.Run("should get all the secrets for a namespace", func(t *testing.T) {
-=======
-	t.Run("Delete", func(t *testing.T) {
-		t.Run("deletes the secret for namespace", func(t *testing.T) {
->>>>>>> 9b1629d0
-			db := DBSetup()
-			sqlDB, _ := db.DB()
-			defer sqlDB.Close()
-
-<<<<<<< HEAD
+			db := DBSetup()
+			sqlDB, _ := db.DB()
+			defer sqlDB.Close()
+
 			repo := NewSecretRepository(db, projectSpec, hash)
 
 			var otherModels []models.ProjectSecretItem
@@ -333,7 +327,14 @@
 			assert.Equal(t, allSecrets[1].Name, testModels[2].Name)
 			assert.Equal(t, allSecrets[1].Value, testModels[2].Value)
 			assert.Equal(t, allSecrets[1].Type, models.SecretTypeUserDefined)
-=======
+		})
+	})
+	t.Run("Delete", func(t *testing.T) {
+		t.Run("deletes the secret for namespace", func(t *testing.T) {
+			db := DBSetup()
+			sqlDB, _ := db.DB()
+			defer sqlDB.Close()
+
 			secret := models.ProjectSecretItem{
 				ID:    uuid.Must(uuid.NewRandom()),
 				Name:  "t-optimus-delete",
@@ -398,7 +399,6 @@
 			err := repo.Delete(ctx, namespaceSpec, "valid-secret")
 			assert.NotNil(t, err)
 			assert.Equal(t, "sql: database is closed", err.Error())
->>>>>>> 9b1629d0
 		})
 	})
 }