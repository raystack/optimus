package postgres

import (
	"encoding/json"
	"errors"
	"fmt"
	"time"

	"github.com/google/uuid"
	"gorm.io/datatypes"
	"gorm.io/gorm"

	"github.com/odpf/optimus/models"
)

// Job are inputs from user to create a job
// postgres representation of the job
type Job struct {
	ID           uuid.UUID `gorm:"primary_key;type:uuid;default:uuid_generate_v4()"`
	Version      int
	Name         string `gorm:"not null" json:"name"`
	Owner        string
	Description  string
	Labels       datatypes.JSON
	StartDate    time.Time
	EndDate      *time.Time
	Interval     *string
	Destination  string
	Dependencies datatypes.JSON
	Behavior     datatypes.JSON

	ProjectID uuid.UUID
	Project   Project `gorm:"foreignKey:ProjectID"`

	NamespaceID uuid.UUID
	Namespace   Namespace `gorm:"foreignKey:NamespaceID"`

	TaskName         string
	TaskConfig       datatypes.JSON
	WindowSize       *int64 // duration in nanos
	WindowOffset     *int64
	WindowTruncateTo *string

	Assets               datatypes.JSON
	Hooks                datatypes.JSON
	Metadata             datatypes.JSON
	ExternalDependencies datatypes.JSON // store external dependencies

	CreatedAt time.Time `gorm:"not null" json:"created_at"`
	UpdatedAt time.Time `gorm:"not null" json:"updated_at"`
	DeletedAt gorm.DeletedAt
}

type JobBehavior struct {
	DependsOnPast bool
	CatchUp       bool
	Retry         JobBehaviorRetry
	Notify        []JobBehaviorNotifier
}

type JobBehaviorRetry struct {
	Count              int
	Delay              int64
	ExponentialBackoff bool
}

type JobBehaviorNotifier struct {
	On       string
	Config   map[string]string
	Channels []string
}

type JobAsset struct {
	Name  string
	Value string
}

func (a JobAsset) ToSpec() models.JobSpecAsset {
	return models.JobSpecAsset{
		Name:  a.Name,
		Value: a.Value,
	}
}

func (JobAsset) FromSpec(spec models.JobSpecAsset) JobAsset {
	return JobAsset{
		Name:  spec.Name,
		Value: spec.Value,
	}
}

type JobHook struct {
	Name   string
	Config datatypes.JSON
}

// ToSpec converts the postgres' JobHook representation to the optimus' models.JobSpecHook
func (a JobHook) ToSpec(pluginRepo models.PluginRepository) (models.JobSpecHook, error) {
	hookUnit, err := pluginRepo.GetByName(a.Name)
	if err != nil {
		return models.JobSpecHook{}, fmt.Errorf("spec reading error: %w", err)
	}

	conf := models.JobSpecConfigs{}
	if err := json.Unmarshal(a.Config, &conf); err != nil {
		return models.JobSpecHook{}, err
	}

	return models.JobSpecHook{
		Config: conf,
		Unit:   hookUnit,
	}, nil
}

func (JobHook) FromSpec(spec models.JobSpecHook) (JobHook, error) {
	configJSON, err := json.Marshal(spec.Config)
	if err != nil {
		return JobHook{}, err
	}
	return JobHook{
		Name:   spec.Unit.Info().Name,
		Config: configJSON,
	}, nil
}

type JobSpecAdapter struct {
	pluginRepo models.PluginRepository
}

func NewAdapter(pluginRepo models.PluginRepository) *JobSpecAdapter {
	return &JobSpecAdapter{
		pluginRepo: pluginRepo,
	}
}

// ToSpec converts the postgres' Job representation to the optimus' JobSpec
func (adapt JobSpecAdapter) ToSpec(conf Job) (models.JobSpec, error) {
	labels := map[string]string{}
	if conf.Labels != nil {
		if err := json.Unmarshal(conf.Labels, &labels); err != nil {
			return models.JobSpec{}, err
		}
	}

	behavior := JobBehavior{}
	if conf.Behavior != nil {
		if err := json.Unmarshal(conf.Behavior, &behavior); err != nil {
			return models.JobSpec{}, err
		}
	}

	// prep dirty dependencies
	dependencies := map[string]models.JobSpecDependency{}
	if err := json.Unmarshal(conf.Dependencies, &dependencies); err != nil {
		return models.JobSpec{}, err
	}

	// prep external dependencies
	externalDependencies := models.ExternalDependency{}
	if conf.ExternalDependencies != nil {
		if err := json.Unmarshal(conf.ExternalDependencies, &externalDependencies); err != nil {
			return models.JobSpec{}, err
		}
	}
	// prep task conf
	taskConf := models.JobSpecConfigs{}
	if err := json.Unmarshal(conf.TaskConfig, &taskConf); err != nil {
		return models.JobSpec{}, err
	}

	// prep assets
	jobAssets := []models.JobSpecAsset{}
	assetsRaw := []JobAsset{}
	if err := json.Unmarshal(conf.Assets, &assetsRaw); err != nil {
		return models.JobSpec{}, err
	}
	for _, asset := range assetsRaw {
		jobAssets = append(jobAssets, asset.ToSpec())
	}

	// prep hooks
	jobHooks := []models.JobSpecHook{}
	hooksRaw := []JobHook{}
	if err := json.Unmarshal(conf.Hooks, &hooksRaw); err != nil {
		return models.JobSpec{}, err
	}
	for _, hook := range hooksRaw {
		hookSpec, err := hook.ToSpec(adapt.pluginRepo)
		if err != nil {
			return models.JobSpec{}, err
		}
		jobHooks = append(jobHooks, hookSpec)
	}

	execUnit, err := adapt.pluginRepo.GetByName(conf.TaskName)
	if err != nil {
		return models.JobSpec{}, fmt.Errorf("spec reading error: %w", err)
	}

	var notifiers []models.JobSpecNotifier
	for _, notify := range behavior.Notify {
		notifiers = append(notifiers, models.JobSpecNotifier{
			On:       models.JobEventType(notify.On),
			Config:   notify.Config,
			Channels: notify.Channels,
		})
	}

	var metadata models.JobSpecMetadata
	if conf.Metadata != nil {
		if err := json.Unmarshal(conf.Metadata, &metadata); err != nil {
			return models.JobSpec{}, err
		}
	}

	namespaceSpec, err := conf.Namespace.ToSpec(conf.Project.ToSpec())
	if err != nil {
		return models.JobSpec{}, fmt.Errorf("getting namespace spec of a job error: %w", err)
	}

	job := models.JobSpec{
		ID:          conf.ID,
		Version:     conf.Version,
		Name:        conf.Name,
		Owner:       conf.Owner,
		Description: conf.Description,
		Labels:      labels,
		Schedule: models.JobSpecSchedule{
			StartDate: conf.StartDate,
			EndDate:   conf.EndDate,
			Interval:  *conf.Interval,
		},
		Behavior: models.JobSpecBehavior{
			DependsOnPast: behavior.DependsOnPast,
			CatchUp:       behavior.CatchUp,
			Retry: models.JobSpecBehaviorRetry{
				Count:              behavior.Retry.Count,
				Delay:              time.Duration(behavior.Retry.Delay),
				ExponentialBackoff: behavior.Retry.ExponentialBackoff,
			},
			Notify: notifiers,
		},
		Task: models.JobSpecTask{
			Unit:   execUnit,
			Config: taskConf,
			Window: models.JobSpecTaskWindow{
				Size:       time.Duration(*conf.WindowSize),
				Offset:     time.Duration(*conf.WindowOffset),
				TruncateTo: *conf.WindowTruncateTo,
			},
		},
		Assets:               *(models.JobAssets{}).New(jobAssets),
		Dependencies:         dependencies,
		Hooks:                jobHooks,
		Metadata:             metadata,
		ExternalDependencies: externalDependencies,
		NamespaceSpec:        namespaceSpec,
	}
	return job, nil
}

// FromJobSpec converts the optimus representation of JobSpec to postgres' Job
<<<<<<< HEAD
func (adapt JobSpecAdapter) FromJobSpec(spec models.JobSpec, jobDestination string) (Job, error) {
=======
func (JobSpecAdapter) FromJobSpec(ctx context.Context, spec models.JobSpec) (Job, error) {
>>>>>>> 8cd17953
	if spec.Task.Unit == nil {
		return Job{}, errors.New("task unit cannot be empty")
	}

	labelsJSON, err := json.Marshal(spec.Labels)
	if err != nil {
		return Job{}, err
	}

	var notifiers []JobBehaviorNotifier
	for _, notify := range spec.Behavior.Notify {
		notifiers = append(notifiers, JobBehaviorNotifier{
			On:       string(notify.On),
			Config:   notify.Config,
			Channels: notify.Channels,
		})
	}

	behaviorJSON, err := json.Marshal(JobBehavior{
		DependsOnPast: spec.Behavior.DependsOnPast,
		CatchUp:       spec.Behavior.CatchUp,
		Retry: JobBehaviorRetry{
			Count:              spec.Behavior.Retry.Count,
			Delay:              spec.Behavior.Retry.Delay.Nanoseconds(),
			ExponentialBackoff: spec.Behavior.Retry.ExponentialBackoff,
		},
		Notify: notifiers,
	})
	if err != nil {
		return Job{}, err
	}

	// prep dependencies, make them dirty first(remove job and project)
	for idx, dep := range spec.Dependencies {
		dep.Project = nil
		dep.Job = nil
		spec.Dependencies[idx] = dep
	}
	dependenciesJSON, err := json.Marshal(spec.Dependencies)
	if err != nil {
		return Job{}, err
	}

	// prep external dependencies
	externalDependenciesJSON, err := json.Marshal(spec.ExternalDependencies)
	if err != nil {
		return Job{}, err
	}

	// prep task config
	taskConfigJSON, err := json.Marshal(spec.Task.Config)
	if err != nil {
		return Job{}, err
	}

	// prep assets
	assets := []JobAsset{}
	for _, jobAsset := range spec.Assets.GetAll() {
		assets = append(assets, JobAsset{}.FromSpec(jobAsset))
	}
	assetsJSON, err := json.Marshal(assets)
	if err != nil {
		return Job{}, err
	}

	hooks := []JobHook{}
	for _, hook := range spec.Hooks {
		h, err := JobHook{}.FromSpec(hook)
		if err != nil {
			return Job{}, err
		}
		hooks = append(hooks, h)
	}
	hooksJSON, err := json.Marshal(hooks)
	if err != nil {
		return Job{}, err
	}

	wsize := spec.Task.Window.Size.Nanoseconds()
	woffset := spec.Task.Window.Offset.Nanoseconds()

	metadata, err := json.Marshal(spec.Metadata)
	if err != nil {
		return Job{}, err
	}

	return Job{
		ID:                   spec.ID,
		Version:              spec.Version,
		Name:                 spec.Name,
		Owner:                spec.Owner,
		Description:          spec.Description,
		Labels:               labelsJSON,
		StartDate:            spec.Schedule.StartDate,
		EndDate:              spec.Schedule.EndDate,
		Interval:             &spec.Schedule.Interval,
		Behavior:             behaviorJSON,
		Destination:          jobDestination,
		Dependencies:         dependenciesJSON,
		TaskName:             spec.Task.Unit.Info().Name,
		TaskConfig:           taskConfigJSON,
		WindowSize:           &wsize,
		WindowOffset:         &woffset,
		WindowTruncateTo:     &spec.Task.Window.TruncateTo,
		Assets:               assetsJSON,
		Hooks:                hooksJSON,
		Metadata:             metadata,
		ExternalDependencies: externalDependenciesJSON,
	}, nil
}

func (adapt JobSpecAdapter) FromSpecWithNamespace(spec models.JobSpec, namespace models.NamespaceSpec, jobDestination string) (Job, error) {
	adaptJob, err := adapt.FromJobSpec(spec, jobDestination)
	if err != nil {
		return adaptJob, err
	}

	// namespace
	adaptNamespace := Namespace{}.FromSpecWithProject(namespace, namespace.ProjectSpec)

	adaptJob.NamespaceID = adaptNamespace.ID
	adaptJob.Namespace = adaptNamespace

	// project
	adaptProject := Project{}.FromSpec(namespace.ProjectSpec)

	adaptJob.ProjectID = adaptProject.ID
	adaptJob.Project = adaptProject

	return adaptJob, nil
}

type JobRun struct {
	ID uuid.UUID `gorm:"primary_key;type:uuid;default:uuid_generate_v4()"`

	JobID uuid.UUID

	// job spec for which this run was created, spec should contain a valid
	// uuid if it belongs to a saved job and not an adhoc job
	Spec datatypes.JSON `gorm:"column:specification;"`

	NamespaceID uuid.UUID
	Namespace   Namespace `gorm:"foreignKey:NamespaceID"`

	Trigger     string
	Status      string
	ScheduledAt time.Time
	Data        datatypes.JSON

	Instances []Instance

	CreatedAt time.Time `gorm:"not null" json:"created_at"`
	UpdatedAt time.Time `gorm:"not null" json:"updated_at"`
}

type JobRunData struct {
	ExecutedAt time.Time
}

func (adapt JobSpecAdapter) FromJobRun(jr models.JobRun, nsSpec models.NamespaceSpec, jobDestination string) (JobRun, error) {
	adaptedJobSpec, err := adapt.FromJobSpec(jr.Spec, jobDestination)
	if err != nil {
		return JobRun{}, err
	}
	specBytes, err := json.Marshal(adaptedJobSpec)
	if err != nil {
		return JobRun{}, err
	}

	dataBytes, err := json.Marshal(JobRunData{
		ExecutedAt: jr.ExecutedAt,
	})
	if err != nil {
		return JobRun{}, err
	}

	// namespace
	adaptNamespace := Namespace{}.FromSpecWithProject(nsSpec, nsSpec.ProjectSpec)

	var instances []Instance
	for _, instanceSpec := range jr.Instances {
		instance, err := Instance{}.FromSpec(instanceSpec, jr.ID)
		if err != nil {
			return JobRun{}, err
		}
		instances = append(instances, instance)
	}

	return JobRun{
		ID:    jr.ID,
		JobID: jr.Spec.ID,
		Spec:  specBytes,

		NamespaceID: adaptNamespace.ID,
		Namespace:   adaptNamespace,

		Trigger:     jr.Trigger.String(),
		Status:      jr.Status.String(),
		ScheduledAt: jr.ScheduledAt,
		Data:        dataBytes,

		Instances: instances,
	}, nil
}

func (adapt JobSpecAdapter) ToJobRun(jr JobRun) (models.JobRun, models.NamespaceSpec, error) {
	adaptedSpec := Job{}
	if err := json.Unmarshal(jr.Spec, &adaptedSpec); err != nil {
		return models.JobRun{}, models.NamespaceSpec{}, err
	}

	jobSpec, err := adapt.ToSpec(adaptedSpec)
	if err != nil {
		return models.JobRun{}, models.NamespaceSpec{}, err
	}

	adaptedData := JobRunData{}
	if len(jr.Data) != 0 {
		if err := json.Unmarshal(jr.Data, &adaptedData); err != nil {
			return models.JobRun{}, models.NamespaceSpec{}, err
		}
	} else {
		// to make it backward compatible, generate execution time
		// although this time may not match exactly what it should be
		// but will avoid failing
		adaptedData.ExecutedAt = jr.ScheduledAt
	}

	var instanceSpecs []models.InstanceSpec
	for _, instance := range jr.Instances {
		is, err := instance.ToSpec()
		if err != nil {
			return models.JobRun{}, models.NamespaceSpec{}, err
		}
		instanceSpecs = append(instanceSpecs, is)
	}

	var adaptProject models.ProjectSpec
	var adaptNamespace models.NamespaceSpec

	if jr.Namespace.Name != "" {
		adaptProject = jr.Namespace.Project.ToSpec()

		// namespace
		adaptNamespace, err = jr.Namespace.ToSpec(adaptProject)
		if err != nil {
			return models.JobRun{}, models.NamespaceSpec{}, err
		}
	}

	return models.JobRun{
		ID:          jr.ID,
		Spec:        jobSpec,
		Trigger:     models.JobRunTrigger(jr.Trigger),
		Status:      models.JobRunState(jr.Status),
		ScheduledAt: jr.ScheduledAt,
		Instances:   instanceSpecs,
		ExecutedAt:  adaptedData.ExecutedAt,
	}, adaptNamespace, nil
}<|MERGE_RESOLUTION|>--- conflicted
+++ resolved
@@ -260,11 +260,7 @@
 }
 
 // FromJobSpec converts the optimus representation of JobSpec to postgres' Job
-<<<<<<< HEAD
 func (adapt JobSpecAdapter) FromJobSpec(spec models.JobSpec, jobDestination string) (Job, error) {
-=======
-func (JobSpecAdapter) FromJobSpec(ctx context.Context, spec models.JobSpec) (Job, error) {
->>>>>>> 8cd17953
 	if spec.Task.Unit == nil {
 		return Job{}, errors.New("task unit cannot be empty")
 	}
