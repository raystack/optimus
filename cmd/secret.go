package cmd

import (
	"context"
	"encoding/base64"
	"errors"
	"fmt"
	"io/ioutil"
	"strings"
	"time"

	"github.com/AlecAivazis/survey/v2"
	"github.com/odpf/salt/log"
	"github.com/olekukonko/tablewriter"
	cli "github.com/spf13/cobra"
	"google.golang.org/grpc"
	"google.golang.org/grpc/codes"
	"google.golang.org/grpc/status"

	pb "github.com/odpf/optimus/api/proto/odpf/optimus/core/v1beta1"
	"github.com/odpf/optimus/config"
	"github.com/odpf/optimus/models"
)

var (
	secretTimeout = time.Minute * 2
)

func secretCommand(l log.Logger, conf config.Optimus) *cli.Command {
	cmd := &cli.Command{
		Use:   "secret",
		Short: "Manage secrets to be used in jobs",
	}
	cmd.AddCommand(secretSetSubCommand(l, conf))
	cmd.AddCommand(secretListSubCommand(l, conf))
	cmd.AddCommand(secretDeleteSubCommand(l, conf))
	return cmd
}

func secretSetSubCommand(l log.Logger, conf config.Optimus) *cli.Command {
	var (
		projectName   string
		namespaceName string
		filePath      string
		encoded       bool
		updateOnly    bool
		skipConfirm   bool
	)

	secretCmd := &cli.Command{
		Use:     "set",
		Short:   "Register secret with optimus",
		Example: "optimus secret set <secret_name> <secret_value>",
		Long: `
This operation takes secret name as its first argument. 
Secret value can be either provided in second argument or through file flag. 
Use base64 flag if the value has been encoded.
		`,
	}
	secretCmd.Flags().StringVarP(&projectName, "project", "p", conf.Project.Name, "Project name of optimus managed repository")
	secretCmd.Flags().StringVarP(&namespaceName, "namespace", "n", conf.Namespace.Name, "Namespace of deployee")
	secretCmd.Flags().BoolVar(&encoded, "base64", false, "Create secret with value that has been encoded")
	secretCmd.Flags().BoolVar(&updateOnly, "update-only", false, "Only update existing secret, do not create new")
	secretCmd.Flags().StringVarP(&filePath, "file", "f", filePath, "Provide file path to create secret from file instead")
	secretCmd.Flags().BoolVar(&skipConfirm, "confirm", false, "Skip asking for confirmation")

	secretCmd.RunE = func(cmd *cli.Command, args []string) error {
		secretName, err := getSecretName(args)
		if err != nil {
			return err
		}

		secretValue, err := getSecretValue(args, filePath, encoded)
		if err != nil {
			return err
		}

		if updateOnly {
			updateSecretRequest := &pb.UpdateSecretRequest{
				ProjectName:   projectName,
				SecretName:    secretName,
				Value:         secretValue,
				NamespaceName: namespaceName,
			}
			return updateSecret(l, conf.Host, updateSecretRequest)
		}
		registerSecretReq := &pb.RegisterSecretRequest{
			ProjectName:   projectName,
			SecretName:    secretName,
			Value:         secretValue,
			NamespaceName: namespaceName,
		}
		err = registerSecret(l, conf.Host, registerSecretReq)
		if err != nil {
			if status.Code(err) == codes.AlreadyExists {
				proceedWithUpdate := "Yes"
				if !skipConfirm {
					if err := survey.AskOne(&survey.Select{
						Message: "Secret already exists, proceed with update?",
						Options: []string{"Yes", "No"},
						Default: "No",
					}, &proceedWithUpdate); err != nil {
						return err
					}
				}
				if proceedWithUpdate == "Yes" {
					updateSecretRequest := &pb.UpdateSecretRequest{
						ProjectName:   projectName,
						SecretName:    secretName,
						Value:         secretValue,
						NamespaceName: namespaceName,
					}
					return updateSecret(l, conf.Host, updateSecretRequest)
				} else {
					l.Info(coloredNotice("Aborting..."))
					return nil
				}
			} else {
				return fmt.Errorf("%s: request failed for creating secret %s", err, secretName)
			}
		}
		return nil
	}
	return secretCmd
}

func secretListSubCommand(l log.Logger, conf config.Optimus) *cli.Command {
	var projectName string

	secretListCmd := &cli.Command{
		Use:     "list",
		Short:   "Show all the secrets registered with optimus",
		Example: "optimus secret list",
		Long:    `This operation shows the secrets for project.`,
	}
	secretListCmd.Flags().StringVarP(&projectName, "project", "p", conf.Project.Name, "Project name of optimus managed repository")

	secretListCmd.RunE = func(cmd *cli.Command, args []string) error {
		updateSecretRequest := &pb.ListSecretsRequest{
			ProjectName: projectName,
		}
		return listSecret(l, conf.Host, updateSecretRequest)
	}
	return secretListCmd
}

func secretDeleteSubCommand(l log.Logger, conf config.Provider) *cli.Command {
	var projectName string

	cmd := &cli.Command{
		Use:     "delete",
		Short:   "Delete a secrets registered with optimus",
		Example: "optimus secret delete <secret_name>",
		Long:    `This operation deletes a secret registered with optimus.`,
	}
	cmd.Flags().StringVarP(&projectName, "project", "p", conf.GetProject().Name, "Project name of optimus managed repository")

	cmd.RunE = func(cmd *cli.Command, args []string) error {
		secretName, err := getSecretName(args)
		if err != nil {
			return err
		}

		deleteSecretRequest := &pb.DeleteSecretRequest{
			ProjectName: projectName,
			SecretName:  secretName,
		}
		return deleteSecret(l, conf, deleteSecretRequest)
	}
	return cmd
}

func getSecretName(args []string) (string, error) {
	if len(args) < 1 {
		return "", errors.New("secret name is required")
	}
	if strings.HasPrefix(args[0], models.SecretTypeSystemDefinedPrefix) {
		return "", fmt.Errorf("secret name cannot be started with %s", models.SecretTypeSystemDefinedPrefix)
	}
	return args[0], nil
}

func getSecretValue(args []string, filePath string, encoded bool) (string, error) {
	var secretValue string
	if filePath == "" {
		if len(args) < 2 {
			return "", errors.New("secret value is required")
		}
		secretValue = args[1]
	} else {
		secretValueBytes, err := ioutil.ReadFile(filePath)
		if err != nil {
			return "", fmt.Errorf("%s: failed when reading secret file %s", err, filePath)
		}
		secretValue = string(secretValueBytes)
	}

	if !encoded {
		return base64.StdEncoding.EncodeToString([]byte(secretValue)), nil
	} else {
		if err := validateProperlyEncoded(secretValue); err != nil {
			return "", err
		}
		return secretValue, nil
	}
}

func validateProperlyEncoded(secretValue string) error {
	if _, err := base64.StdEncoding.DecodeString(secretValue); err != nil {
		return errors.New("value is not encoded. please remove --base64 to let Optimus encode the secret for you")
	}
	return nil
}

func registerSecret(l log.Logger, host string, req *pb.RegisterSecretRequest) (err error) {
	dialTimeoutCtx, dialCancel := context.WithTimeout(context.Background(), OptimusDialTimeout)
	defer dialCancel()

	var conn *grpc.ClientConn
	if conn, err = createConnection(dialTimeoutCtx, host); err != nil {
		if errors.Is(err, context.DeadlineExceeded) {
			l.Error(ErrServerNotReachable(host).Error())
		}
		return err
	}
	defer conn.Close()

	secretRequestTimeout, secretRequestCancel := context.WithTimeout(context.Background(), secretTimeout)
	defer secretRequestCancel()

	spinner := NewProgressBar()
	spinner.Start("please wait...")
	runtime := pb.NewRuntimeServiceClient(conn)

	_, err = runtime.RegisterSecret(secretRequestTimeout, req)
	spinner.Stop()
	if err != nil {
		if errors.Is(err, context.DeadlineExceeded) {
			l.Error(coloredError("Secret registration took too long, timing out"))
		}
<<<<<<< HEAD
		return fmt.Errorf("%s, request failed for creating secret %s", err, req.SecretName)
=======
		return err
>>>>>>> c07c5452
	}

	l.Info(coloredSuccess("Secret registered"))

	return nil
}

func updateSecret(l log.Logger, host string, req *pb.UpdateSecretRequest) (err error) {
	dialTimeoutCtx, dialCancel := context.WithTimeout(context.Background(), OptimusDialTimeout)
	defer dialCancel()

	var conn *grpc.ClientConn
	if conn, err = createConnection(dialTimeoutCtx, host); err != nil {
		if errors.Is(err, context.DeadlineExceeded) {
			l.Error(ErrServerNotReachable(host).Error())
		}
		return err
	}
	defer conn.Close()

	secretRequestTimeout, secretRequestCancel := context.WithTimeout(context.Background(), secretTimeout)
	defer secretRequestCancel()

	spinner := NewProgressBar()
	spinner.Start("please wait...")
	runtime := pb.NewRuntimeServiceClient(conn)

	_, err = runtime.UpdateSecret(secretRequestTimeout, req)
	spinner.Stop()
	if err != nil {
		if errors.Is(err, context.DeadlineExceeded) {
			l.Error(coloredError("Secret update took too long, timing out"))
		}
		return fmt.Errorf("%s: request failed for updating secret %s", err, req.SecretName)
	}

	l.Info(coloredSuccess("Secret updated"))

	return nil
}

<<<<<<< HEAD
func deleteSecret(l log.Logger, conf config.Provider, req *pb.DeleteSecretRequest) (err error) {
	dialTimeoutCtx, dialCancel := context.WithTimeout(context.Background(), OptimusDialTimeout)
	defer dialCancel()

	var conn *grpc.ClientConn
	if conn, err = createConnection(dialTimeoutCtx, conf.GetHost()); err != nil {
		if errors.Is(err, context.DeadlineExceeded) {
			l.Error(ErrServerNotReachable(conf.GetHost()).Error())
		}
		return err
	}
	defer conn.Close()

	secretRequestTimeout, secretRequestCancel := context.WithTimeout(context.Background(), secretTimeout)
	defer secretRequestCancel()

	spinner := NewProgressBar()
	spinner.Start("please wait...")
	runtime := pb.NewRuntimeServiceClient(conn)

	_, err = runtime.DeleteSecret(secretRequestTimeout, req)
	spinner.Stop()
	if err != nil {
		if errors.Is(err, context.DeadlineExceeded) {
			l.Error(coloredError("Secret delete took too long, timing out"))
		}
		return fmt.Errorf("%s: request failed for deleting secret %s", err, req.SecretName)
	}

	l.Info(coloredSuccess("Secret deleted"))

	return nil
}

func listSecret(l log.Logger, conf config.Provider, req *pb.ListSecretsRequest) (err error) {
=======
func listSecret(l log.Logger, host string, req *pb.ListSecretsRequest) (err error) {
>>>>>>> c07c5452
	dialTimeoutCtx, dialCancel := context.WithTimeout(context.Background(), OptimusDialTimeout)
	defer dialCancel()

	var conn *grpc.ClientConn
	if conn, err = createConnection(dialTimeoutCtx, host); err != nil {
		if errors.Is(err, context.DeadlineExceeded) {
			l.Error(ErrServerNotReachable(host).Error())
		}
		return err
	}
	defer conn.Close()

	secretRequestTimeout, secretRequestCancel := context.WithTimeout(context.Background(), secretTimeout)
	defer secretRequestCancel()

	spinner := NewProgressBar()
	spinner.Start("please wait...")
	runtime := pb.NewRuntimeServiceClient(conn)

	listSecretsResponse, err := runtime.ListSecrets(secretRequestTimeout, req)
	spinner.Stop()
	if err != nil {
		if errors.Is(err, context.DeadlineExceeded) {
			l.Error(coloredError("Secret listing took too long, timing out"))
		}
		return fmt.Errorf("%s: request failed for listing secrets", err)
	}

	if len(listSecretsResponse.Secrets) == 0 {
		l.Info(coloredNotice("No secrets were found in %s project.", req.ProjectName))
	} else {
		printListOfSecrets(l, req.ProjectName, listSecretsResponse)
	}

	return nil
}

func printListOfSecrets(l log.Logger, projectName string, listSecretsResponse *pb.ListSecretsResponse) {
	l.Info(coloredNotice("Secrets for project: %s", projectName))
	table := tablewriter.NewWriter(l.Writer())
	table.SetBorder(false)
	table.SetHeader([]string{
		"Name",
		"Digest",
		"Namespace",
		"Date",
	})

	table.SetAlignment(tablewriter.ALIGN_CENTER)
	for _, secret := range listSecretsResponse.Secrets {
		namespace := "*"
		if secret.Namespace != "" {
			namespace = secret.Namespace
		}
		table.Append([]string{
			secret.Name,
			secret.Digest,
			namespace,
			secret.UpdatedAt.AsTime().Format(time.RFC3339),
		})
	}
	table.Render()
	l.Info("")
}<|MERGE_RESOLUTION|>--- conflicted
+++ resolved
@@ -144,7 +144,7 @@
 	return secretListCmd
 }
 
-func secretDeleteSubCommand(l log.Logger, conf config.Provider) *cli.Command {
+func secretDeleteSubCommand(l log.Logger, conf config.Optimus) *cli.Command {
 	var projectName string
 
 	cmd := &cli.Command{
@@ -153,7 +153,7 @@
 		Example: "optimus secret delete <secret_name>",
 		Long:    `This operation deletes a secret registered with optimus.`,
 	}
-	cmd.Flags().StringVarP(&projectName, "project", "p", conf.GetProject().Name, "Project name of optimus managed repository")
+	cmd.Flags().StringVarP(&projectName, "project", "p", conf.Project.Name, "Project name of optimus managed repository")
 
 	cmd.RunE = func(cmd *cli.Command, args []string) error {
 		secretName, err := getSecretName(args)
@@ -165,7 +165,7 @@
 			ProjectName: projectName,
 			SecretName:  secretName,
 		}
-		return deleteSecret(l, conf, deleteSecretRequest)
+		return deleteSecret(l, conf.Host, deleteSecretRequest)
 	}
 	return cmd
 }
@@ -238,11 +238,7 @@
 		if errors.Is(err, context.DeadlineExceeded) {
 			l.Error(coloredError("Secret registration took too long, timing out"))
 		}
-<<<<<<< HEAD
-		return fmt.Errorf("%s, request failed for creating secret %s", err, req.SecretName)
-=======
-		return err
->>>>>>> c07c5452
+		return err
 	}
 
 	l.Info(coloredSuccess("Secret registered"))
@@ -284,15 +280,14 @@
 	return nil
 }
 
-<<<<<<< HEAD
-func deleteSecret(l log.Logger, conf config.Provider, req *pb.DeleteSecretRequest) (err error) {
+func deleteSecret(l log.Logger, host string, req *pb.DeleteSecretRequest) (err error) {
 	dialTimeoutCtx, dialCancel := context.WithTimeout(context.Background(), OptimusDialTimeout)
 	defer dialCancel()
 
 	var conn *grpc.ClientConn
-	if conn, err = createConnection(dialTimeoutCtx, conf.GetHost()); err != nil {
-		if errors.Is(err, context.DeadlineExceeded) {
-			l.Error(ErrServerNotReachable(conf.GetHost()).Error())
+	if conn, err = createConnection(dialTimeoutCtx, host); err != nil {
+		if errors.Is(err, context.DeadlineExceeded) {
+			l.Error(ErrServerNotReachable(host).Error())
 		}
 		return err
 	}
@@ -319,10 +314,7 @@
 	return nil
 }
 
-func listSecret(l log.Logger, conf config.Provider, req *pb.ListSecretsRequest) (err error) {
-=======
 func listSecret(l log.Logger, host string, req *pb.ListSecretsRequest) (err error) {
->>>>>>> c07c5452
 	dialTimeoutCtx, dialCancel := context.WithTimeout(context.Background(), OptimusDialTimeout)
 	defer dialCancel()
 
