package server

import (
	"context"
	"fmt"
	"net/url"
	"strings"
	"time"

	"github.com/odpf/salt/log"
	"gocloud.dev/blob"
	"gocloud.dev/blob/fileblob"
	"gocloud.dev/blob/gcsblob"
	"gocloud.dev/blob/memblob"
	"gocloud.dev/gcp"
	"golang.org/x/oauth2/google"
	"gorm.io/gorm"

	"github.com/odpf/optimus/compiler"
	"github.com/odpf/optimus/core/progress"
	"github.com/odpf/optimus/ext/scheduler/airflow2"
	"github.com/odpf/optimus/job"
	"github.com/odpf/optimus/models"
	"github.com/odpf/optimus/store"
	"github.com/odpf/optimus/store/postgres"
)

// projectJobSpecRepoFactory stores raw specifications
type projectJobSpecRepoFactory struct {
	db *gorm.DB
}

func (fac *projectJobSpecRepoFactory) New(project models.ProjectSpec) store.ProjectJobSpecRepository {
	return postgres.NewProjectJobSpecRepository(fac.db, project, postgres.NewAdapter(models.PluginRegistry))
}

type replayWorkerFact struct {
	replaySpecRepoFac store.ReplaySpecRepository
	scheduler         models.SchedulerUnit
	logger            log.Logger
}

func (fac *replayWorkerFact) New() job.ReplayWorker {
	return job.NewReplayWorker(fac.logger, fac.replaySpecRepoFac, fac.scheduler)
}

// jobSpecRepoFactory stores raw specifications
type jobSpecRepoFactory struct {
	db                    *gorm.DB
	projectJobSpecRepoFac projectJobSpecRepoFactory
}

func (fac *jobSpecRepoFactory) New(namespace models.NamespaceSpec) job.SpecRepository {
	return postgres.NewJobSpecRepository(
		fac.db,
		namespace,
		fac.projectJobSpecRepoFac.New(namespace.ProjectSpec),
		postgres.NewAdapter(models.PluginRegistry),
	)
}

<<<<<<< HEAD
type projectRepoFactory struct {
=======
type namespaceRepoFactory struct {
>>>>>>> a82d382f
	db   *gorm.DB
	hash models.ApplicationKey
}

<<<<<<< HEAD
func (fac *projectRepoFactory) New() store.ProjectRepository {
	return postgres.NewProjectRepository(fac.db, fac.hash)
}

type jobRunRepoFactory struct {
	db *gorm.DB
}

func (fac *jobRunRepoFactory) New() store.JobRunRepository {
	return postgres.NewJobRunRepository(fac.db, postgres.NewAdapter(models.PluginRegistry))
}

type instanceRepoFactory struct {
	db *gorm.DB
}

func (fac *instanceRepoFactory) New() store.InstanceRepository {
	return postgres.NewInstanceRepository(fac.db, postgres.NewAdapter(models.PluginRegistry))
=======
func (fac *namespaceRepoFactory) New(projectSpec models.ProjectSpec) store.NamespaceRepository {
	return postgres.NewNamespaceRepository(fac.db, projectSpec, fac.hash)
>>>>>>> a82d382f
}

// projectResourceSpecRepoFactory stores raw resource specifications at a project level
type projectResourceSpecRepoFactory struct {
	db *gorm.DB
}

func (fac *projectResourceSpecRepoFactory) New(proj models.ProjectSpec, ds models.Datastorer) store.ProjectResourceSpecRepository {
	return postgres.NewProjectResourceSpecRepository(fac.db, proj, ds)
}

// resourceSpecRepoFactory stores raw resource specifications
type resourceSpecRepoFactory struct {
	db                         *gorm.DB
	projectResourceSpecRepoFac projectResourceSpecRepoFactory
}

func (fac *resourceSpecRepoFactory) New(namespace models.NamespaceSpec, ds models.Datastorer) store.ResourceSpecRepository {
	return postgres.NewResourceSpecRepository(fac.db, namespace, ds, fac.projectResourceSpecRepoFac.New(namespace.ProjectSpec, ds))
}

type airflowBucketFactory struct{}

func (*airflowBucketFactory) New(ctx context.Context, projectSpec models.ProjectSpec) (airflow2.Bucket, error) {
	storagePath, ok := projectSpec.Config[models.ProjectStoragePathKey]
	if !ok {
		return nil, fmt.Errorf("%s config not configured for project %s", models.ProjectStoragePathKey, projectSpec.Name)
	}
	parsedURL, err := url.Parse(storagePath)
	if err != nil {
		return nil, err
	}

	switch parsedURL.Scheme {
	case "gs":
		storageSecret, ok := projectSpec.Secret.GetByName(models.ProjectSecretStorageKey)
		if !ok {
			return nil, fmt.Errorf("%s secret not configured for project %s", models.ProjectSecretStorageKey, projectSpec.Name)
		}
		creds, err := google.CredentialsFromJSON(ctx, []byte(storageSecret), "https://www.googleapis.com/auth/cloud-platform")
		if err != nil {
			return nil, err
		}
		client, err := gcp.NewHTTPClient(
			gcp.DefaultTransport(),
			gcp.CredentialsTokenSource(creds))
		if err != nil {
			return nil, err
		}

		gcsBucket, err := gcsblob.OpenBucket(ctx, client, parsedURL.Host, nil)
		if err != nil {
			return nil, err
		}
		// create a *blob.Bucket
		if parsedURL.Path == "" {
			return gcsBucket, nil
		}
		prefix := fmt.Sprintf("%s/", strings.Trim(parsedURL.Path, "/\\"))
		return blob.PrefixedBucket(gcsBucket, prefix), nil
	case "file":
		return fileblob.OpenBucket(parsedURL.Path, &fileblob.Options{
			CreateDir: true,
			Metadata:  fileblob.MetadataDontWrite,
		})
	case "mem":
		return memblob.OpenBucket(nil), nil
	}
	return nil, fmt.Errorf("unsupported storage config %s", storagePath)
}

type pipelineLogObserver struct {
	log log.Logger
}

func (obs *pipelineLogObserver) Notify(evt progress.Event) {
	obs.log.Info("observing pipeline log", "progress event", evt.String(), "reporter", "pipeline")
}

func jobSpecAssetDump(engine models.TemplateEngine) func(jobSpec models.JobSpec, scheduledAt time.Time) (models.JobAssets, error) {
	return func(jobSpec models.JobSpec, scheduledAt time.Time) (models.JobAssets, error) {
		aMap, err := compiler.DumpAssets(jobSpec, scheduledAt, engine, false)
		if err != nil {
			return models.JobAssets{}, err
		}
		return models.JobAssets{}.FromMap(aMap), nil
	}
}<|MERGE_RESOLUTION|>--- conflicted
+++ resolved
@@ -57,40 +57,6 @@
 		fac.projectJobSpecRepoFac.New(namespace.ProjectSpec),
 		postgres.NewAdapter(models.PluginRegistry),
 	)
-}
-
-<<<<<<< HEAD
-type projectRepoFactory struct {
-=======
-type namespaceRepoFactory struct {
->>>>>>> a82d382f
-	db   *gorm.DB
-	hash models.ApplicationKey
-}
-
-<<<<<<< HEAD
-func (fac *projectRepoFactory) New() store.ProjectRepository {
-	return postgres.NewProjectRepository(fac.db, fac.hash)
-}
-
-type jobRunRepoFactory struct {
-	db *gorm.DB
-}
-
-func (fac *jobRunRepoFactory) New() store.JobRunRepository {
-	return postgres.NewJobRunRepository(fac.db, postgres.NewAdapter(models.PluginRegistry))
-}
-
-type instanceRepoFactory struct {
-	db *gorm.DB
-}
-
-func (fac *instanceRepoFactory) New() store.InstanceRepository {
-	return postgres.NewInstanceRepository(fac.db, postgres.NewAdapter(models.PluginRegistry))
-=======
-func (fac *namespaceRepoFactory) New(projectSpec models.ProjectSpec) store.NamespaceRepository {
-	return postgres.NewNamespaceRepository(fac.db, projectSpec, fac.hash)
->>>>>>> a82d382f
 }
 
 // projectResourceSpecRepoFactory stores raw resource specifications at a project level
