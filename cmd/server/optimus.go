--- conflicted
+++ resolved
@@ -327,16 +327,9 @@
 		db:                         s.dbConn,
 		projectResourceSpecRepoFac: projectResourceSpecRepoFac,
 	}
-<<<<<<< HEAD
 	backupRepo := postgres.NewBackupRepository(s.dbConn)
-	dataStoreService := datastore.NewService(&resourceSpecRepoFac, &projectResourceSpecRepoFac, models.DatastoreRegistry, utils.NewUUIDProvider(), backupRepo, pluginService)
-=======
-	backupRepoFac := backupRepoFactory{
-		db: s.dbConn,
-	}
 	dataStoreService := datastore.NewService(&resourceSpecRepoFac, models.DatastoreRegistry)
-	backupService := datastore.NewBackupService(&projectResourceSpecRepoFac, models.DatastoreRegistry, utils.NewUUIDProvider(), &backupRepoFac, pluginService)
->>>>>>> 19ff6d6a
+	backupService := datastore.NewBackupService(&projectResourceSpecRepoFac, models.DatastoreRegistry, utils.NewUUIDProvider(), backupRepo, pluginService)
 	// adapter service
 	// adapterService := v1handler.NewAdapter(models.PluginRegistry, models.DatastoreRegistry)
 	pluginRepo := models.PluginRegistry
@@ -357,13 +350,8 @@
 	pb.RegisterReplayServiceServer(s.grpcServer, v1handler.NewReplayServiceServer(s.logger,
 		jobService,
 		namespaceService,
-<<<<<<< HEAD
-		projectService))
-=======
-		adapterService,
 		projectService,
 		jobService)) // TODO: Replace with replayService after extracting
->>>>>>> 19ff6d6a
 	// project service
 	pb.RegisterProjectServiceServer(s.grpcServer, v1handler.NewProjectServiceServer(s.logger,
 		projectService))
