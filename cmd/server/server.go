package server

import (
	"context"
	"errors"
	"fmt"
	"net/http"
	"net/url"
	"os"
	"os/signal"
	"strings"
	"syscall"
	"time"

	"github.com/prometheus/client_golang/prometheus"

	grpc_middleware "github.com/grpc-ecosystem/go-grpc-middleware"
	grpc_logrus "github.com/grpc-ecosystem/go-grpc-middleware/logging/logrus"
	grpctags "github.com/grpc-ecosystem/go-grpc-middleware/tags"
	grpc_prometheus "github.com/grpc-ecosystem/go-grpc-prometheus"
	"github.com/grpc-ecosystem/grpc-gateway/v2/runtime"
	"github.com/hashicorp/go-multierror"
	v1handler "github.com/odpf/optimus/api/handler/v1beta1"
	pb "github.com/odpf/optimus/api/proto/odpf/optimus/core/v1beta1"
	"github.com/odpf/optimus/config"
	"github.com/odpf/optimus/core/gossip"
	"github.com/odpf/optimus/core/progress"
	"github.com/odpf/optimus/datastore"
	_ "github.com/odpf/optimus/ext/datastore"
	"github.com/odpf/optimus/ext/executor/noop"
	"github.com/odpf/optimus/ext/notify/slack"
	"github.com/odpf/optimus/ext/scheduler/airflow"
	"github.com/odpf/optimus/ext/scheduler/airflow2"
	"github.com/odpf/optimus/ext/scheduler/airflow2/compiler"
	"github.com/odpf/optimus/ext/scheduler/prime"
	"github.com/odpf/optimus/job"
	"github.com/odpf/optimus/models"
	_ "github.com/odpf/optimus/plugin"
	"github.com/odpf/optimus/run"
	"github.com/odpf/optimus/service"
	"github.com/odpf/optimus/store"
	"github.com/odpf/optimus/store/postgres"
	"github.com/odpf/optimus/utils"
	"github.com/odpf/salt/log"
	"github.com/sirupsen/logrus"
	slackapi "github.com/slack-go/slack"
	"go.opentelemetry.io/contrib/instrumentation/google.golang.org/grpc/otelgrpc"
	"go.opentelemetry.io/contrib/instrumentation/net/http/otelhttp"
	"gocloud.dev/blob"
	"gocloud.dev/blob/fileblob"
	"gocloud.dev/blob/gcsblob"
	"gocloud.dev/blob/memblob"
	"gocloud.dev/gcp"
	"golang.org/x/net/http2"
	"golang.org/x/net/http2/h2c"
	"golang.org/x/oauth2/google"
	"google.golang.org/grpc"
	"google.golang.org/grpc/reflection"
	"gorm.io/gorm"
)

// termChan listen for sigterm
var termChan = make(chan os.Signal, 1)

const (
	shutdownWait       = 30 * time.Second
	GRPCMaxRecvMsgSize = 64 << 20 // 64MB
	GRPCMaxSendMsgSize = 64 << 20 // 64MB
)

const (
	DialTimeout      = time.Second * 5
	BootstrapTimeout = time.Second * 10
)

// projectJobSpecRepoFactory stores raw specifications
type projectJobSpecRepoFactory struct {
	db *gorm.DB
}

func (fac *projectJobSpecRepoFactory) New(project models.ProjectSpec) store.ProjectJobSpecRepository {
	return postgres.NewProjectJobSpecRepository(fac.db, project, postgres.NewAdapter(models.PluginRegistry))
}

type replaySpecRepoRepository struct {
	db             *gorm.DB
	jobSpecRepoFac jobSpecRepoFactory
}

func (fac *replaySpecRepoRepository) New() store.ReplaySpecRepository {
	return postgres.NewReplayRepository(fac.db, postgres.NewAdapter(models.PluginRegistry))
}

type replayWorkerFact struct {
	replaySpecRepoFac job.ReplaySpecRepoFactory
	scheduler         models.SchedulerUnit
	logger            log.Logger
}

func (fac *replayWorkerFact) New() job.ReplayWorker {
	return job.NewReplayWorker(fac.logger, fac.replaySpecRepoFac, fac.scheduler)
}

// jobSpecRepoFactory stores raw specifications
type jobSpecRepoFactory struct {
	db                    *gorm.DB
	projectJobSpecRepoFac projectJobSpecRepoFactory
}

func (fac *jobSpecRepoFactory) New(namespace models.NamespaceSpec) job.SpecRepository {
	return postgres.NewJobSpecRepository(
		fac.db,
		namespace,
		fac.projectJobSpecRepoFac.New(namespace.ProjectSpec),
		postgres.NewAdapter(models.PluginRegistry),
	)
}

type projectRepoFactory struct {
	db   *gorm.DB
	hash models.ApplicationKey
}

func (fac *projectRepoFactory) New() store.ProjectRepository {
	return postgres.NewProjectRepository(fac.db, fac.hash)
}

type namespaceRepoFactory struct {
	db   *gorm.DB
	hash models.ApplicationKey
}

func (fac *namespaceRepoFactory) New(projectSpec models.ProjectSpec) store.NamespaceRepository {
	return postgres.NewNamespaceRepository(fac.db, projectSpec, fac.hash)
}

type jobRunRepoFactory struct {
	db *gorm.DB
}

func (fac *jobRunRepoFactory) New() store.JobRunRepository {
	return postgres.NewJobRunRepository(fac.db, postgres.NewAdapter(models.PluginRegistry))
}

type instanceRepoFactory struct {
	db *gorm.DB
}

func (fac *instanceRepoFactory) New() store.InstanceRepository {
	return postgres.NewInstanceRepository(fac.db, postgres.NewAdapter(models.PluginRegistry))
}

// projectResourceSpecRepoFactory stores raw resource specifications at a project level
type projectResourceSpecRepoFactory struct {
	db *gorm.DB
}

func (fac *projectResourceSpecRepoFactory) New(proj models.ProjectSpec, ds models.Datastorer) store.ProjectResourceSpecRepository {
	return postgres.NewProjectResourceSpecRepository(fac.db, proj, ds)
}

// resourceSpecRepoFactory stores raw resource specifications
type resourceSpecRepoFactory struct {
	db                         *gorm.DB
	projectResourceSpecRepoFac projectResourceSpecRepoFactory
}

func (fac *resourceSpecRepoFactory) New(namespace models.NamespaceSpec, ds models.Datastorer) store.ResourceSpecRepository {
	return postgres.NewResourceSpecRepository(fac.db, namespace, ds, fac.projectResourceSpecRepoFac.New(namespace.ProjectSpec, ds))
}

// backupRepoFactory stores backup specifications
type backupRepoFactory struct {
	db *gorm.DB
}

func (fac *backupRepoFactory) New(projectSpec models.ProjectSpec, storer models.Datastorer) store.BackupRepository {
	return postgres.NewBackupRepository(fac.db, projectSpec, storer)
}

type airflowBucketFactory struct{}

func (o *airflowBucketFactory) New(ctx context.Context, projectSpec models.ProjectSpec) (airflow2.Bucket, error) {
	storagePath, ok := projectSpec.Config[models.ProjectStoragePathKey]
	if !ok {
		return nil, fmt.Errorf("%s config not configured for project %s", models.ProjectStoragePathKey, projectSpec.Name)
	}
	parsedURL, err := url.Parse(storagePath)
	if err != nil {
		return nil, err
	}

	switch parsedURL.Scheme {
	case "gs":
		storageSecret, ok := projectSpec.Secret.GetByName(models.ProjectSecretStorageKey)
		if !ok {
			return nil, fmt.Errorf("%s secret not configured for project %s", models.ProjectSecretStorageKey, projectSpec.Name)
		}
		creds, err := google.CredentialsFromJSON(ctx, []byte(storageSecret), "https://www.googleapis.com/auth/cloud-platform")
		if err != nil {
			return nil, err
		}
		client, err := gcp.NewHTTPClient(
			gcp.DefaultTransport(),
			gcp.CredentialsTokenSource(creds))
		if err != nil {
			return nil, err
		}

		gcsBucket, err := gcsblob.OpenBucket(ctx, client, parsedURL.Host, nil)
		if err != nil {
			return nil, err
		}
		// create a *blob.Bucket
		if parsedURL.Path == "" {
			return gcsBucket, nil
		}
		prefix := fmt.Sprintf("%s/", strings.Trim(parsedURL.Path, "/\\"))
		return blob.PrefixedBucket(gcsBucket, prefix), nil
	case "file":
		return fileblob.OpenBucket(parsedURL.Path, &fileblob.Options{
			CreateDir: true,
			Metadata:  fileblob.MetadataDontWrite,
		})
	case "mem":
		return memblob.OpenBucket(nil), nil
	}
	return nil, fmt.Errorf("unsupported storage config %s", storagePath)
}

type pipelineLogObserver struct {
	log log.Logger
}

func (obs *pipelineLogObserver) Notify(evt progress.Event) {
	obs.log.Info("observing pipeline log", "progress event", evt.String(), "reporter", "pipeline")
}

func jobSpecAssetDump() func(jobSpec models.JobSpec, scheduledAt time.Time) (models.JobAssets, error) {
	engine := run.NewGoEngine()
	return func(jobSpec models.JobSpec, scheduledAt time.Time) (models.JobAssets, error) {
		aMap, err := run.DumpAssets(jobSpec, scheduledAt, engine, false)
		if err != nil {
			return models.JobAssets{}, err
		}
		return models.JobAssets{}.FromMap(aMap), nil
	}
}

func checkRequiredConfigs(conf config.ServerConfig) error {
	errRequiredMissing := errors.New("required config missing")
	if conf.IngressHost == "" {
		return fmt.Errorf("serve.ingress_host: %w", errRequiredMissing)
	}
	if conf.ReplayNumWorkers < 1 {
		return fmt.Errorf("%s should be greater than 0", config.KeyServeReplayNumWorkers)
	}
	if conf.DB.DSN == "" {
		return fmt.Errorf("serve.db.dsn: %w", errRequiredMissing)
	}
	if parsed, err := url.Parse(conf.DB.DSN); err != nil {
		return fmt.Errorf("failed to parse serve.db.dsn: %w", err)
	} else {
		if parsed.Scheme != "postgres" {
			return errors.New("unsupported database scheme, use 'postgres'")
		}
	}
	return nil
}

func Initialize(l log.Logger, conf config.Optimus) error {
	if err := checkRequiredConfigs(conf.Server); err != nil {
		return err
	}
	l.Info("starting optimus", "version", config.Version)
	progressObs := &pipelineLogObserver{
		log: l,
	}

	// setup db
	if err := postgres.Migrate(conf.Server.DB.DSN); err != nil {
		return fmt.Errorf("postgres.Migrate: %w", err)
	}
	dbConn, err := postgres.Connect(conf.Server.DB.DSN, conf.Server.DB.MaxIdleConnection,
		conf.Server.DB.MaxOpenConnection, l.Writer())
	if err != nil {
		return fmt.Errorf("postgres.Connect: %w", err)
	}

	jobCompiler := compiler.NewCompiler(conf.Server.IngressHost)
	// init default scheduler
	switch conf.Scheduler.Name {
	case "airflow":
		models.BatchScheduler = airflow.NewScheduler(
			&airflowBucketFactory{},
			&http.Client{},
			jobCompiler,
		)
	case "airflow2":
		models.BatchScheduler = airflow2.NewScheduler(
			&airflowBucketFactory{},
			&http.Client{},
			jobCompiler,
		)
	default:
		return fmt.Errorf("unsupported scheduler: %s", conf.Scheduler.Name)
	}
	jobrunRepoFac := &jobRunRepoFactory{
		db: dbConn,
	}
	models.ManualScheduler = prime.NewScheduler(
		jobrunRepoFac,
		func() time.Time {
			return time.Now().UTC()
		},
	)

	// used to encrypt secrets
	appHash, err := models.NewApplicationSecret(conf.Server.AppKey)
	if err != nil {
		return fmt.Errorf("NewApplicationSecret: %w", err)
	}

	// registered project store repository factory, it's a wrapper over a storage
	// interface
	projectRepoFac := &projectRepoFactory{
		db:   dbConn,
		hash: appHash,
	}
	if !conf.Scheduler.SkipInit {
		registeredProjects, err := projectRepoFac.New().GetAll(context.Background())
		if err != nil {
			return fmt.Errorf("projectRepoFactory.GetAll(): %w", err)
		}
		// bootstrap scheduler for registered projects
		for _, proj := range registeredProjects {
			bootstrapCtx, cancel := context.WithTimeout(context.Background(), BootstrapTimeout)
			l.Info("bootstrapping project", "project name", proj.Name)
			if err := models.BatchScheduler.Bootstrap(bootstrapCtx, proj); err != nil {
				// Major ERROR, but we can't make this fatal
				// other projects might be working fine
				l.Error("no bootstrapping project", "error", err)
			}
			l.Info("bootstrapped project", "project name", proj.Name)
			cancel()
		}
	}

	projectSecretRepo := postgres.NewSecretRepository(dbConn, appHash)
	namespaceSpecRepoFac := &namespaceRepoFactory{
		db:   dbConn,
		hash: appHash,
	}
	projectJobSpecRepoFac := &projectJobSpecRepoFactory{
		db: dbConn,
	}

	// services
	projectService := service.NewProjectService(projectRepoFac)
	namespaceService := service.NewNamespaceService(projectService, namespaceSpecRepoFac)
	secretService := service.NewSecretService(projectService, namespaceService, projectSecretRepo)

	// registered job store repository factory
	jobSpecRepoFac := jobSpecRepoFactory{
		db:                    dbConn,
		projectJobSpecRepoFac: *projectJobSpecRepoFac,
	}
	dependencyResolver := job.NewDependencyResolver(projectJobSpecRepoFac)
	priorityResolver := job.NewPriorityResolver()

	// Logrus entry is used, allowing pre-definition of certain fields by the user.
	grpcLogLevel, err := logrus.ParseLevel(l.Level())
	if err != nil {
		return err
	}
	grpcLogrus := logrus.New()
	grpcLogrus.SetLevel(grpcLogLevel)
	grpcLogrusEntry := logrus.NewEntry(grpcLogrus)
	// Shared options for the logger, with a custom gRPC code to log level function.
	opts := []grpc_logrus.Option{
		grpc_logrus.WithLevels(grpc_logrus.DefaultCodeToLevel),
	}
	// Make sure that log statements internal to gRPC library are logged using the logrus logger as well.
	grpc_logrus.ReplaceGrpcLogger(grpcLogrusEntry)

	grpcAddr := fmt.Sprintf("%s:%d", conf.Server.Host, conf.Server.Port)
	grpcOpts := []grpc.ServerOption{
		grpc_middleware.WithUnaryServerChain(
			grpctags.UnaryServerInterceptor(grpctags.WithFieldExtractor(grpctags.CodeGenRequestFieldExtractor)),
			grpc_logrus.UnaryServerInterceptor(grpcLogrusEntry, opts...),
			otelgrpc.UnaryServerInterceptor(),
			grpc_prometheus.UnaryServerInterceptor,
		),
		grpc_middleware.WithStreamServerChain(
			otelgrpc.StreamServerInterceptor(),
			grpc_prometheus.StreamServerInterceptor,
		),
		grpc.MaxRecvMsgSize(GRPCMaxRecvMsgSize),
		grpc.MaxSendMsgSize(GRPCMaxSendMsgSize),
	}
	grpcServer := grpc.NewServer(grpcOpts...)
	reflection.Register(grpcServer)

	projectResourceSpecRepoFac := projectResourceSpecRepoFactory{
		db: dbConn,
	}
	resourceSpecRepoFac := resourceSpecRepoFactory{
		db:                         dbConn,
		projectResourceSpecRepoFac: projectResourceSpecRepoFac,
	}

	replaySpecRepoFac := &replaySpecRepoRepository{
		db:             dbConn,
		jobSpecRepoFac: jobSpecRepoFac,
	}
	replayWorkerFactory := &replayWorkerFact{
		replaySpecRepoFac: replaySpecRepoFac,
		scheduler:         models.BatchScheduler,
		logger:            l,
	}
	replayValidator := job.NewReplayValidator(models.BatchScheduler)
	replaySyncer := job.NewReplaySyncer(
		l,
		replaySpecRepoFac,
		projectRepoFac,
		models.BatchScheduler,
		func() time.Time {
			return time.Now().UTC()
		},
	)
	replayManager := job.NewManager(l, replayWorkerFactory, replaySpecRepoFac, utils.NewUUIDProvider(), job.ReplayManagerConfig{
		NumWorkers:    conf.Server.ReplayNumWorkers,
		WorkerTimeout: conf.Server.ReplayWorkerTimeout,
		RunTimeout:    conf.Server.ReplayRunTimeout,
	}, models.BatchScheduler, replayValidator, replaySyncer)
	backupRepoFac := backupRepoFactory{
		db: dbConn,
	}

	notificationContext, cancelNotifiers := context.WithCancel(context.Background())
	defer cancelNotifiers()
	eventService := job.NewEventService(l, map[string]models.Notifier{
		"slack": slack.NewNotifier(notificationContext, slackapi.APIURL,
			slack.DefaultEventBatchInterval,
			func(err error) {
				l.Error("slack error accumulator", "error", err)
			},
		),
	})
	//job service
	jobService := job.NewService(
		&jobSpecRepoFac,
		models.BatchScheduler,
		models.ManualScheduler,
		jobSpecAssetDump(),
		dependencyResolver,
		priorityResolver,
		projectJobSpecRepoFac,
		replayManager,
	)
	//datastore service
	dataStoreService := datastore.NewService(&resourceSpecRepoFac, &projectResourceSpecRepoFac, models.DatastoreRegistry, utils.NewUUIDProvider(), &backupRepoFac)
	//adapter service
	adapterService := v1handler.NewAdapter(models.PluginRegistry, models.DatastoreRegistry)
	//job run service
	jobRunService := run.NewService(
		jobrunRepoFac,
		secretService,
		func() time.Time {
			return time.Now().UTC()
		},
		run.NewGoEngine(),
	)

	// runtime service instance over grpc
	pb.RegisterRuntimeServiceServer(grpcServer, v1handler.NewRuntimeServiceServer(
		l,
		config.Version,
		jobService,
		eventService,
		namespaceService,
	))
	//secret service
	pb.RegisterSecretServiceServer(grpcServer, v1handler.NewSecretServiceServer(l, secretService))
	//resource service
	pb.RegisterResourceServiceServer(grpcServer, v1handler.NewResourceServiceServer(l,
		dataStoreService,
		namespaceService,
		adapterService,
		progressObs))
	//replay service
	pb.RegisterReplayServiceServer(grpcServer, v1handler.NewReplayServiceServer(l,
		jobService,
		namespaceService,
		adapterService,
		projectService))
	//project service
	pb.RegisterProjectServiceServer(grpcServer, v1handler.NewProjectServiceServer(l,
		adapterService,
		projectService))
	//namespace service
	pb.RegisterNamespaceServiceServer(grpcServer, v1handler.NewNamespaceServiceServer(l,
		adapterService,
		namespaceService))
	//job Spec service
	pb.RegisterJobSpecificationServiceServer(grpcServer, v1handler.NewJobSpecServiceServer(l,
		jobService,
		adapterService,
		namespaceService,
		progressObs))
	//job run service
	pb.RegisterJobRunServiceServer(grpcServer, v1handler.NewJobRunServiceServer(l,
		jobService,
		projectService,
		namespaceService,
		adapterService,
		jobRunService,
		models.BatchScheduler))
	//backup service
	pb.RegisterBackupServiceServer(grpcServer, v1handler.NewBackupServiceServer(l,
		jobService,
		dataStoreService,
		namespaceService,
		progressObs,
<<<<<<< HEAD
		projectService,
=======
		run.NewService(
			jobrunRepoFac,
			secretService,
			func() time.Time {
				return time.Now().UTC()
			},
			models.BatchScheduler,
			run.NewGoEngine(),
		),
		models.BatchScheduler,
>>>>>>> f393b132
	))
	grpc_prometheus.Register(grpcServer)
	grpc_prometheus.EnableHandlingTimeHistogram(grpc_prometheus.WithHistogramBuckets(prometheus.DefBuckets))

	timeoutGrpcDialCtx, grpcDialCancel := context.WithTimeout(context.Background(), DialTimeout)
	defer grpcDialCancel()

	// prepare http proxy
	gwmux := runtime.NewServeMux(
		runtime.WithErrorHandler(runtime.DefaultHTTPErrorHandler),
	)
	// gRPC dialup options to proxy http connections
	grpcConn, err := grpc.DialContext(timeoutGrpcDialCtx, grpcAddr, []grpc.DialOption{
		grpc.WithInsecure(),
		grpc.WithDefaultCallOptions(
			grpc.MaxCallRecvMsgSize(GRPCMaxRecvMsgSize),
			grpc.MaxCallSendMsgSize(GRPCMaxSendMsgSize),
		),
	}...)
	if err != nil {
		return fmt.Errorf("grpc.DialContext: %w", err)
	}
	runtimeCtx, runtimeCancel := context.WithCancel(context.Background())
	defer runtimeCancel()
	//register http handlers
	if err := pb.RegisterRuntimeServiceHandler(runtimeCtx, gwmux, grpcConn); err != nil {
		return fmt.Errorf("RegisterRuntimeServiceHandler: %w", err)
	}
	if err := pb.RegisterJobSpecificationServiceHandler(runtimeCtx, gwmux, grpcConn); err != nil {
		return fmt.Errorf("RegisterJobSpecificationServiceHandler: %w", err)
	}
	if err := pb.RegisterJobRunServiceHandler(runtimeCtx, gwmux, grpcConn); err != nil {
		return fmt.Errorf("RegisterJobRunServiceHandler: %w", err)
	}
	if err := pb.RegisterProjectServiceHandler(runtimeCtx, gwmux, grpcConn); err != nil {
		return fmt.Errorf("RegisterProjectServiceHandler: %w", err)
	}
	if err := pb.RegisterNamespaceServiceHandler(runtimeCtx, gwmux, grpcConn); err != nil {
		return fmt.Errorf("RegisterNamespaceServiceHandler: %w", err)
	}
	if err := pb.RegisterReplayServiceHandler(runtimeCtx, gwmux, grpcConn); err != nil {
		return fmt.Errorf("RegisterReplayServiceHandler: %w", err)
	}
	if err := pb.RegisterBackupServiceHandler(runtimeCtx, gwmux, grpcConn); err != nil {
		return fmt.Errorf("RegisterBackupServiceHandler: %w", err)
	}
	if err := pb.RegisterResourceServiceHandler(runtimeCtx, gwmux, grpcConn); err != nil {
		return fmt.Errorf("RegisterResourceServiceHandler: %w", err)
	}
	if err := pb.RegisterSecretServiceHandler(runtimeCtx, gwmux, grpcConn); err != nil {
		return fmt.Errorf("RegisterSecretServiceHandler: %w", err)
	}

	// base router
	baseMux := http.NewServeMux()
	baseMux.HandleFunc("/ping", otelhttp.NewHandler(http.HandlerFunc(func(w http.ResponseWriter, r *http.Request) {
		fmt.Fprintf(w, "pong")
	}), "Ping").ServeHTTP)
	baseMux.Handle("/api/", otelhttp.NewHandler(http.StripPrefix("/api", gwmux), "api"))

	//nolint: gomnd
	srv := &http.Server{
		Handler:      grpcHandlerFunc(grpcServer, baseMux),
		Addr:         grpcAddr,
		ReadTimeout:  5 * time.Second,
		WriteTimeout: 60 * time.Second,
		IdleTimeout:  120 * time.Second,
	}

	// run our server in a goroutine so that it doesn't block to wait for termination requests
	go func() {
		l.Info("starting listening at", "address", grpcAddr)
		if err := srv.ListenAndServe(); err != nil {
			if err != http.ErrServerClosed {
				l.Fatal("server error", "error", err)
			}
		}
	}()

	clusterCtx, clusterCancel := context.WithCancel(context.Background())
	clusterServer := gossip.NewServer(l)
	clusterPlanner := prime.NewPlanner(
		l,
		clusterServer, jobrunRepoFac, &instanceRepoFactory{
			db: dbConn,
		},
		utils.NewUUIDProvider(), noop.NewExecutor(), func() time.Time {
			return time.Now().UTC()
		},
	)
	if conf.Scheduler.NodeID != "" {
		// start optimus cluster
		if err := clusterServer.Init(clusterCtx, conf.Scheduler); err != nil {
			clusterCancel()
			return err
		}

		clusterPlanner.Init(clusterCtx)
	}

	// We'll accept graceful shutdowns when quit via SIGINT (Ctrl+C)
	signal.Notify(termChan, os.Interrupt, syscall.SIGTERM)

	// Block until we receive our signal.
	<-termChan
	l.Info("termination request received")
	var terminalError error

	if err = replayManager.Close(); err != nil {
		terminalError = multierror.Append(terminalError, fmt.Errorf("replayManager.Close: %w", err))
	}

	// Create a deadline to wait for server
	ctxProxy, cancelProxy := context.WithTimeout(context.Background(), shutdownWait)
	defer cancelProxy()

	// Doesn't block if no connections, but will otherwise wait
	// until the timeout deadline.
	if err := srv.Shutdown(ctxProxy); err != nil {
		terminalError = multierror.Append(terminalError, fmt.Errorf("srv.Shutdown: %w", err))
	}
	grpcServer.GracefulStop()

	// gracefully shutdown event service, e.g. slack notifiers flush in memory batches
	cancelNotifiers()
	if err := eventService.Close(); err != nil {
		terminalError = multierror.Append(terminalError, fmt.Errorf("eventService.Close: %w", err))
	}

	// shutdown cluster
	clusterCancel()
	clusterPlanner.Close()
	clusterServer.Shutdown()

	sqlConn, err := dbConn.DB()
	if err != nil {
		terminalError = multierror.Append(terminalError, fmt.Errorf("dbConn.DB: %w", err))
	}
	if err := sqlConn.Close(); err != nil {
		terminalError = multierror.Append(terminalError, fmt.Errorf("sqlConn.Close: %w", err))
	}

	l.Info("bye")
	return terminalError
}

// grpcHandlerFunc routes http1 calls to baseMux and http2 with grpc header to grpcServer.
// Using a single port for proxying both http1 & 2 protocols will degrade http performance
// but for our use-case the convenience per performance tradeoff is better suited
// if in the future, this does become a bottleneck(which I highly doubt), we can break the service
// into two ports, default port for grpc and default+1 for grpc-gateway proxy.
// We can also use something like a connection multiplexer
// https://github.com/soheilhy/cmux to achieve the same.
func grpcHandlerFunc(grpcServer *grpc.Server, otherHandler http.Handler) http.Handler {
	return h2c.NewHandler(http.HandlerFunc(func(w http.ResponseWriter, r *http.Request) {
		if r.ProtoMajor == 2 && strings.Contains(r.Header.Get("Content-Type"), "application/grpc") {
			grpcServer.ServeHTTP(w, r)
		} else {
			otherHandler.ServeHTTP(w, r)
		}
	}), &http2.Server{})
}<|MERGE_RESOLUTION|>--- conflicted
+++ resolved
@@ -447,7 +447,7 @@
 			},
 		),
 	})
-	//job service
+	// job service
 	jobService := job.NewService(
 		&jobSpecRepoFac,
 		models.BatchScheduler,
@@ -458,17 +458,18 @@
 		projectJobSpecRepoFac,
 		replayManager,
 	)
-	//datastore service
+	// datastore service
 	dataStoreService := datastore.NewService(&resourceSpecRepoFac, &projectResourceSpecRepoFac, models.DatastoreRegistry, utils.NewUUIDProvider(), &backupRepoFac)
-	//adapter service
+	// adapter service
 	adapterService := v1handler.NewAdapter(models.PluginRegistry, models.DatastoreRegistry)
-	//job run service
+	// job run service
 	jobRunService := run.NewService(
 		jobrunRepoFac,
 		secretService,
 		func() time.Time {
 			return time.Now().UTC()
 		},
+		models.BatchScheduler,
 		run.NewGoEngine(),
 	)
 
@@ -480,35 +481,35 @@
 		eventService,
 		namespaceService,
 	))
-	//secret service
+	// secret service
 	pb.RegisterSecretServiceServer(grpcServer, v1handler.NewSecretServiceServer(l, secretService))
-	//resource service
+	// resource service
 	pb.RegisterResourceServiceServer(grpcServer, v1handler.NewResourceServiceServer(l,
 		dataStoreService,
 		namespaceService,
 		adapterService,
 		progressObs))
-	//replay service
+	// replay service
 	pb.RegisterReplayServiceServer(grpcServer, v1handler.NewReplayServiceServer(l,
 		jobService,
 		namespaceService,
 		adapterService,
 		projectService))
-	//project service
+	// project service
 	pb.RegisterProjectServiceServer(grpcServer, v1handler.NewProjectServiceServer(l,
 		adapterService,
 		projectService))
-	//namespace service
+	// namespace service
 	pb.RegisterNamespaceServiceServer(grpcServer, v1handler.NewNamespaceServiceServer(l,
 		adapterService,
 		namespaceService))
-	//job Spec service
+	// job Spec service
 	pb.RegisterJobSpecificationServiceServer(grpcServer, v1handler.NewJobSpecServiceServer(l,
 		jobService,
 		adapterService,
 		namespaceService,
 		progressObs))
-	//job run service
+	// job run service
 	pb.RegisterJobRunServiceServer(grpcServer, v1handler.NewJobRunServiceServer(l,
 		jobService,
 		projectService,
@@ -516,26 +517,12 @@
 		adapterService,
 		jobRunService,
 		models.BatchScheduler))
-	//backup service
+	// backup service
 	pb.RegisterBackupServiceServer(grpcServer, v1handler.NewBackupServiceServer(l,
 		jobService,
 		dataStoreService,
 		namespaceService,
-		progressObs,
-<<<<<<< HEAD
 		projectService,
-=======
-		run.NewService(
-			jobrunRepoFac,
-			secretService,
-			func() time.Time {
-				return time.Now().UTC()
-			},
-			models.BatchScheduler,
-			run.NewGoEngine(),
-		),
-		models.BatchScheduler,
->>>>>>> f393b132
 	))
 	grpc_prometheus.Register(grpcServer)
 	grpc_prometheus.EnableHandlingTimeHistogram(grpc_prometheus.WithHistogramBuckets(prometheus.DefBuckets))
@@ -560,7 +547,7 @@
 	}
 	runtimeCtx, runtimeCancel := context.WithCancel(context.Background())
 	defer runtimeCancel()
-	//register http handlers
+	// register http handlers
 	if err := pb.RegisterRuntimeServiceHandler(runtimeCtx, gwmux, grpcConn); err != nil {
 		return fmt.Errorf("RegisterRuntimeServiceHandler: %w", err)
 	}
