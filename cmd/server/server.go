package server

import (
	"context"
	"errors"
	"fmt"
	"net/http"
	"net/url"
	"strings"
	"time"

	grpc_middleware "github.com/grpc-ecosystem/go-grpc-middleware"
	grpc_logrus "github.com/grpc-ecosystem/go-grpc-middleware/logging/logrus"
	grpctags "github.com/grpc-ecosystem/go-grpc-middleware/tags"
	grpc_prometheus "github.com/grpc-ecosystem/go-grpc-prometheus"
	"github.com/grpc-ecosystem/grpc-gateway/v2/runtime"
	"github.com/odpf/salt/log"
	"github.com/sirupsen/logrus"
	"go.opentelemetry.io/contrib/instrumentation/google.golang.org/grpc/otelgrpc"
	"go.opentelemetry.io/contrib/instrumentation/net/http/otelhttp"
	"golang.org/x/net/http2"
	"golang.org/x/net/http2/h2c"
	"google.golang.org/grpc"
	"google.golang.org/grpc/reflection"

	pb "github.com/odpf/optimus/api/proto/odpf/optimus/core/v1beta1"
	"github.com/odpf/optimus/config"
	_ "github.com/odpf/optimus/ext/datastore"
	_ "github.com/odpf/optimus/plugin"
)

const (
	shutdownWait       = 30 * time.Second
	GRPCMaxRecvMsgSize = 64 << 20 // 64MB
	GRPCMaxSendMsgSize = 64 << 20 // 64MB

	DialTimeout      = time.Second * 5
	BootstrapTimeout = time.Second * 10
)

func checkRequiredConfigs(conf config.ServerConfig) error {
	errRequiredMissing := errors.New("required config missing")
	if conf.IngressHost == "" {
		return fmt.Errorf("serve.ingress_host: %w", errRequiredMissing)
	}
	if conf.ReplayNumWorkers < 1 {
		return fmt.Errorf("%s should be greater than 0", config.KeyServeReplayNumWorkers)
	}
	if conf.DB.DSN == "" {
		return fmt.Errorf("serve.db.dsn: %w", errRequiredMissing)
	}
	if parsed, err := url.Parse(conf.DB.DSN); err != nil {
		return fmt.Errorf("failed to parse serve.db.dsn: %w", err)
	} else if parsed.Scheme != "postgres" {
		return errors.New("unsupported database scheme, use 'postgres'")
	}
	return nil
}

<<<<<<< HEAD
func Initialize(l log.Logger, conf config.Optimus) error {
	if err := checkRequiredConfigs(conf.Server); err != nil {
		return err
	}
	l.Info("starting optimus", "version", config.Version)
	progressObs := &pipelineLogObserver{
		log: l,
	}

	// setup db
	if err := postgres.Migrate(conf.Server.DB.DSN); err != nil {
		return fmt.Errorf("postgres.Migrate: %w", err)
	}
	dbConn, err := postgres.Connect(conf.Server.DB.DSN, conf.Server.DB.MaxIdleConnection,
		conf.Server.DB.MaxOpenConnection, l.Writer())
	if err != nil {
		return fmt.Errorf("postgres.Connect: %w", err)
	}

	jobCompiler := compiler.NewCompiler(conf.Server.IngressHost)
	// init default scheduler
	switch conf.Scheduler.Name {
	case "airflow", "airflow2":
		models.BatchScheduler = airflow2.NewScheduler(
			&airflowBucketFactory{},
			&http.Client{},
			jobCompiler,
		)
	default:
		return fmt.Errorf("unsupported scheduler: %s", conf.Scheduler.Name)
	}
	jobrunRepoFac := &jobRunRepoFactory{
		db: dbConn,
	}
	models.ManualScheduler = prime.NewScheduler(
		jobrunRepoFac,
		func() time.Time {
			return time.Now().UTC()
		},
	)

	// used to encrypt secrets
	appHash, err := models.NewApplicationSecret(conf.Server.AppKey)
	if err != nil {
		return fmt.Errorf("NewApplicationSecret: %w", err)
	}

	// registered project store repository factory, it's a wrapper over a storage
	// interface
	projectRepoFac := &projectRepoFactory{
		db:   dbConn,
		hash: appHash,
	}
	if !conf.Scheduler.SkipInit {
		registeredProjects, err := projectRepoFac.New().GetAll(context.Background())
		if err != nil {
			return fmt.Errorf("projectRepoFactory.GetAll(): %w", err)
		}
		// bootstrap scheduler for registered projects
		for _, proj := range registeredProjects {
			bootstrapCtx, cancel := context.WithTimeout(context.Background(), BootstrapTimeout)
			l.Info("bootstrapping project", "project name", proj.Name)
			if err := models.BatchScheduler.Bootstrap(bootstrapCtx, proj); err != nil {
				// Major ERROR, but we can't make this fatal
				// other projects might be working fine
				l.Error("no bootstrapping project", "error", err)
			}
			l.Info("bootstrapped project", "project name", proj.Name)
			cancel()
		}
	}

	projectSecretRepo := postgres.NewSecretRepository(dbConn, appHash)
	namespaceSpecRepoFac := &namespaceRepoFactory{
		db:   dbConn,
		hash: appHash,
	}
	projectJobSpecRepoFac := &projectJobSpecRepoFactory{
		db: dbConn,
	}

	// services
	projectService := service.NewProjectService(projectRepoFac)
	namespaceService := service.NewNamespaceService(projectService, namespaceSpecRepoFac)
	secretService := service.NewSecretService(projectService, namespaceService, projectSecretRepo)

	// registered job store repository factory
	jobSpecRepoFac := jobSpecRepoFactory{
		db:                    dbConn,
		projectJobSpecRepoFac: *projectJobSpecRepoFac,
	}
	jobDependencyRepo := postgres.NewJobDependencyRepository(dbConn)
	dependencyResolver := job.NewDependencyResolver(projectJobSpecRepoFac, jobDependencyRepo)
	priorityResolver := job.NewPriorityResolver()

=======
func setupGRPCServer(l log.Logger) (*grpc.Server, error) {
>>>>>>> 8760bba4
	// Logrus entry is used, allowing pre-definition of certain fields by the user.
	grpcLogLevel, err := logrus.ParseLevel(l.Level())
	if err != nil {
		return nil, err
	}
	grpcLogrus := logrus.New()
	grpcLogrus.SetLevel(grpcLogLevel)
	grpcLogrusEntry := logrus.NewEntry(grpcLogrus)
	// Shared options for the logger, with a custom gRPC code to log level function.
	opts := []grpc_logrus.Option{
		grpc_logrus.WithLevels(grpc_logrus.DefaultCodeToLevel),
	}
	// Make sure that log statements internal to gRPC library are logged using the logrus logger as well.
	grpc_logrus.ReplaceGrpcLogger(grpcLogrusEntry)

	grpcOpts := []grpc.ServerOption{
		grpc_middleware.WithUnaryServerChain(
			grpctags.UnaryServerInterceptor(grpctags.WithFieldExtractor(grpctags.CodeGenRequestFieldExtractor)),
			grpc_logrus.UnaryServerInterceptor(grpcLogrusEntry, opts...),
			otelgrpc.UnaryServerInterceptor(),
			grpc_prometheus.UnaryServerInterceptor,
		),
		grpc_middleware.WithStreamServerChain(
			otelgrpc.StreamServerInterceptor(),
			grpc_prometheus.StreamServerInterceptor,
		),
		grpc.MaxRecvMsgSize(GRPCMaxRecvMsgSize),
		grpc.MaxSendMsgSize(GRPCMaxSendMsgSize),
	}
	grpcServer := grpc.NewServer(grpcOpts...)
	reflection.Register(grpcServer)
	return grpcServer, nil
}

<<<<<<< HEAD
	projectResourceSpecRepoFac := projectResourceSpecRepoFactory{
		db: dbConn,
	}
	resourceSpecRepoFac := resourceSpecRepoFactory{
		db:                         dbConn,
		projectResourceSpecRepoFac: projectResourceSpecRepoFac,
	}

	replaySpecRepoFac := &replaySpecRepoRepository{
		db:             dbConn,
		jobSpecRepoFac: jobSpecRepoFac,
	}
	replayWorkerFactory := &replayWorkerFact{
		replaySpecRepoFac: replaySpecRepoFac,
		scheduler:         models.BatchScheduler,
		logger:            l,
	}
	replayValidator := job.NewReplayValidator(models.BatchScheduler)
	replaySyncer := job.NewReplaySyncer(
		l,
		replaySpecRepoFac,
		projectRepoFac,
		models.BatchScheduler,
		func() time.Time {
			return time.Now().UTC()
		},
	)
	replayManager := job.NewManager(l, replayWorkerFactory, replaySpecRepoFac, utils.NewUUIDProvider(), job.ReplayManagerConfig{
		NumWorkers:    conf.Server.ReplayNumWorkers,
		WorkerTimeout: conf.Server.ReplayWorkerTimeout,
		RunTimeout:    conf.Server.ReplayRunTimeout,
	}, models.BatchScheduler, replayValidator, replaySyncer)
	backupRepoFac := backupRepoFactory{
		db: dbConn,
	}

	notificationContext, cancelNotifiers := context.WithCancel(context.Background())
	defer cancelNotifiers()
	eventService := job.NewEventService(l, map[string]models.Notifier{
		"slack": slack.NewNotifier(notificationContext, slackapi.APIURL,
			slack.DefaultEventBatchInterval,
			func(err error) {
				l.Error("slack error accumulator", "error", err)
			},
		),
	})
	// job service
	jobService := job.NewService(
		&jobSpecRepoFac,
		models.BatchScheduler,
		models.ManualScheduler,
		jobSpecAssetDump(),
		dependencyResolver,
		priorityResolver,
		projectJobSpecRepoFac,
		replayManager,
		namespaceService,
	)
	// datastore service
	dataStoreService := datastore.NewService(&resourceSpecRepoFac, &projectResourceSpecRepoFac, models.DatastoreRegistry, utils.NewUUIDProvider(), &backupRepoFac)
	// adapter service
	adapterService := v1handler.NewAdapter(models.PluginRegistry, models.DatastoreRegistry)
	// job run service
	jobRunService := run.NewService(
		jobrunRepoFac,
		secretService,
		func() time.Time {
			return time.Now().UTC()
		},
		models.BatchScheduler,
		run.NewGoEngine(),
	)

	// runtime service instance over grpc
	pb.RegisterRuntimeServiceServer(grpcServer, v1handler.NewRuntimeServiceServer(
		l,
		config.Version,
		jobService,
		eventService,
		namespaceService,
	))
	// secret service
	pb.RegisterSecretServiceServer(grpcServer, v1handler.NewSecretServiceServer(l, secretService))
	// resource service
	pb.RegisterResourceServiceServer(grpcServer, v1handler.NewResourceServiceServer(l,
		dataStoreService,
		namespaceService,
		adapterService,
		progressObs))
	// replay service
	pb.RegisterReplayServiceServer(grpcServer, v1handler.NewReplayServiceServer(l,
		jobService,
		namespaceService,
		adapterService,
		projectService))
	// project service
	pb.RegisterProjectServiceServer(grpcServer, v1handler.NewProjectServiceServer(l,
		adapterService,
		projectService))
	// namespace service
	pb.RegisterNamespaceServiceServer(grpcServer, v1handler.NewNamespaceServiceServer(l,
		adapterService,
		namespaceService))
	// job Spec service
	pb.RegisterJobSpecificationServiceServer(grpcServer, v1handler.NewJobSpecServiceServer(l,
		jobService,
		adapterService,
		projectService,
		namespaceService,
		progressObs))
	// job run service
	pb.RegisterJobRunServiceServer(grpcServer, v1handler.NewJobRunServiceServer(l,
		jobService,
		projectService,
		namespaceService,
		adapterService,
		jobRunService,
		models.BatchScheduler))
	// backup service
	pb.RegisterBackupServiceServer(grpcServer, v1handler.NewBackupServiceServer(l,
		jobService,
		dataStoreService,
		namespaceService,
		projectService,
	))
	grpc_prometheus.Register(grpcServer)
	grpc_prometheus.EnableHandlingTimeHistogram(grpc_prometheus.WithHistogramBuckets(prometheus.DefBuckets))

=======
func prepareHTTPProxy(grpcAddr string, grpcServer *grpc.Server) (*http.Server, func(), error) {
>>>>>>> 8760bba4
	timeoutGrpcDialCtx, grpcDialCancel := context.WithTimeout(context.Background(), DialTimeout)
	defer grpcDialCancel()

	// prepare http proxy
	gwmux := runtime.NewServeMux(
		runtime.WithErrorHandler(runtime.DefaultHTTPErrorHandler),
	)
	// gRPC dialup options to proxy http connections
	grpcConn, err := grpc.DialContext(timeoutGrpcDialCtx, grpcAddr, []grpc.DialOption{
		grpc.WithInsecure(),
		grpc.WithDefaultCallOptions(
			grpc.MaxCallRecvMsgSize(GRPCMaxRecvMsgSize),
			grpc.MaxCallSendMsgSize(GRPCMaxSendMsgSize),
		),
	}...)
	if err != nil {
		return nil, func() {}, fmt.Errorf("grpc.DialContext: %w", err)
	}
	runtimeCtx, runtimeCancel := context.WithCancel(context.Background())
	cleanup := func() {
		runtimeCancel()
	}

	if err := pb.RegisterRuntimeServiceHandler(runtimeCtx, gwmux, grpcConn); err != nil {
		return nil, cleanup, fmt.Errorf("RegisterRuntimeServiceHandler: %w", err)
	}
	if err := pb.RegisterJobSpecificationServiceHandler(runtimeCtx, gwmux, grpcConn); err != nil {
		return nil, cleanup, fmt.Errorf("RegisterJobSpecificationServiceHandler: %w", err)
	}
	if err := pb.RegisterJobRunServiceHandler(runtimeCtx, gwmux, grpcConn); err != nil {
		return nil, cleanup, fmt.Errorf("RegisterJobRunServiceHandler: %w", err)
	}
	if err := pb.RegisterProjectServiceHandler(runtimeCtx, gwmux, grpcConn); err != nil {
		return nil, cleanup, fmt.Errorf("RegisterProjectServiceHandler: %w", err)
	}
	if err := pb.RegisterNamespaceServiceHandler(runtimeCtx, gwmux, grpcConn); err != nil {
		return nil, cleanup, fmt.Errorf("RegisterNamespaceServiceHandler: %w", err)
	}
	if err := pb.RegisterReplayServiceHandler(runtimeCtx, gwmux, grpcConn); err != nil {
		return nil, cleanup, fmt.Errorf("RegisterReplayServiceHandler: %w", err)
	}
	if err := pb.RegisterBackupServiceHandler(runtimeCtx, gwmux, grpcConn); err != nil {
		return nil, cleanup, fmt.Errorf("RegisterBackupServiceHandler: %w", err)
	}
	if err := pb.RegisterResourceServiceHandler(runtimeCtx, gwmux, grpcConn); err != nil {
		return nil, cleanup, fmt.Errorf("RegisterResourceServiceHandler: %w", err)
	}
	if err := pb.RegisterSecretServiceHandler(runtimeCtx, gwmux, grpcConn); err != nil {
		return nil, cleanup, fmt.Errorf("RegisterSecretServiceHandler: %w", err)
	}

	// base router
	baseMux := http.NewServeMux()
	baseMux.HandleFunc("/ping", otelhttp.NewHandler(http.HandlerFunc(func(w http.ResponseWriter, r *http.Request) {
		fmt.Fprintf(w, "pong")
	}), "Ping").ServeHTTP)
	baseMux.Handle("/api/", otelhttp.NewHandler(http.StripPrefix("/api", gwmux), "api"))

	//nolint: gomnd
	srv := &http.Server{
		Handler:      grpcHandlerFunc(grpcServer, baseMux),
		Addr:         grpcAddr,
		ReadTimeout:  5 * time.Second,
		WriteTimeout: 60 * time.Second,
		IdleTimeout:  120 * time.Second,
	}

	return srv, cleanup, nil
}

// grpcHandlerFunc routes http1 calls to baseMux and http2 with grpc header to grpcServer.
// Using a single port for proxying both http1 & 2 protocols will degrade http performance
// but for our use-case the convenience per performance tradeoff is better suited
// if in the future, this does become a bottleneck(which I highly doubt), we can break the service
// into two ports, default port for grpc and default+1 for grpc-gateway proxy.
// We can also use something like a connection multiplexer
// https://github.com/soheilhy/cmux to achieve the same.
func grpcHandlerFunc(grpcServer *grpc.Server, otherHandler http.Handler) http.Handler {
	return h2c.NewHandler(http.HandlerFunc(func(w http.ResponseWriter, r *http.Request) {
		if r.ProtoMajor == 2 && strings.Contains(r.Header.Get("Content-Type"), "application/grpc") {
			grpcServer.ServeHTTP(w, r)
		} else {
			otherHandler.ServeHTTP(w, r)
		}
	}), &http2.Server{})
}<|MERGE_RESOLUTION|>--- conflicted
+++ resolved
@@ -57,105 +57,7 @@
 	return nil
 }
 
-<<<<<<< HEAD
-func Initialize(l log.Logger, conf config.Optimus) error {
-	if err := checkRequiredConfigs(conf.Server); err != nil {
-		return err
-	}
-	l.Info("starting optimus", "version", config.Version)
-	progressObs := &pipelineLogObserver{
-		log: l,
-	}
-
-	// setup db
-	if err := postgres.Migrate(conf.Server.DB.DSN); err != nil {
-		return fmt.Errorf("postgres.Migrate: %w", err)
-	}
-	dbConn, err := postgres.Connect(conf.Server.DB.DSN, conf.Server.DB.MaxIdleConnection,
-		conf.Server.DB.MaxOpenConnection, l.Writer())
-	if err != nil {
-		return fmt.Errorf("postgres.Connect: %w", err)
-	}
-
-	jobCompiler := compiler.NewCompiler(conf.Server.IngressHost)
-	// init default scheduler
-	switch conf.Scheduler.Name {
-	case "airflow", "airflow2":
-		models.BatchScheduler = airflow2.NewScheduler(
-			&airflowBucketFactory{},
-			&http.Client{},
-			jobCompiler,
-		)
-	default:
-		return fmt.Errorf("unsupported scheduler: %s", conf.Scheduler.Name)
-	}
-	jobrunRepoFac := &jobRunRepoFactory{
-		db: dbConn,
-	}
-	models.ManualScheduler = prime.NewScheduler(
-		jobrunRepoFac,
-		func() time.Time {
-			return time.Now().UTC()
-		},
-	)
-
-	// used to encrypt secrets
-	appHash, err := models.NewApplicationSecret(conf.Server.AppKey)
-	if err != nil {
-		return fmt.Errorf("NewApplicationSecret: %w", err)
-	}
-
-	// registered project store repository factory, it's a wrapper over a storage
-	// interface
-	projectRepoFac := &projectRepoFactory{
-		db:   dbConn,
-		hash: appHash,
-	}
-	if !conf.Scheduler.SkipInit {
-		registeredProjects, err := projectRepoFac.New().GetAll(context.Background())
-		if err != nil {
-			return fmt.Errorf("projectRepoFactory.GetAll(): %w", err)
-		}
-		// bootstrap scheduler for registered projects
-		for _, proj := range registeredProjects {
-			bootstrapCtx, cancel := context.WithTimeout(context.Background(), BootstrapTimeout)
-			l.Info("bootstrapping project", "project name", proj.Name)
-			if err := models.BatchScheduler.Bootstrap(bootstrapCtx, proj); err != nil {
-				// Major ERROR, but we can't make this fatal
-				// other projects might be working fine
-				l.Error("no bootstrapping project", "error", err)
-			}
-			l.Info("bootstrapped project", "project name", proj.Name)
-			cancel()
-		}
-	}
-
-	projectSecretRepo := postgres.NewSecretRepository(dbConn, appHash)
-	namespaceSpecRepoFac := &namespaceRepoFactory{
-		db:   dbConn,
-		hash: appHash,
-	}
-	projectJobSpecRepoFac := &projectJobSpecRepoFactory{
-		db: dbConn,
-	}
-
-	// services
-	projectService := service.NewProjectService(projectRepoFac)
-	namespaceService := service.NewNamespaceService(projectService, namespaceSpecRepoFac)
-	secretService := service.NewSecretService(projectService, namespaceService, projectSecretRepo)
-
-	// registered job store repository factory
-	jobSpecRepoFac := jobSpecRepoFactory{
-		db:                    dbConn,
-		projectJobSpecRepoFac: *projectJobSpecRepoFac,
-	}
-	jobDependencyRepo := postgres.NewJobDependencyRepository(dbConn)
-	dependencyResolver := job.NewDependencyResolver(projectJobSpecRepoFac, jobDependencyRepo)
-	priorityResolver := job.NewPriorityResolver()
-
-=======
 func setupGRPCServer(l log.Logger) (*grpc.Server, error) {
->>>>>>> 8760bba4
 	// Logrus entry is used, allowing pre-definition of certain fields by the user.
 	grpcLogLevel, err := logrus.ParseLevel(l.Level())
 	if err != nil {
@@ -190,138 +92,7 @@
 	return grpcServer, nil
 }
 
-<<<<<<< HEAD
-	projectResourceSpecRepoFac := projectResourceSpecRepoFactory{
-		db: dbConn,
-	}
-	resourceSpecRepoFac := resourceSpecRepoFactory{
-		db:                         dbConn,
-		projectResourceSpecRepoFac: projectResourceSpecRepoFac,
-	}
-
-	replaySpecRepoFac := &replaySpecRepoRepository{
-		db:             dbConn,
-		jobSpecRepoFac: jobSpecRepoFac,
-	}
-	replayWorkerFactory := &replayWorkerFact{
-		replaySpecRepoFac: replaySpecRepoFac,
-		scheduler:         models.BatchScheduler,
-		logger:            l,
-	}
-	replayValidator := job.NewReplayValidator(models.BatchScheduler)
-	replaySyncer := job.NewReplaySyncer(
-		l,
-		replaySpecRepoFac,
-		projectRepoFac,
-		models.BatchScheduler,
-		func() time.Time {
-			return time.Now().UTC()
-		},
-	)
-	replayManager := job.NewManager(l, replayWorkerFactory, replaySpecRepoFac, utils.NewUUIDProvider(), job.ReplayManagerConfig{
-		NumWorkers:    conf.Server.ReplayNumWorkers,
-		WorkerTimeout: conf.Server.ReplayWorkerTimeout,
-		RunTimeout:    conf.Server.ReplayRunTimeout,
-	}, models.BatchScheduler, replayValidator, replaySyncer)
-	backupRepoFac := backupRepoFactory{
-		db: dbConn,
-	}
-
-	notificationContext, cancelNotifiers := context.WithCancel(context.Background())
-	defer cancelNotifiers()
-	eventService := job.NewEventService(l, map[string]models.Notifier{
-		"slack": slack.NewNotifier(notificationContext, slackapi.APIURL,
-			slack.DefaultEventBatchInterval,
-			func(err error) {
-				l.Error("slack error accumulator", "error", err)
-			},
-		),
-	})
-	// job service
-	jobService := job.NewService(
-		&jobSpecRepoFac,
-		models.BatchScheduler,
-		models.ManualScheduler,
-		jobSpecAssetDump(),
-		dependencyResolver,
-		priorityResolver,
-		projectJobSpecRepoFac,
-		replayManager,
-		namespaceService,
-	)
-	// datastore service
-	dataStoreService := datastore.NewService(&resourceSpecRepoFac, &projectResourceSpecRepoFac, models.DatastoreRegistry, utils.NewUUIDProvider(), &backupRepoFac)
-	// adapter service
-	adapterService := v1handler.NewAdapter(models.PluginRegistry, models.DatastoreRegistry)
-	// job run service
-	jobRunService := run.NewService(
-		jobrunRepoFac,
-		secretService,
-		func() time.Time {
-			return time.Now().UTC()
-		},
-		models.BatchScheduler,
-		run.NewGoEngine(),
-	)
-
-	// runtime service instance over grpc
-	pb.RegisterRuntimeServiceServer(grpcServer, v1handler.NewRuntimeServiceServer(
-		l,
-		config.Version,
-		jobService,
-		eventService,
-		namespaceService,
-	))
-	// secret service
-	pb.RegisterSecretServiceServer(grpcServer, v1handler.NewSecretServiceServer(l, secretService))
-	// resource service
-	pb.RegisterResourceServiceServer(grpcServer, v1handler.NewResourceServiceServer(l,
-		dataStoreService,
-		namespaceService,
-		adapterService,
-		progressObs))
-	// replay service
-	pb.RegisterReplayServiceServer(grpcServer, v1handler.NewReplayServiceServer(l,
-		jobService,
-		namespaceService,
-		adapterService,
-		projectService))
-	// project service
-	pb.RegisterProjectServiceServer(grpcServer, v1handler.NewProjectServiceServer(l,
-		adapterService,
-		projectService))
-	// namespace service
-	pb.RegisterNamespaceServiceServer(grpcServer, v1handler.NewNamespaceServiceServer(l,
-		adapterService,
-		namespaceService))
-	// job Spec service
-	pb.RegisterJobSpecificationServiceServer(grpcServer, v1handler.NewJobSpecServiceServer(l,
-		jobService,
-		adapterService,
-		projectService,
-		namespaceService,
-		progressObs))
-	// job run service
-	pb.RegisterJobRunServiceServer(grpcServer, v1handler.NewJobRunServiceServer(l,
-		jobService,
-		projectService,
-		namespaceService,
-		adapterService,
-		jobRunService,
-		models.BatchScheduler))
-	// backup service
-	pb.RegisterBackupServiceServer(grpcServer, v1handler.NewBackupServiceServer(l,
-		jobService,
-		dataStoreService,
-		namespaceService,
-		projectService,
-	))
-	grpc_prometheus.Register(grpcServer)
-	grpc_prometheus.EnableHandlingTimeHistogram(grpc_prometheus.WithHistogramBuckets(prometheus.DefBuckets))
-
-=======
 func prepareHTTPProxy(grpcAddr string, grpcServer *grpc.Server) (*http.Server, func(), error) {
->>>>>>> 8760bba4
 	timeoutGrpcDialCtx, grpcDialCancel := context.WithTimeout(context.Background(), DialTimeout)
 	defer grpcDialCancel()
 
