package cmd

import (
	"context"
	"errors"
	"fmt"
	"io"
	"strings"
	"time"

	"google.golang.org/grpc/codes"
	"google.golang.org/grpc/status"

	"github.com/MakeNowJust/heredoc"
	v1handler "github.com/odpf/optimus/api/handler/v1beta1"
	pb "github.com/odpf/optimus/api/proto/odpf/optimus/core/v1beta1"
	"github.com/odpf/optimus/config"
	"github.com/odpf/optimus/models"
	"github.com/odpf/optimus/store/local"
	"github.com/odpf/salt/log"
	"github.com/spf13/afero"
	cli "github.com/spf13/cobra"
)

const (
	deploymentTimeout = time.Minute * 15
)

// deployCommand pushes current repo to optimus service
func deployCommand(l log.Logger, conf config.Optimus, pluginRepo models.PluginRepository, dsRepo models.DatastoreRepo,
	datastoreSpecFs map[string]map[string]afero.Fs) *cli.Command {
	var (
		namespaces      []string
		ignoreJobs      bool
		ignoreResources bool
		verbose         bool
		cmd             = &cli.Command{
			Use:   "deploy",
			Short: "Deploy current optimus project to server",
			Long: heredoc.Doc(`Apply local changes to destination server which includes creating/updating/deleting
				jobs and creating/updating datastore resources`),
			Example: "optimus deploy [--ignore-resources|--ignore-jobs]",
			Annotations: map[string]string{
				"group:core": "true",
			},
		}
	)
	cmd.Flags().StringSliceVarP(&namespaces, "namespaces", "N", nil, "Selected namespaces of optimus project")
	cmd.Flags().BoolVarP(&verbose, "verbose", "v", false, "Print details related to deployment stages")
	cmd.Flags().BoolVar(&ignoreJobs, "ignore-jobs", false, "Ignore deployment of jobs")
	cmd.Flags().BoolVar(&ignoreResources, "ignore-resources", false, "Ignore deployment of resources")

	cmd.RunE = func(c *cli.Command, args []string) error {
		l.Info(fmt.Sprintf("Deploying project: %s to %s", conf.Project.Name, conf.Host))
		start := time.Now()

		if err := validateNamespaces(datastoreSpecFs, namespaces); err != nil {
			return err
		}
		err := postDeploymentRequest(l, conf, pluginRepo, dsRepo, datastoreSpecFs, namespaces, ignoreJobs, ignoreResources, verbose)
		if err != nil {
			return err
		}
		l.Info(coloredSuccess("\nDeployment completed, took %s", time.Since(start).Round(time.Second)))
		return nil
	}

	return cmd
}

// postDeploymentRequest send a deployment request to service
func postDeploymentRequest(l log.Logger, conf config.Optimus, pluginRepo models.PluginRepository,
	datastoreRepo models.DatastoreRepo, datastoreSpecFs map[string]map[string]afero.Fs, namespaceNames []string,
	ignoreJobDeployment, ignoreResources bool, verbose bool) error {
	dialTimeoutCtx, dialCancel := context.WithTimeout(context.Background(), OptimusDialTimeout)
	defer dialCancel()

	conn, err := createConnection(dialTimeoutCtx, conf.Host)
	if err != nil {
		if errors.Is(err, context.DeadlineExceeded) {
			l.Error(ErrServerNotReachable(conf.Host).Error())
		}
		return err
	}
	defer conn.Close()

	deployTimeoutCtx, deployCancel := context.WithTimeout(context.Background(), deploymentTimeout)
	defer deployCancel()

	runtime := pb.NewRuntimeServiceClient(conn)
	if err := registerProject(deployTimeoutCtx, runtime, l, conf); err != nil {
		return err
	}
	if err := registerAllNamespaces(deployTimeoutCtx, runtime, l, conf, namespaceNames); err != nil {
		return err
	}

	if !ignoreResources {
		if err := deployAllResources(deployTimeoutCtx,
			runtime, l, conf,
			pluginRepo, datastoreRepo,
			datastoreSpecFs,
			namespaceNames,
			verbose,
		); err != nil {
			return err
		}
	} else {
		l.Info("> Skipping resource deployment")
	}
	if !ignoreJobDeployment {
		if err := deployAllJobs(deployTimeoutCtx,
			runtime, l,
			conf, pluginRepo,
			datastoreRepo, namespaceNames,
			verbose,
		); err != nil {
			return err
		}
	} else {
		l.Info("> Skipping job deployment")
	}
	return nil
}

func deployAllJobs(deployTimeoutCtx context.Context,
	runtime pb.RuntimeServiceClient,
	l log.Logger, conf config.Optimus, pluginRepo models.PluginRepository,
	datastoreRepo models.DatastoreRepo,
	namespaceNames []string,
	verbose bool,
) error {
	var selectedNamespaceNames []string
	if len(namespaceNames) > 0 {
		selectedNamespaceNames = namespaceNames
	} else {
		for _, namespace := range conf.Namespaces {
			selectedNamespaceNames = append(selectedNamespaceNames, namespace.Name)
		}
	}

	stream, err := runtime.DeployJobSpecification(deployTimeoutCtx)
	if err != nil {
		if errors.Is(err, context.DeadlineExceeded) {
			l.Error(coloredError("Deployment process took too long, timing out"))
		}
		return errors.New("deployement failed")
	}
	var specFound bool
	for _, namespaceName := range selectedNamespaceNames {
		namespace, err := conf.GetNamespaceByName(namespaceName)
		if err != nil {
			return err
		}
		jobSpecFs := afero.NewBasePathFs(afero.NewOsFs(), namespace.Job.Path)
		jobSpecRepo := local.NewJobSpecRepository(
			jobSpecFs,
			local.NewJobSpecAdapter(pluginRepo),
		)
		l.Info(fmt.Sprintf("\n> [%s] Deploying jobs", namespaceName))
		jobSpecs, err := jobSpecRepo.GetAll()
		if err != nil {
			return err
		}
		if len(jobSpecs) == 0 {
			l.Warn("[%s] skipping as job spec is empty\n", namespaceName)
			continue
		}

		var adaptedJobSpecs []*pb.JobSpecification
		adapt := v1handler.NewAdapter(pluginRepo, datastoreRepo)
		for _, spec := range jobSpecs {
			adaptJob, err := adapt.ToJobProto(spec)
			if err != nil {
				return fmt.Errorf("[%s] failed to serialize: %s - %w", namespaceName, spec.Name, err)
			}
			adaptedJobSpecs = append(adaptedJobSpecs, adaptJob)
		}
		specFound = true
		if err := stream.Send(&pb.DeployJobSpecificationRequest{
			Jobs:          adaptedJobSpecs,
			ProjectName:   conf.Project.Name,
			NamespaceName: namespaceName,
		}); err != nil {
			return fmt.Errorf("[%s] deployment failed: %w", namespaceName, err)
		}
	}
	if err := stream.CloseSend(); err != nil {
		return err
	}
	if !specFound {
		return nil
	}

	var counter int
	var streamErrs []error
	spinner := NewProgressBar()
	if !verbose {
		spinner.StartProgress(len(selectedNamespaceNames), "please wait")
	}
	for {
		resp, err := stream.Recv()
		if err != nil {
			if err == io.EOF {
				break
			}
			return err
		}
		if resp.GetAck() {
			if !resp.GetSuccess() {
				streamErrs = append(streamErrs, errors.New(resp.GetMessage()))
			}
			counter++
			spinner.SetProgress(counter)
		}
	}
	spinner.Stop()
	if len(streamErrs) > 0 {
		for _, e := range streamErrs {
			l.Error(e.Error())
		}
		return errors.New("one or more errors are encountered during deploy")
	}
	return nil
}

func deployAllResources(deployTimeoutCtx context.Context,
	runtime pb.RuntimeServiceClient,
	l log.Logger, conf config.Optimus, pluginRepo models.PluginRepository,
	datastoreRepo models.DatastoreRepo,
	datastoreSpecFs map[string]map[string]afero.Fs,
	namespaceNames []string,
	verbose bool,
) error {
	var selectedNamespaceNames []string
	if len(namespaceNames) > 0 {
		selectedNamespaceNames = namespaceNames
	} else {
		for _, namespace := range conf.Namespaces {
			selectedNamespaceNames = append(selectedNamespaceNames, namespace.Name)
		}
	}

	// send call
	stream, err := runtime.DeployResourceSpecification(deployTimeoutCtx)
	if err != nil {
		if errors.Is(err, context.DeadlineExceeded) {
			l.Error(coloredError("Deployment process took too long, timing out"))
		}
		return fmt.Errorf("deployement failed: %w", err)
	}
	var specFound bool
	for _, namespaceName := range selectedNamespaceNames {
		adapt := v1handler.NewAdapter(pluginRepo, datastoreRepo)
		for storeName, repoFS := range datastoreSpecFs[namespaceName] {
			l.Info(fmt.Sprintf("\n> [%s] Deploying resources for %s", namespaceName, storeName))
			ds, err := datastoreRepo.GetByName(storeName)
			if err != nil {
				return fmt.Errorf("[%s] unsupported datastore: %s", namespaceName, storeName)
			}
			resourceSpecRepo := local.NewResourceSpecRepository(repoFS, ds)
			resourceSpecs, err := resourceSpecRepo.GetAll(context.Background())
			if err == models.ErrNoResources {
				l.Info(coloredNotice("[%s] no resource specifications found", namespaceName))
				continue
			}
			if err != nil {
				return fmt.Errorf("[%s] resourceSpecRepo.GetAll(): %w", namespaceName, err)
			}

			// prepare specs
			adaptedSpecs := []*pb.ResourceSpecification{}
			for _, spec := range resourceSpecs {
				adapted, err := adapt.ToResourceProto(spec)
				if err != nil {
					return fmt.Errorf("[%s] failed to serialize: %s - %w", namespaceName, spec.Name, err)
				}
				adaptedSpecs = append(adaptedSpecs, adapted)
			}
			specFound = true
			if err := stream.Send(&pb.DeployResourceSpecificationRequest{
				Resources:     adaptedSpecs,
				ProjectName:   conf.Project.Name,
				DatastoreName: storeName,
				NamespaceName: namespaceName,
			}); err != nil {
				return fmt.Errorf("[%s] deployment failed: %w", namespaceName, err)
			}
		}
	}
	if err := stream.CloseSend(); err != nil {
		return err
	}
	if !specFound {
		return nil
	}

	var counter int
	var streamErrs []error
	spinner := NewProgressBar()
	if !verbose {
		spinner.StartProgress(len(selectedNamespaceNames), "please wait")
	}
	for {
		resp, err := stream.Recv()
		if err != nil {
			if err == io.EOF {
				break
			}
			return err
		}
<<<<<<< HEAD

		var adaptedJobSpecs []*pb.JobSpecification
		for _, spec := range jobSpecs {
			adaptJob := adapt.ToJobProto(spec)
			adaptedJobSpecs = append(adaptedJobSpecs, adaptJob)
=======
		if resp.GetAck() {
			if !resp.GetSuccess() {
				streamErrs = append(streamErrs, errors.New(resp.GetMessage()))
			}
			counter++
			spinner.SetProgress(counter)
>>>>>>> 1c8ecf4b
		}
	}
	spinner.Stop()
	if len(streamErrs) > 0 {
		for _, e := range streamErrs {
			l.Error(e.Error())
		}
		return errors.New("one or more errors are encountered during deploy")
	}
	return nil
}

func registerAllNamespaces(
	deployTimeoutCtx context.Context, runtime pb.RuntimeServiceClient,
	l log.Logger, conf config.Optimus, namespaceNames []string,
) error {
	var selectedNamespaceNames []string
	if len(namespaceNames) > 0 {
		selectedNamespaceNames = namespaceNames
	} else {
		for _, namespace := range conf.Namespaces {
			selectedNamespaceNames = append(selectedNamespaceNames, namespace.Name)
		}
	}

	ch := make(chan error, len(selectedNamespaceNames))
	defer close(ch)
	for _, namespaceName := range selectedNamespaceNames {
		go func(name string) {
			ch <- registerNamespace(deployTimeoutCtx, runtime, l, conf, name)
		}(namespaceName)
	}
	var errMsg string
	for i := 0; i < len(selectedNamespaceNames); i++ {
		if err := <-ch; err != nil {
			errMsg += err.Error() + "\n"
		}
	}
	if len(errMsg) > 0 {
		return errors.New(errMsg)
	}
	return nil
}

func registerNamespace(deployTimeoutCtx context.Context, runtime pb.RuntimeServiceClient,
	l log.Logger, conf config.Optimus, namespaceName string,
) error {
	namespace, err := conf.GetNamespaceByName(namespaceName)
	if err != nil {
		return err
	}
	registerResponse, err := runtime.RegisterProjectNamespace(deployTimeoutCtx, &pb.RegisterProjectNamespaceRequest{
		ProjectName: conf.Project.Name,
		Namespace: &pb.NamespaceSpecification{
			Name:   namespaceName,
			Config: namespace.Config,
		},
	})
	if err != nil {
		if status.Code(err) == codes.FailedPrecondition {
			l.Warn(coloredNotice("[%s] Ignoring namespace config changes: %s", namespaceName, err.Error()))
			return nil
		}
		return fmt.Errorf("failed to update namespace configurations: %w", err)
	} else if !registerResponse.Success {
		return fmt.Errorf("failed to update namespace configurations, %s", registerResponse.Message)
	}
	l.Info("\n> Updated namespace configuration")
	return nil
}

func registerProject(
	deployTimeoutCtx context.Context, runtime pb.RuntimeServiceClient,
	l log.Logger, conf config.Optimus,
) (err error) {
	projectSpec := &pb.ProjectSpecification{
		Name:   conf.Project.Name,
		Config: conf.Project.Config,
	}
	registerResponse, err := runtime.RegisterProject(deployTimeoutCtx, &pb.RegisterProjectRequest{
		Project: projectSpec,
	})
	if err != nil {
		if status.Code(err) == codes.FailedPrecondition {
			l.Warn(coloredNotice("> Ignoring project config changes: %s", err.Error()))
			return nil
		}
		return fmt.Errorf("failed to update project configurations: %w", err)
	} else if !registerResponse.Success {
		return fmt.Errorf("failed to update project configurations, %s", registerResponse.Message)
	}
	l.Info("\n> Updated project configuration")
	return nil
}

func validateNamespaces(datastoreSpecFs map[string]map[string]afero.Fs, selectedNamespaceNames []string) error {
	var unknownNamespaceNames []string
	for _, namespaceName := range selectedNamespaceNames {
		if datastoreSpecFs[namespaceName] == nil {
			unknownNamespaceNames = append(unknownNamespaceNames, namespaceName)
		}
	}
	if len(unknownNamespaceNames) > 0 {
		return fmt.Errorf("namespaces [%s] are not found", strings.Join(unknownNamespaceNames, ", "))
	}
	return nil
}<|MERGE_RESOLUTION|>--- conflicted
+++ resolved
@@ -170,10 +170,7 @@
 		var adaptedJobSpecs []*pb.JobSpecification
 		adapt := v1handler.NewAdapter(pluginRepo, datastoreRepo)
 		for _, spec := range jobSpecs {
-			adaptJob, err := adapt.ToJobProto(spec)
-			if err != nil {
-				return fmt.Errorf("[%s] failed to serialize: %s - %w", namespaceName, spec.Name, err)
-			}
+			adaptJob := adapt.ToJobProto(spec)
 			adaptedJobSpecs = append(adaptedJobSpecs, adaptJob)
 		}
 		specFound = true
@@ -309,20 +306,12 @@
 			}
 			return err
 		}
-<<<<<<< HEAD
-
-		var adaptedJobSpecs []*pb.JobSpecification
-		for _, spec := range jobSpecs {
-			adaptJob := adapt.ToJobProto(spec)
-			adaptedJobSpecs = append(adaptedJobSpecs, adaptJob)
-=======
 		if resp.GetAck() {
 			if !resp.GetSuccess() {
 				streamErrs = append(streamErrs, errors.New(resp.GetMessage()))
 			}
 			counter++
 			spinner.SetProgress(counter)
->>>>>>> 1c8ecf4b
 		}
 	}
 	spinner.Stop()
