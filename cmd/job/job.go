package job

import (
	"github.com/spf13/cobra"

	"github.com/odpf/optimus/cmd/plugin"
	"github.com/odpf/optimus/config"
)

type jobCommand struct {
	pluginCleanFn func()
}

// NewJobCommand initializes command for job
func NewJobCommand() *cobra.Command {
	job := jobCommand{}

	cmd := &cobra.Command{
		Use:   "job",
		Short: "Interact with schedulable Job",
		Annotations: map[string]string{
			"group:core": "true",
		},
		PersistentPreRunE:  job.PersistentPreRunE,
		PersistentPostRunE: job.PersistentPostRunE,
	}

	cmd.AddCommand(
		NewCreateCommand(),
		NewAddHookCommand(),
		NewRefreshCommand(),
		NewRenderCommand(),
		NewRunListCommand(),
		NewValidateCommand(),
<<<<<<< HEAD
		NewExplainCommand(),
=======
		NewJobRunInputCommand(),
>>>>>>> 17143b50
	)
	return cmd
}

func (j *jobCommand) PersistentPreRunE(_ *cobra.Command, _ []string) error {
	// TODO: refactor initialize client deps
	var err error
	j.pluginCleanFn, err = plugin.TriggerClientPluginsInit(config.LogLevelInfo)
	return err
}

func (j *jobCommand) PersistentPostRunE(_ *cobra.Command, _ []string) error {
	j.pluginCleanFn()
	return nil
}<|MERGE_RESOLUTION|>--- conflicted
+++ resolved
@@ -32,11 +32,8 @@
 		NewRenderCommand(),
 		NewRunListCommand(),
 		NewValidateCommand(),
-<<<<<<< HEAD
 		NewExplainCommand(),
-=======
 		NewJobRunInputCommand(),
->>>>>>> 17143b50
 	)
 	return cmd
 }
