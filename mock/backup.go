package mock

import (
	"context"

	"github.com/google/uuid"
	"github.com/stretchr/testify/mock"

	"github.com/odpf/optimus/models"
)

type BackupRepo struct {
	mock.Mock
}

func (repo *BackupRepo) Save(ctx context.Context, spec models.BackupSpec) error {
	return repo.Called(ctx, spec).Error(0)
}

func (repo *BackupRepo) GetAll(ctx context.Context, project models.ProjectSpec, ds models.Datastorer) ([]models.BackupSpec, error) {
	args := repo.Called(ctx, project, ds)
	return args.Get(0).([]models.BackupSpec), args.Error(1)
}

func (repo *BackupRepo) GetByID(ctx context.Context, id uuid.UUID, ds models.Datastorer) (models.BackupSpec, error) {
	args := repo.Called(ctx, id, ds)
	return args.Get(0).(models.BackupSpec), args.Error(1)
<<<<<<< HEAD
=======
}

type BackupRepoFactory struct {
	mock.Mock
}

func (fac *BackupRepoFactory) New(projectSpec models.ProjectSpec, storer models.Datastorer) store.BackupRepository {
	return fac.Called(projectSpec, storer).Get(0).(store.BackupRepository)
}

type BackupService struct {
	mock.Mock
}

func (d *BackupService) BackupResourceDryRun(ctx context.Context, req models.BackupRequest, jobSpecs []models.JobSpec) (models.BackupPlan, error) {
	args := d.Called(ctx, req, jobSpecs)
	return args.Get(0).(models.BackupPlan), args.Error(1)
}

func (d *BackupService) BackupResource(ctx context.Context, req models.BackupRequest, jobSpecs []models.JobSpec) (models.BackupResult, error) {
	args := d.Called(ctx, req, jobSpecs)
	return args.Get(0).(models.BackupResult), args.Error(1)
}

func (d *BackupService) ListResourceBackups(ctx context.Context, projectSpec models.ProjectSpec, datastoreName string) ([]models.BackupSpec, error) {
	args := d.Called(ctx, projectSpec, datastoreName)
	return args.Get(0).([]models.BackupSpec), args.Error(1)
}

func (d *BackupService) GetResourceBackup(ctx context.Context, projectSpec models.ProjectSpec, datastoreName string, id uuid.UUID) (models.BackupSpec, error) {
	args := d.Called(ctx, projectSpec, datastoreName, id)
	return args.Get(0).(models.BackupSpec), args.Error(1)
>>>>>>> 19ff6d6a
}<|MERGE_RESOLUTION|>--- conflicted
+++ resolved
@@ -25,16 +25,6 @@
 func (repo *BackupRepo) GetByID(ctx context.Context, id uuid.UUID, ds models.Datastorer) (models.BackupSpec, error) {
 	args := repo.Called(ctx, id, ds)
 	return args.Get(0).(models.BackupSpec), args.Error(1)
-<<<<<<< HEAD
-=======
-}
-
-type BackupRepoFactory struct {
-	mock.Mock
-}
-
-func (fac *BackupRepoFactory) New(projectSpec models.ProjectSpec, storer models.Datastorer) store.BackupRepository {
-	return fac.Called(projectSpec, storer).Get(0).(store.BackupRepository)
 }
 
 type BackupService struct {
@@ -59,5 +49,4 @@
 func (d *BackupService) GetResourceBackup(ctx context.Context, projectSpec models.ProjectSpec, datastoreName string, id uuid.UUID) (models.BackupSpec, error) {
 	args := d.Called(ctx, projectSpec, datastoreName, id)
 	return args.Get(0).(models.BackupSpec), args.Error(1)
->>>>>>> 19ff6d6a
 }