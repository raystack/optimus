--- conflicted
+++ resolved
@@ -212,13 +212,8 @@
 	return args.Get(0).([]models.JobSpec), args.Error(1)
 }
 
-<<<<<<< HEAD
-func (srv *JobService) Refresh(ctx context.Context, projectName string, namespaceNames, jobNames []string, progressObserver progress.Observer) (err error) {
-	args := srv.Called(ctx, projectName, namespaceNames, jobNames, progressObserver)
-=======
-func (srv *JobService) Refresh(ctx context.Context, projectName string, namespaceNames []string, jobNames []string, observer progress.Observer) error {
+func (srv *JobService) Refresh(ctx context.Context, projectName string, namespaceNames, jobNames []string, observer progress.Observer) error {
 	args := srv.Called(ctx, projectName, namespaceNames, jobNames, observer)
->>>>>>> 92d7391c
 	return args.Error(0)
 }
 
