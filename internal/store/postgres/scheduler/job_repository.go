--- conflicted
+++ resolved
@@ -21,12 +21,8 @@
 )
 
 const (
-	jobColumns = `id, name, version, owner, description,
-				labels, start_date, end_date, interval, depends_on_past,
-				catch_up, retry, alert, static_upstreams, http_upstreams,
-				task_name, task_config, window_size, window_offset, window_truncate_to,
-				assets, hooks, metadata, destination, sources,
-				project_name, namespace_name, created_at, updated_at`
+	jobColumns = `id, name, version, owner, description, labels, schedule, alert, static_upstreams, http_upstreams,
+				  task_name, task_config, window_spec, assets, hooks, metadata, destination, sources, project_name, namespace_name, created_at, updated_at`
 	upstreamColumns = `
     job_name, project_name, upstream_job_name, upstream_project_name,
     upstream_namespace_name, upstream_resource_urn, upstream_task_name, upstream_type, upstream_external`
@@ -34,6 +30,20 @@
 
 type JobRepository struct {
 	db *pgxpool.Pool
+}
+
+type Schedule struct {
+	StartDate     time.Time
+	EndDate       *time.Time
+	Interval      string
+	DependsOnPast bool `json:"depends_on_past"`
+	CatchUp       bool `json:"catch_up"`
+	Retry         *Retry
+}
+type Retry struct {
+	Count              int   `json:"count"`
+	Delay              int32 `json:"delay"`
+	ExponentialBackoff bool  `json:"exponential_backoff"`
 }
 
 type JobUpstreams struct {
@@ -81,52 +91,63 @@
 	Description string
 	Labels      map[string]string
 
-	StartDate time.Time
-	EndDate   *time.Time
-	Interval  string
-
-	// Behavior
-	DependsOnPast bool `json:"depends_on_past"`
-	CatchUp       bool `json:"catch_up"`
-	Retry         json.RawMessage
-	Alert         json.RawMessage
-
-	// Upstreams
-	StaticUpstreams pq.StringArray `json:"static_upstreams"`
-
-	// ExternalUpstreams
-	HTTPUpstreams json.RawMessage `json:"http_upstreams"`
+	Schedule   json.RawMessage
+	WindowSpec json.RawMessage
+
+	Alert json.RawMessage
+
+	StaticUpstreams pq.StringArray
+	HTTPUpstreams   json.RawMessage
 
 	TaskName   string
 	TaskConfig map[string]string
 
+	Hooks json.RawMessage
+
+	Assets map[string]string
+
+	Metadata json.RawMessage
+
+	Destination string
+	Sources     pq.StringArray
+
+	ProjectName   string `json:"project_name"`
+	NamespaceName string `json:"namespace_name"`
+
+	CreatedAt time.Time
+	UpdatedAt time.Time
+	DeletedAt sql.NullTime
+}
+type Window struct {
 	WindowSize       string
 	WindowOffset     string
 	WindowTruncateTo string
-
-	Assets   map[string]string
-	Hooks    json.RawMessage
-	Metadata json.RawMessage
-
-	Destination string
-	Sources     pq.StringArray
-
-	ProjectName   string
-	NamespaceName string
-
-	CreatedAt time.Time
-	UpdatedAt time.Time
-	DeletedAt sql.NullTime
-}
-
+}
+
+func fromStorageWindow(raw []byte, jobVersion int) (models.Window, error) {
+	var storageWindow Window
+	if err := json.Unmarshal(raw, &storageWindow); err != nil {
+		return nil, err
+	}
+
+	return models.NewWindow(
+		jobVersion,
+		storageWindow.WindowTruncateTo,
+		storageWindow.WindowOffset,
+		storageWindow.WindowSize,
+	)
+}
 func (j *Job) toJob() (*scheduler.Job, error) {
 	t, err := tenant.NewTenant(j.ProjectName, j.NamespaceName)
 	if err != nil {
 		return nil, err
 	}
-	window, err := models.NewWindow(j.Version, j.WindowTruncateTo, j.WindowOffset, j.WindowSize)
-	if err != nil {
-		return nil, err
+	var window models.Window
+	if j.WindowSpec != nil {
+		window, err = fromStorageWindow(j.WindowSpec, j.Version)
+		if err != nil {
+			return nil, err
+		}
 	}
 	schedulerJob := scheduler.Job{
 		Name:        scheduler.JobName(j.Name),
@@ -156,6 +177,10 @@
 	if err != nil {
 		return nil, err
 	}
+	var storageSchedule Schedule
+	if err := json.Unmarshal(j.Schedule, &storageSchedule); err != nil {
+		return nil, err
+	}
 
 	schedulerJobWithDetails := &scheduler.JobWithDetails{
 		Name: job.Name,
@@ -167,19 +192,21 @@
 			Labels:      j.Labels,
 		},
 		Schedule: &scheduler.Schedule{
-			DependsOnPast: j.DependsOnPast,
-			CatchUp:       j.CatchUp,
-			StartDate:     j.StartDate,
-			Interval:      j.Interval,
+			DependsOnPast: storageSchedule.DependsOnPast,
+			CatchUp:       storageSchedule.CatchUp,
+			StartDate:     storageSchedule.StartDate,
+			Interval:      storageSchedule.Interval,
 		},
 	}
-	if !j.EndDate.IsZero() {
-		schedulerJobWithDetails.Schedule.EndDate = j.EndDate
-	}
-
-	if j.Retry != nil {
-		if err := json.Unmarshal(j.Retry, &schedulerJobWithDetails.Retry); err != nil {
-			return nil, err
+	if !storageSchedule.EndDate.IsZero() {
+		schedulerJobWithDetails.Schedule.EndDate = storageSchedule.EndDate
+	}
+
+	if storageSchedule.Retry != nil {
+		schedulerJobWithDetails.Retry = scheduler.Retry{
+			ExponentialBackoff: storageSchedule.Retry.ExponentialBackoff,
+			Count:              storageSchedule.Retry.Count,
+			Delay:              storageSchedule.Retry.Delay,
 		}
 	}
 
@@ -198,11 +225,9 @@
 	var js Job
 
 	err := row.Scan(&js.ID, &js.Name, &js.Version, &js.Owner, &js.Description,
-		&js.Labels, &js.StartDate, &js.EndDate, &js.Interval, &js.DependsOnPast,
-		&js.CatchUp, &js.Retry, &js.Alert, &js.StaticUpstreams, &js.HTTPUpstreams,
-		&js.TaskName, &js.TaskConfig, &js.WindowSize, &js.WindowOffset, &js.WindowTruncateTo,
-		&js.Assets, &js.Hooks, &js.Metadata, &js.Destination, &js.Sources,
-		&js.ProjectName, &js.NamespaceName, &js.CreatedAt, &js.UpdatedAt, &js.DeletedAt)
+		&js.Labels, &js.Schedule, &js.Alert, &js.StaticUpstreams, &js.HTTPUpstreams,
+		&js.TaskName, &js.TaskConfig, &js.WindowSpec, &js.Assets, &js.Hooks, &js.Metadata, &js.Destination, &js.Sources,
+		&js.ProjectName, &js.NamespaceName, &js.CreatedAt, &js.UpdatedAt)
 
 	if err != nil {
 		if errors.Is(err, pgx.ErrNoRows) {
@@ -279,18 +304,10 @@
 	getJobByNameAtProject := `SELECT ` + jobColumns + ` FROM job WHERE project_name = $1`
 	rows, err := j.db.Query(ctx, getJobByNameAtProject, projectName)
 	if err != nil {
-<<<<<<< HEAD
-		return nil, err
-	}
-	if len(specs) == 0 {
-		return nil, errors.NotFound(scheduler.EntityJobRun, "unable to find jobs in project:"+projectName.String())
-	}
-=======
 		return nil, errors.Wrap(job.EntityJob, "error while getting all jobs", err)
 	}
 	defer rows.Close()
 
->>>>>>> defa281b
 	jobsMap := map[string]*scheduler.JobWithDetails{}
 	var jobNameList []string
 	multiError := errors.NewMultiError("errorInGetAll")
@@ -309,6 +326,9 @@
 		jobNameList = append(jobNameList, job.GetName())
 		jobsMap[job.GetName()] = job
 	}
+	if len(jobNameList) == 0 {
+		return nil, errors.NotFound(scheduler.EntityJobRun, "unable to find jobs in project:"+projectName.String())
+	}
 
 	jobUpstreamGroupedByName, err := j.getJobsUpstreams(ctx, projectName, jobNameList)
 	multiError.Append(err)
