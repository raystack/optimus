--- conflicted
+++ resolved
@@ -15,7 +15,7 @@
 )
 
 const (
-	columnsToStore = `job_name, namespace_name, project_name, scheduled_at, start_time, end_time, status, sla_definition`
+	columnsToStore = `job_name, namespace_name, project_name, scheduled_at, start_time, end_time, status, sla_definition, sla_alert`
 	jobRunColumns  = `id, ` + columnsToStore
 )
 
@@ -63,17 +63,11 @@
 }
 
 func (j *JobRunRepository) GetByID(ctx context.Context, id scheduler.JobRunID) (*scheduler.JobRun, error) {
-<<<<<<< HEAD
-	var jobRun jobRun
-	getJobRunByID := `SELECT id, job_name, namespace_name, project_name, scheduled_at, start_time, end_time, status, sla_definition , sla_alert FROM job_run j where id = ?`
-	err := j.db.WithContext(ctx).Raw(getJobRunByID, id.UUID()).First(&jobRun).Error
-=======
 	var jr jobRun
 	getJobRunByID := `SELECT ` + jobRunColumns + ` FROM job_run where id = $1`
-	err := j.db.QueryRow(ctx, getJobRunByID, id).
+	err := j.db.QueryRow(ctx, getJobRunByID, id.UUID()).
 		Scan(&jr.ID, &jr.JobName, &jr.NamespaceName, &jr.ProjectName, &jr.ScheduledAt, &jr.StartTime, &jr.EndTime,
-			&jr.Status, &jr.SLADefinition)
->>>>>>> defa281b
+			&jr.Status, &jr.SLADefinition, &jr.SLAAlert)
 	if err != nil {
 		return nil, err
 	}
@@ -82,10 +76,10 @@
 
 func (j *JobRunRepository) GetByScheduledAt(ctx context.Context, t tenant.Tenant, jobName scheduler.JobName, scheduledAt time.Time) (*scheduler.JobRun, error) {
 	var jr jobRun
-	getJobRunByID := `SELECT ` + jobRunColumns + ` FROM job_run j where project_name = $1 and namespace_name = $2 and job_name = $3 and scheduled_at = $4 order by created_at desc limit 1`
+	getJobRunByID := `SELECT ` + jobRunColumns + `, created_at FROM job_run j where project_name = $1 and namespace_name = $2 and job_name = $3 and scheduled_at = $4 order by created_at desc limit 1`
 	err := j.db.QueryRow(ctx, getJobRunByID, t.ProjectName(), t.NamespaceName(), jobName, scheduledAt).
 		Scan(&jr.ID, &jr.JobName, &jr.NamespaceName, &jr.ProjectName, &jr.ScheduledAt, &jr.StartTime, &jr.EndTime,
-			&jr.Status, &jr.SLADefinition)
+			&jr.Status, &jr.SLADefinition, &jr.SLAAlert, &jr.CreatedAt)
 
 	if err != nil {
 		if errors.Is(err, pgx.ErrNoRows) {
@@ -103,29 +97,21 @@
 }
 
 func (j *JobRunRepository) UpdateSLA(ctx context.Context, slaObjects []*scheduler.SLAObject) error {
-<<<<<<< HEAD
-	jobIDListString := ""
+	var jobIDListString string
 	totalIds := len(slaObjects)
 	for i, slaObject := range slaObjects {
 		jobIDListString += fmt.Sprintf("('%s','%s')", slaObject.JobName, slaObject.JobScheduledAt.UTC().Format("2006-01-02 15:04:05.000000"))
 		if !(i == totalIds-1) {
 			jobIDListString += ", "
 		}
-=======
-	var jobIDList []string
-	for _, slaObject := range slaObjects {
-		jobIDs := fmt.Sprintf("('%s','%s')", slaObject.JobName, slaObject.JobScheduledAt.Format("2006-01-02 15:04:05"))
-		jobIDList = append(jobIDList, jobIDs)
->>>>>>> defa281b
 	}
-
-	query := "update job_run set sla_alert = True, updated_at = NOW() where (job_name, scheduled_at) = any ($1)"
-	_, err := j.db.Exec(ctx, query, jobIDList)
+	query := "update job_run set sla_alert = True, updated_at = NOW() where (job_name, scheduled_at) = (" + jobIDListString + ")"
+	_, err := j.db.Exec(ctx, query)
 	return errors.WrapIfErr(scheduler.EntityJobRun, "unable to update SLA", err)
 }
 
 func (j *JobRunRepository) Create(ctx context.Context, t tenant.Tenant, jobName scheduler.JobName, scheduledAt time.Time, slaDefinitionInSec int64) error {
-	insertJobRun := `INSERT INTO job_run (` + columnsToStore + ` created_at, updated_at) values ($1, $2, $3, $4, NOW(), TIMESTAMP '3000-01-01 00:00:00', $5, $6, NOW(), NOW())`
+	insertJobRun := `INSERT INTO job_run (` + columnsToStore + `, created_at, updated_at) values ($1, $2, $3, $4, NOW(), TIMESTAMP '3000-01-01 00:00:00', $5, $6, FALSE, NOW(), NOW())`
 	_, err := j.db.Exec(ctx, insertJobRun, jobName, t.NamespaceName(), t.ProjectName(), scheduledAt, scheduler.StateRunning, slaDefinitionInSec)
 	return errors.WrapIfErr(scheduler.EntityJobRun, "unable to create job run", err)
 }
