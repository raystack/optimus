package scheduler

import (
	"context"
	"encoding/json"
	"fmt"
	"time"

	"github.com/google/uuid"
	"github.com/jackc/pgx/v5"
	"github.com/jackc/pgx/v5/pgxpool"

	"github.com/odpf/optimus/core/scheduler"
	"github.com/odpf/optimus/core/tenant"
	"github.com/odpf/optimus/internal/errors"
)

const (
	columnsToStore = `job_name, namespace_name, project_name, scheduled_at, start_time, end_time, status, sla_definition, sla_alert`
	jobRunColumns  = `id, ` + columnsToStore + `, monitoring`
)

type JobRunRepository struct {
	db *pgxpool.Pool
}

type jobRun struct {
	ID uuid.UUID

	JobName       string
	NamespaceName string
	ProjectName   string

	ScheduledAt time.Time
	StartTime   time.Time
	EndTime     time.Time

	Status        string
	SLAAlert      bool
	SLADefinition int64

	CreatedAt time.Time
	UpdatedAt time.Time

	Monitoring json.RawMessage
}

func (j *jobRun) toJobRun() (*scheduler.JobRun, error) {
	t, err := tenant.NewTenant(j.ProjectName, j.NamespaceName)
	if err != nil {
		return nil, err
	}
	state, err := scheduler.StateFromString(j.Status)
	if err != nil {
		return nil, errors.AddErrContext(err, scheduler.EntityJobRun, "invalid job run state in database")
	}
	var monitoring map[string]any
	if j.Monitoring != nil {
		if err := json.Unmarshal(j.Monitoring, &monitoring); err != nil {
			return nil, errors.AddErrContext(err, scheduler.EntityJobRun, "invalid monitoring values in database")
		}
	}
	return &scheduler.JobRun{
		ID:         j.ID,
		JobName:    scheduler.JobName(j.JobName),
		Tenant:     t,
		State:      state,
		StartTime:  j.StartTime,
		SLAAlert:   j.SLAAlert,
		EndTime:    j.EndTime,
		Monitoring: monitoring,
	}, nil
}

func (j *JobRunRepository) GetByID(ctx context.Context, id scheduler.JobRunID) (*scheduler.JobRun, error) {
	var jr jobRun
	getJobRunByID := `SELECT ` + jobRunColumns + ` FROM job_run where id = $1`
	err := j.db.QueryRow(ctx, getJobRunByID, id.UUID()).
		Scan(&jr.ID, &jr.JobName, &jr.NamespaceName, &jr.ProjectName, &jr.ScheduledAt, &jr.StartTime, &jr.EndTime,
			&jr.Status, &jr.SLADefinition, &jr.SLAAlert, &jr.Monitoring)
	if err != nil {
		return nil, err
	}
	return jr.toJobRun()
}

func (j *JobRunRepository) GetByScheduledAt(ctx context.Context, t tenant.Tenant, jobName scheduler.JobName, scheduledAt time.Time) (*scheduler.JobRun, error) {
	var jr jobRun
	getJobRunByID := `SELECT ` + jobRunColumns + `, created_at FROM job_run j where project_name = $1 and namespace_name = $2 and job_name = $3 and scheduled_at = $4 order by created_at desc limit 1`
	err := j.db.QueryRow(ctx, getJobRunByID, t.ProjectName(), t.NamespaceName(), jobName, scheduledAt).
		Scan(&jr.ID, &jr.JobName, &jr.NamespaceName, &jr.ProjectName, &jr.ScheduledAt, &jr.StartTime, &jr.EndTime,
<<<<<<< HEAD
			&jr.Status, &jr.SLADefinition, &jr.SLAAlert, &jr.CreatedAt)
=======
			&jr.Status, &jr.SLADefinition, &jr.SLAAlert, &jr.Monitoring, &jr.CreatedAt)

>>>>>>> 04919f58
	if err != nil {
		if errors.Is(err, pgx.ErrNoRows) {
			return nil, errors.NotFound(scheduler.EntityJobRun, "no record for job:"+jobName.String()+" scheduled at: "+scheduledAt.String())
		}
		return nil, errors.Wrap(scheduler.EntityJobRun, "error while getting run", err)
	}
	return jr.toJobRun()
}

func (j *JobRunRepository) Update(ctx context.Context, jobRunID uuid.UUID, endTime time.Time, status scheduler.State) error {
	updateJobRun := "update job_run set status = $1, end_time = $2, updated_at = NOW() where id = $3"
	_, err := j.db.Exec(ctx, updateJobRun, status, endTime, jobRunID)
	return errors.WrapIfErr(scheduler.EntityJobRun, "unable to update job run", err)
}

func (j *JobRunRepository) UpdateSLA(ctx context.Context, slaObjects []*scheduler.SLAObject) error {
	var jobIDListString string
	totalIds := len(slaObjects)
	for i, slaObject := range slaObjects {
		jobIDListString += fmt.Sprintf("('%s','%s')", slaObject.JobName, slaObject.JobScheduledAt.UTC().Format("2006-01-02 15:04:05.000000"))
		if !(i == totalIds-1) {
			jobIDListString += ", "
		}
	}
	query := "update job_run set sla_alert = True, updated_at = NOW() where (job_name, scheduled_at) IN (" + jobIDListString + ")"
	_, err := j.db.Exec(ctx, query)
	return errors.WrapIfErr(scheduler.EntityJobRun, "unable to update SLA", err)
}

func (j *JobRunRepository) UpdateMonitoring(ctx context.Context, jobRunID uuid.UUID, monitoringValues map[string]any) error {
	monitoringBytes, err := json.Marshal(monitoringValues)
	if err != nil {
		return errors.Wrap(scheduler.EntityJobRun, "error marshalling monitoring values", err)
	}
	query := `update job_run set monitoring = $1 where id = $2`
	_, err = j.db.Exec(ctx, query, monitoringBytes, jobRunID)
	return errors.WrapIfErr(scheduler.EntityJobRun, "cannot update monitoring", err)
}

func (j *JobRunRepository) Create(ctx context.Context, t tenant.Tenant, jobName scheduler.JobName, scheduledAt time.Time, slaDefinitionInSec int64) error {
	insertJobRun := `INSERT INTO job_run (` + columnsToStore + `, created_at, updated_at) values ($1, $2, $3, $4, NOW(), TIMESTAMP '3000-01-01 00:00:00', $5, $6, FALSE, NOW(), NOW())`
	_, err := j.db.Exec(ctx, insertJobRun, jobName, t.NamespaceName(), t.ProjectName(), scheduledAt, scheduler.StateRunning, slaDefinitionInSec)
	return errors.WrapIfErr(scheduler.EntityJobRun, "unable to create job run", err)
}

func NewJobRunRepository(pool *pgxpool.Pool) *JobRunRepository {
	return &JobRunRepository{
		db: pool,
	}
}<|MERGE_RESOLUTION|>--- conflicted
+++ resolved
@@ -89,12 +89,7 @@
 	getJobRunByID := `SELECT ` + jobRunColumns + `, created_at FROM job_run j where project_name = $1 and namespace_name = $2 and job_name = $3 and scheduled_at = $4 order by created_at desc limit 1`
 	err := j.db.QueryRow(ctx, getJobRunByID, t.ProjectName(), t.NamespaceName(), jobName, scheduledAt).
 		Scan(&jr.ID, &jr.JobName, &jr.NamespaceName, &jr.ProjectName, &jr.ScheduledAt, &jr.StartTime, &jr.EndTime,
-<<<<<<< HEAD
-			&jr.Status, &jr.SLADefinition, &jr.SLAAlert, &jr.CreatedAt)
-=======
 			&jr.Status, &jr.SLADefinition, &jr.SLAAlert, &jr.Monitoring, &jr.CreatedAt)
-
->>>>>>> 04919f58
 	if err != nil {
 		if errors.Is(err, pgx.ErrNoRows) {
 			return nil, errors.NotFound(scheduler.EntityJobRun, "no record for job:"+jobName.String()+" scheduled at: "+scheduledAt.String())
