--- conflicted
+++ resolved
@@ -120,16 +120,10 @@
 
 func (j JobRepository) preCheckUpdate(ctx context.Context, jobEntity *job.Job) error {
 	existingJob, err := j.get(ctx, jobEntity.ProjectName(), jobEntity.Spec().Name(), false)
-	if err != nil && errors.IsInType(err, errors.ErrNotFound) {
+	if err != nil && errors.IsErrorType(err, errors.ErrNotFound) {
 		return errors.NewError(errors.ErrNotFound, job.EntityJob, fmt.Sprintf("job %s not exists yet", jobEntity.Spec().Name()))
 	}
 	if err != nil {
-<<<<<<< HEAD
-=======
-		if errors.IsErrorType(err, errors.ErrNotFound) {
-			return errors.NewError(errors.ErrNotFound, job.EntityJob, fmt.Sprintf("job %s not exists yet", jobEntity.Spec().Name()))
-		}
->>>>>>> 6b4a12c6
 		return errors.NewError(errors.ErrInternalError, job.EntityJob, fmt.Sprintf("failed to check job %s in db: %s", jobEntity.Spec().Name().String(), err.Error()))
 	}
 	if existingJob.NamespaceName != jobEntity.Tenant().NamespaceName().String() && existingJob.DeletedAt.Valid {
