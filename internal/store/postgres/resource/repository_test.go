//go:build !unit_test
// +build !unit_test

package resource_test

import (
	"context"
	"encoding/json"
	"testing"
	"time"

	"github.com/stretchr/testify/assert"
	"gorm.io/gorm"

	serviceResource "github.com/odpf/optimus/core/resource"
	"github.com/odpf/optimus/core/tenant"
	repoResource "github.com/odpf/optimus/internal/store/postgres/resource"
	"github.com/odpf/optimus/tests/setup"
)

func TestPostgresResourceRepository(t *testing.T) {
	ctx := context.Background()
	tnnt, err := tenant.NewTenant("project_test", "namespace_test")
	assert.NoError(t, err)
	spec := map[string]any{
		"description": "spec for test",
	}
	meta := &serviceResource.Metadata{
		Version:     1,
		Description: "metadata for test",
		Labels: map[string]string{
			"orchestrator": "optimus",
		},
	}
	store := serviceResource.Bigquery
	kindDataset := serviceResource.KindDataset

	t.Run("Create", func(t *testing.T) {
		t.Run("returns error if resource with the provided full name is already defined within project and namespace", func(t *testing.T) {
			db := dbSetup()
			repository := repoResource.NewRepository(db)

<<<<<<< HEAD
			resourceToCreate, err := serviceResource.NewResource("project.dataset", kindDataset, store, tnnt, meta, spec)
=======
			resourceToCreate, err := serviceResource.NewResource("project.dataset", "dataset", serviceResource.Bigquery, tnnt, meta, spec)
>>>>>>> 7382b68b
			assert.NoError(t, err)
			resourceToCreate.UpdateURN("bigquery://project:dataset")

			actualFirstError := repository.Create(ctx, resourceToCreate)
			assert.NoError(t, actualFirstError)
			actualSecondError := repository.Create(ctx, resourceToCreate)
			assert.ErrorContains(t, actualSecondError, "error creating resource to database")
		})

		t.Run("stores resource to database and returns nil if no error is encountered", func(t *testing.T) {
			db := dbSetup()
			repository := repoResource.NewRepository(db)

<<<<<<< HEAD
			resourceToCreate, err := serviceResource.NewResource("project.dataset", kindDataset, store, tnnt, meta, spec)
=======
			resourceToCreate, err := serviceResource.NewResource("project.dataset", "dataset", serviceResource.Bigquery, tnnt, meta, spec)
			assert.NoError(t, err)
			err = resourceToCreate.UpdateURN("bigquery://project:dataset")
>>>>>>> 7382b68b
			assert.NoError(t, err)

			actualError := repository.Create(ctx, resourceToCreate)
			assert.NoError(t, actualError)

			storedResources, err := readAllFromDB(db)
			assert.NoError(t, err)
			assert.Len(t, storedResources, 1)
			assert.EqualValues(t, resourceToCreate, storedResources[0])
		})
	})

	t.Run("Update", func(t *testing.T) {
		t.Run("returns error if resource does not exist", func(t *testing.T) {
			db := dbSetup()
			repository := repoResource.NewRepository(db)

<<<<<<< HEAD
			resourceToUpdate, err := serviceResource.NewResource("project.dataset", kindDataset, store, tnnt, meta, spec)
=======
			resourceToUpdate, err := serviceResource.NewResource("project.dataset", "dataset", serviceResource.Bigquery, tnnt, meta, spec)
>>>>>>> 7382b68b
			assert.NoError(t, err)
			resourceToUpdate.UpdateURN("bigquery://project:dataset")

			actualError := repository.Update(ctx, resourceToUpdate)
			assert.ErrorContains(t, actualError, "not found for entity resource")
		})

		t.Run("updates resource and returns nil if no error is encountered", func(t *testing.T) {
			db := dbSetup()
			repository := repoResource.NewRepository(db)

<<<<<<< HEAD
			resourceToCreate, err := serviceResource.NewResource("project.dataset", kindDataset, store, tnnt, meta, spec)
=======
			resourceToCreate, err := serviceResource.NewResource("project.dataset", "dataset", serviceResource.Bigquery, tnnt, meta, spec)
>>>>>>> 7382b68b
			assert.NoError(t, err)
			resourceToCreate.UpdateURN("bigquery://project:dataset")

			err = insertAllToDB(db, []*serviceResource.Resource{resourceToCreate})
			assert.NoError(t, err)

			resourceToUpdate := serviceResource.FromExisting(resourceToCreate, serviceResource.ReplaceStatus(serviceResource.StatusSuccess))
			actualError := repository.Update(ctx, resourceToUpdate)
			assert.NoError(t, actualError)

			storedResources, err := readAllFromDB(db)
			assert.NoError(t, err)
			assert.Len(t, storedResources, 1)
			assert.EqualValues(t, resourceToUpdate, storedResources[0])
		})
	})

	t.Run("ReadByFullName", func(t *testing.T) {
		t.Run("returns nil and error if resource does not exist", func(t *testing.T) {
			db := dbSetup()
			repository := repoResource.NewRepository(db)

			actualResource, actualError := repository.ReadByFullName(ctx, tnnt, store, "project.dataset")
			assert.Nil(t, actualResource)
			assert.ErrorContains(t, actualError, "not found for entity resource")
		})

		t.Run("returns resource and nil if no error is encountered", func(t *testing.T) {
			db := dbSetup()
			repository := repoResource.NewRepository(db)

			fullName := "project.dataset"
<<<<<<< HEAD
			resourceToCreate, err := serviceResource.NewResource(fullName, kindDataset, store, tnnt, meta, spec)
=======
			resourceToCreate, err := serviceResource.NewResource(fullName, "dataset", serviceResource.Bigquery, tnnt, meta, spec)
>>>>>>> 7382b68b
			assert.NoError(t, err)

			err = insertAllToDB(db, []*serviceResource.Resource{resourceToCreate})
			assert.NoError(t, err)

			actualResource, actualError := repository.ReadByFullName(ctx, tnnt, store, fullName)
			assert.NotNil(t, actualResource)
			assert.NoError(t, actualError)
			assert.EqualValues(t, resourceToCreate, actualResource)
		})
	})

	t.Run("ReadAll", func(t *testing.T) {
		t.Run("returns empty and nil if no resource is found", func(t *testing.T) {
			db := dbSetup()
			repository := repoResource.NewRepository(db)

			actualResources, actualError := repository.ReadAll(ctx, tnnt, store)
			assert.Empty(t, actualResources)
			assert.NoError(t, actualError)
		})

		t.Run("returns resource and nil if no error is encountered", func(t *testing.T) {
			db := dbSetup()
			repository := repoResource.NewRepository(db)

<<<<<<< HEAD
			resourceToCreate, err := serviceResource.NewResource("project.dataset", kindDataset, store, tnnt, meta, spec)
=======
			resourceToCreate, err := serviceResource.NewResource("project.dataset", "dataset", serviceResource.Bigquery, tnnt, meta, spec)
>>>>>>> 7382b68b
			assert.NoError(t, err)

			err = repository.Create(ctx, resourceToCreate)
			assert.NoError(t, err)

			actualResources, actualError := repository.ReadAll(ctx, tnnt, store)
			assert.NotEmpty(t, actualResources)
			assert.NoError(t, actualError)
			assert.EqualValues(t, []*serviceResource.Resource{resourceToCreate}, actualResources)
		})
	})

	t.Run("GetResources", func(t *testing.T) {
		t.Run("gets the resources with given full_names", func(t *testing.T) {
			db := dbSetup()
			repository := repoResource.NewRepository(db)

			name1 := "project.dataset"
			resourceToCreate1, err := serviceResource.NewResource(name1, kindDataset, store, tnnt, meta, spec)
			assert.NoError(t, err)

			err = repository.Create(ctx, resourceToCreate1)
			assert.NoError(t, err)

			viewSpec := map[string]any{
				"view_query": "select * from `project.dataset.table`",
			}
			name2 := "project.dataset.view"
			resourceToCreate2, err := serviceResource.NewResource(name2, serviceResource.KindView, store, tnnt, meta, viewSpec)
			assert.NoError(t, err)

			err = repository.Create(ctx, resourceToCreate2)
			assert.NoError(t, err)

			actualResources, actualError := repository.GetResources(ctx, tnnt, store, []string{name1, name2})
			assert.NoError(t, actualError)
			assert.NotEmpty(t, actualResources)
			assert.EqualValues(t, []*serviceResource.Resource{resourceToCreate1, resourceToCreate2}, actualResources)
		})
	})

	t.Run("UpdateStatus", func(t *testing.T) {
		t.Run("updates status and return error for partial update success", func(t *testing.T) {
			db := dbSetup()
			repository := repoResource.NewRepository(db)

<<<<<<< HEAD
			existingResource, err := serviceResource.NewResource("project.dataset1", kindDataset, store, tnnt, meta, spec)
			assert.NoError(t, err)
			err = insertAllToDB(db, []*serviceResource.Resource{existingResource})
			assert.NoError(t, err)
			nonExistingResource, err := serviceResource.NewResource("project.dataset2", kindDataset, store, tnnt, meta, spec)
=======
			existingResource, err := serviceResource.NewResource("project.dataset1", "dataset", serviceResource.Bigquery, tnnt, meta, spec)
			assert.NoError(t, err)
			err = insertAllToDB(db, []*serviceResource.Resource{existingResource})
			assert.NoError(t, err)
			nonExistingResource, err := serviceResource.NewResource("project.dataset2", "dataset", serviceResource.Bigquery, tnnt, meta, spec)
>>>>>>> 7382b68b
			assert.NoError(t, err)

			resourcesToUpdate := []*serviceResource.Resource{
				serviceResource.FromExisting(existingResource, serviceResource.ReplaceStatus(serviceResource.StatusSuccess)),
				serviceResource.FromExisting(nonExistingResource, serviceResource.ReplaceStatus(serviceResource.StatusSuccess)),
			}
			actualError := repository.UpdateStatus(ctx, resourcesToUpdate...)
			assert.Error(t, actualError)

			storedResources, err := readAllFromDB(db)
			assert.NoError(t, err)
			assert.Len(t, storedResources, 1)
			assert.EqualValues(t, serviceResource.StatusSuccess, storedResources[0].Status())
		})

		t.Run("updates only status and returns nil if no error is encountered", func(t *testing.T) {
			db := dbSetup()
			repository := repoResource.NewRepository(db)

<<<<<<< HEAD
			existingResource1, err := serviceResource.NewResource("project.dataset1", kindDataset, store, tnnt, meta, spec)
			assert.NoError(t, err)
			existingResource2, err := serviceResource.NewResource("project.dataset2", kindDataset, store, tnnt, meta, spec)
=======
			existingResource1, err := serviceResource.NewResource("project.dataset1", "dataset", serviceResource.Bigquery, tnnt, meta, spec)
			assert.NoError(t, err)
			existingResource1.UpdateURN("bigquery://project:dataset1")
			existingResource2, err := serviceResource.NewResource("project.dataset2", "dataset", serviceResource.Bigquery, tnnt, meta, spec)
>>>>>>> 7382b68b
			assert.NoError(t, err)
			existingResource2.UpdateURN("bigquery://project:dataset2")
			err = insertAllToDB(db, []*serviceResource.Resource{existingResource1, existingResource2})
			assert.NoError(t, err)

			newSpec := map[string]any{
				"Description": "spec for testing update status",
			}
<<<<<<< HEAD
			modifiedResource1, err := serviceResource.NewResource("project.dataset1", kindDataset, store, tnnt, meta, newSpec)
			assert.NoError(t, err)
			modifiedResource1.MarkExistInStore()
			modifiedResource2, err := serviceResource.NewResource("project.dataset2", kindDataset, store, tnnt, meta, newSpec)
=======
			modifiedResource1, err := serviceResource.NewResource("project.dataset1", "dataset", serviceResource.Bigquery, tnnt, meta, newSpec)
			assert.NoError(t, err)
			modifiedResource2, err := serviceResource.NewResource("project.dataset2", "dataset", serviceResource.Bigquery, tnnt, meta, newSpec)
>>>>>>> 7382b68b
			assert.NoError(t, err)
			resourcesToUpdate := []*serviceResource.Resource{
				serviceResource.FromExisting(modifiedResource1, serviceResource.ReplaceStatus(serviceResource.StatusSuccess)),
				serviceResource.FromExisting(modifiedResource2, serviceResource.ReplaceStatus(serviceResource.StatusSuccess)),
			}
			actualError := repository.UpdateStatus(ctx, resourcesToUpdate...)
			assert.NoError(t, actualError)

			storedResources, err := readAllFromDB(db)
			assert.NoError(t, err)
			assert.Len(t, storedResources, 2)
			assert.EqualValues(t, existingResource1.Spec(), storedResources[0].Spec())
			assert.EqualValues(t, serviceResource.StatusSuccess, storedResources[0].Status())
			assert.EqualValues(t, existingResource2.Spec(), storedResources[1].Spec())
			assert.EqualValues(t, serviceResource.StatusSuccess, storedResources[1].Status())
		})
	})
}

func readAllFromDB(db *gorm.DB) ([]*serviceResource.Resource, error) {
	var rs []*repoResource.Resource
	if err := db.Find(&rs).Error; err != nil {
		return nil, err
	}
	output := make([]*serviceResource.Resource, len(rs))
	for i, r := range rs {
		o, err := fromModelToResource(r)
		if err != nil {
			return nil, err
		}
		output[i] = o
	}
	return output, nil
}

func insertAllToDB(db *gorm.DB, rs []*serviceResource.Resource) error {
	for _, r := range rs {
		resourceToCreate := fromResourceToModel(r)
		if err := db.Create(resourceToCreate).Error; err != nil {
			return err
		}
	}
	return nil
}

func fromResourceToModel(r *serviceResource.Resource) *repoResource.Resource {
	metadata, _ := json.Marshal(r.Metadata())
	spec, _ := json.Marshal(r.Spec())
	return &repoResource.Resource{
		FullName:      r.FullName(),
		Kind:          r.Kind(),
		Store:         r.Store().String(),
		ProjectName:   r.Tenant().ProjectName().String(),
		NamespaceName: r.Tenant().NamespaceName().String(),
		Metadata:      metadata,
		Spec:          spec,
		URN:           r.URN(),
		Status:        r.Status().String(),
		CreatedAt:     time.Now(),
		UpdatedAt:     time.Now(),
	}
}

func fromModelToResource(r *repoResource.Resource) (*serviceResource.Resource, error) {
	store, err := serviceResource.FromStringToStore(r.Store)
	if err != nil {
		return nil, err
	}
	tnnt, err := tenant.NewTenant(r.ProjectName, r.NamespaceName)
	if err != nil {
		return nil, err
	}
	var meta *serviceResource.Metadata
	if err := json.Unmarshal(r.Metadata, &meta); err != nil {
		return nil, err
	}
	var spec map[string]any
	if err := json.Unmarshal(r.Spec, &spec); err != nil {
		return nil, err
	}
	output, err := serviceResource.NewResource(r.FullName, r.Kind, store, tnnt, meta, spec)
	if err != nil {
		return nil, err
	}
	status := serviceResource.FromStringToStatus(r.Status)
	res := serviceResource.FromExisting(output, serviceResource.ReplaceStatus(status))
	res.UpdateURN(r.URN)
	return res, nil
}

func dbSetup() *gorm.DB {
	dbConn := setup.TestDB()
	setup.TruncateTables(dbConn)
	return dbConn
}<|MERGE_RESOLUTION|>--- conflicted
+++ resolved
@@ -33,18 +33,14 @@
 		},
 	}
 	store := serviceResource.Bigquery
-	kindDataset := serviceResource.KindDataset
+	kindDataset := "dataset"
 
 	t.Run("Create", func(t *testing.T) {
 		t.Run("returns error if resource with the provided full name is already defined within project and namespace", func(t *testing.T) {
 			db := dbSetup()
 			repository := repoResource.NewRepository(db)
 
-<<<<<<< HEAD
 			resourceToCreate, err := serviceResource.NewResource("project.dataset", kindDataset, store, tnnt, meta, spec)
-=======
-			resourceToCreate, err := serviceResource.NewResource("project.dataset", "dataset", serviceResource.Bigquery, tnnt, meta, spec)
->>>>>>> 7382b68b
 			assert.NoError(t, err)
 			resourceToCreate.UpdateURN("bigquery://project:dataset")
 
@@ -58,13 +54,9 @@
 			db := dbSetup()
 			repository := repoResource.NewRepository(db)
 
-<<<<<<< HEAD
 			resourceToCreate, err := serviceResource.NewResource("project.dataset", kindDataset, store, tnnt, meta, spec)
-=======
-			resourceToCreate, err := serviceResource.NewResource("project.dataset", "dataset", serviceResource.Bigquery, tnnt, meta, spec)
 			assert.NoError(t, err)
 			err = resourceToCreate.UpdateURN("bigquery://project:dataset")
->>>>>>> 7382b68b
 			assert.NoError(t, err)
 
 			actualError := repository.Create(ctx, resourceToCreate)
@@ -82,11 +74,7 @@
 			db := dbSetup()
 			repository := repoResource.NewRepository(db)
 
-<<<<<<< HEAD
 			resourceToUpdate, err := serviceResource.NewResource("project.dataset", kindDataset, store, tnnt, meta, spec)
-=======
-			resourceToUpdate, err := serviceResource.NewResource("project.dataset", "dataset", serviceResource.Bigquery, tnnt, meta, spec)
->>>>>>> 7382b68b
 			assert.NoError(t, err)
 			resourceToUpdate.UpdateURN("bigquery://project:dataset")
 
@@ -98,11 +86,7 @@
 			db := dbSetup()
 			repository := repoResource.NewRepository(db)
 
-<<<<<<< HEAD
 			resourceToCreate, err := serviceResource.NewResource("project.dataset", kindDataset, store, tnnt, meta, spec)
-=======
-			resourceToCreate, err := serviceResource.NewResource("project.dataset", "dataset", serviceResource.Bigquery, tnnt, meta, spec)
->>>>>>> 7382b68b
 			assert.NoError(t, err)
 			resourceToCreate.UpdateURN("bigquery://project:dataset")
 
@@ -135,11 +119,7 @@
 			repository := repoResource.NewRepository(db)
 
 			fullName := "project.dataset"
-<<<<<<< HEAD
 			resourceToCreate, err := serviceResource.NewResource(fullName, kindDataset, store, tnnt, meta, spec)
-=======
-			resourceToCreate, err := serviceResource.NewResource(fullName, "dataset", serviceResource.Bigquery, tnnt, meta, spec)
->>>>>>> 7382b68b
 			assert.NoError(t, err)
 
 			err = insertAllToDB(db, []*serviceResource.Resource{resourceToCreate})
@@ -166,11 +146,7 @@
 			db := dbSetup()
 			repository := repoResource.NewRepository(db)
 
-<<<<<<< HEAD
 			resourceToCreate, err := serviceResource.NewResource("project.dataset", kindDataset, store, tnnt, meta, spec)
-=======
-			resourceToCreate, err := serviceResource.NewResource("project.dataset", "dataset", serviceResource.Bigquery, tnnt, meta, spec)
->>>>>>> 7382b68b
 			assert.NoError(t, err)
 
 			err = repository.Create(ctx, resourceToCreate)
@@ -191,6 +167,7 @@
 			name1 := "project.dataset"
 			resourceToCreate1, err := serviceResource.NewResource(name1, kindDataset, store, tnnt, meta, spec)
 			assert.NoError(t, err)
+			resourceToCreate1.UpdateURN("bigquery://project:dataset1")
 
 			err = repository.Create(ctx, resourceToCreate1)
 			assert.NoError(t, err)
@@ -199,8 +176,9 @@
 				"view_query": "select * from `project.dataset.table`",
 			}
 			name2 := "project.dataset.view"
-			resourceToCreate2, err := serviceResource.NewResource(name2, serviceResource.KindView, store, tnnt, meta, viewSpec)
-			assert.NoError(t, err)
+			resourceToCreate2, err := serviceResource.NewResource(name2, "view", store, tnnt, meta, viewSpec)
+			assert.NoError(t, err)
+			resourceToCreate2.UpdateURN("bigquery://project:dataset.view")
 
 			err = repository.Create(ctx, resourceToCreate2)
 			assert.NoError(t, err)
@@ -217,19 +195,11 @@
 			db := dbSetup()
 			repository := repoResource.NewRepository(db)
 
-<<<<<<< HEAD
 			existingResource, err := serviceResource.NewResource("project.dataset1", kindDataset, store, tnnt, meta, spec)
 			assert.NoError(t, err)
 			err = insertAllToDB(db, []*serviceResource.Resource{existingResource})
 			assert.NoError(t, err)
 			nonExistingResource, err := serviceResource.NewResource("project.dataset2", kindDataset, store, tnnt, meta, spec)
-=======
-			existingResource, err := serviceResource.NewResource("project.dataset1", "dataset", serviceResource.Bigquery, tnnt, meta, spec)
-			assert.NoError(t, err)
-			err = insertAllToDB(db, []*serviceResource.Resource{existingResource})
-			assert.NoError(t, err)
-			nonExistingResource, err := serviceResource.NewResource("project.dataset2", "dataset", serviceResource.Bigquery, tnnt, meta, spec)
->>>>>>> 7382b68b
 			assert.NoError(t, err)
 
 			resourcesToUpdate := []*serviceResource.Resource{
@@ -249,16 +219,10 @@
 			db := dbSetup()
 			repository := repoResource.NewRepository(db)
 
-<<<<<<< HEAD
 			existingResource1, err := serviceResource.NewResource("project.dataset1", kindDataset, store, tnnt, meta, spec)
 			assert.NoError(t, err)
+			existingResource1.UpdateURN("bigquery://project:dataset1")
 			existingResource2, err := serviceResource.NewResource("project.dataset2", kindDataset, store, tnnt, meta, spec)
-=======
-			existingResource1, err := serviceResource.NewResource("project.dataset1", "dataset", serviceResource.Bigquery, tnnt, meta, spec)
-			assert.NoError(t, err)
-			existingResource1.UpdateURN("bigquery://project:dataset1")
-			existingResource2, err := serviceResource.NewResource("project.dataset2", "dataset", serviceResource.Bigquery, tnnt, meta, spec)
->>>>>>> 7382b68b
 			assert.NoError(t, err)
 			existingResource2.UpdateURN("bigquery://project:dataset2")
 			err = insertAllToDB(db, []*serviceResource.Resource{existingResource1, existingResource2})
@@ -267,16 +231,10 @@
 			newSpec := map[string]any{
 				"Description": "spec for testing update status",
 			}
-<<<<<<< HEAD
 			modifiedResource1, err := serviceResource.NewResource("project.dataset1", kindDataset, store, tnnt, meta, newSpec)
 			assert.NoError(t, err)
 			modifiedResource1.MarkExistInStore()
 			modifiedResource2, err := serviceResource.NewResource("project.dataset2", kindDataset, store, tnnt, meta, newSpec)
-=======
-			modifiedResource1, err := serviceResource.NewResource("project.dataset1", "dataset", serviceResource.Bigquery, tnnt, meta, newSpec)
-			assert.NoError(t, err)
-			modifiedResource2, err := serviceResource.NewResource("project.dataset2", "dataset", serviceResource.Bigquery, tnnt, meta, newSpec)
->>>>>>> 7382b68b
 			assert.NoError(t, err)
 			resourcesToUpdate := []*serviceResource.Resource{
 				serviceResource.FromExisting(modifiedResource1, serviceResource.ReplaceStatus(serviceResource.StatusSuccess)),
