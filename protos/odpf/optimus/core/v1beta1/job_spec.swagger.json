{
  "swagger": "2.0",
  "info": {
    "title": "odpf/optimus/core/v1beta1/job_spec.proto",
    "version": "0.1"
  },
  "tags": [
    {
      "name": "JobSpecificationService"
    }
  ],
  "host": "127.0.0.1:9100",
  "basePath": "/api",
  "schemes": [
    "http"
  ],
  "consumes": [
    "application/json"
  ],
  "produces": [
    "application/json"
  ],
  "paths": {
    "/v1beta1/jobs": {
      "get": {
        "summary": "GetJobSpecifications read a job spec for provided filters",
        "operationId": "JobSpecificationService_GetJobSpecifications",
        "responses": {
          "200": {
            "description": "A successful response.",
            "schema": {
              "$ref": "#/definitions/v1beta1GetJobSpecificationsResponse"
            }
          },
          "default": {
            "description": "An unexpected error response.",
            "schema": {
              "$ref": "#/definitions/rpcStatus"
            }
          }
        },
        "parameters": [
          {
            "name": "projectName",
            "in": "query",
            "required": false,
            "type": "string"
          },
          {
            "name": "resourceDestination",
            "in": "query",
            "required": false,
            "type": "string"
          },
          {
            "name": "jobName",
            "in": "query",
            "required": false,
            "type": "string"
          }
        ],
        "tags": [
          "JobSpecificationService"
        ]
      }
    },
    "/v1beta1/project/{projectName}/job/check": {
      "post": {
        "summary": "CheckJobSpecification checks if a job specification is valid",
        "operationId": "JobSpecificationService_CheckJobSpecification",
        "responses": {
          "200": {
            "description": "A successful response.",
            "schema": {
              "$ref": "#/definitions/v1beta1CheckJobSpecificationResponse"
            }
          },
          "default": {
            "description": "An unexpected error response.",
            "schema": {
              "$ref": "#/definitions/rpcStatus"
            }
          }
        },
        "parameters": [
          {
            "name": "projectName",
            "in": "path",
            "required": true,
            "type": "string"
          }
        ],
        "tags": [
          "JobSpecificationService"
        ]
      }
    },
    "/v1beta1/project/{projectName}/namespace/{namespaceName}/job": {
      "get": {
        "summary": "ListJobSpecification returns list of jobs created in a project",
        "operationId": "JobSpecificationService_ListJobSpecification",
        "responses": {
          "200": {
            "description": "A successful response.",
            "schema": {
              "$ref": "#/definitions/v1beta1ListJobSpecificationResponse"
            }
          },
          "default": {
            "description": "An unexpected error response.",
            "schema": {
              "$ref": "#/definitions/rpcStatus"
            }
          }
        },
        "parameters": [
          {
            "name": "projectName",
            "in": "path",
            "required": true,
            "type": "string"
          },
          {
            "name": "namespaceName",
            "in": "path",
            "required": true,
            "type": "string"
          }
        ],
        "tags": [
          "JobSpecificationService"
        ]
      },
      "post": {
        "summary": "CreateJobSpecification registers a new job for a namespace which belongs to a project",
        "operationId": "JobSpecificationService_CreateJobSpecification",
        "responses": {
          "200": {
            "description": "A successful response.",
            "schema": {
              "$ref": "#/definitions/v1beta1CreateJobSpecificationResponse"
            }
          },
          "default": {
            "description": "An unexpected error response.",
            "schema": {
              "$ref": "#/definitions/rpcStatus"
            }
          }
        },
        "parameters": [
          {
            "name": "projectName",
            "in": "path",
            "required": true,
            "type": "string"
          },
          {
            "name": "namespaceName",
            "in": "path",
            "required": true,
            "type": "string"
          },
          {
            "name": "body",
            "in": "body",
            "required": true,
            "schema": {
              "type": "object",
              "properties": {
                "spec": {
                  "$ref": "#/definitions/v1beta1JobSpecification"
                }
              }
            }
          }
        ],
        "tags": [
          "JobSpecificationService"
        ]
      }
    },
    "/v1beta1/project/{projectName}/namespace/{namespaceName}/job/inspect": {
      "post": {
        "summary": "JobInspect return a new jobSpec for a namespace which belongs to a project",
        "operationId": "JobSpecificationService_JobInspect",
        "responses": {
          "200": {
            "description": "A successful response.",
            "schema": {
              "$ref": "#/definitions/v1beta1JobInspectResponse"
            }
          },
          "default": {
            "description": "An unexpected error response.",
            "schema": {
              "$ref": "#/definitions/rpcStatus"
            }
          }
        },
        "parameters": [
          {
            "name": "projectName",
            "in": "path",
            "required": true,
            "type": "string"
          },
          {
            "name": "namespaceName",
            "in": "path",
            "required": true,
            "type": "string"
          },
          {
            "name": "body",
            "in": "body",
            "required": true,
            "schema": {
              "type": "object",
              "properties": {
                "jobName": {
                  "type": "string"
                },
                "spec": {
                  "$ref": "#/definitions/v1beta1JobSpecification"
                },
                "scheduledAt": {
                  "type": "string",
                  "format": "date-time"
                }
              }
            }
          }
        ],
        "tags": [
          "JobSpecificationService"
        ]
      }
    },
    "/v1beta1/project/{projectName}/namespace/{namespaceName}/job/{jobName}": {
      "get": {
        "summary": "GetJobSpecification reads a provided job spec of a namespace",
        "operationId": "JobSpecificationService_GetJobSpecification",
        "responses": {
          "200": {
            "description": "A successful response.",
            "schema": {
              "$ref": "#/definitions/v1beta1GetJobSpecificationResponse"
            }
          },
          "default": {
            "description": "An unexpected error response.",
            "schema": {
              "$ref": "#/definitions/rpcStatus"
            }
          }
        },
        "parameters": [
          {
            "name": "projectName",
            "in": "path",
            "required": true,
            "type": "string"
          },
          {
            "name": "namespaceName",
            "in": "path",
            "required": true,
            "type": "string"
          },
          {
            "name": "jobName",
            "in": "path",
            "required": true,
            "type": "string"
          }
        ],
        "tags": [
          "JobSpecificationService"
        ]
      },
      "delete": {
        "summary": "DeleteJobSpecification deletes a job spec of a namespace",
        "operationId": "JobSpecificationService_DeleteJobSpecification",
        "responses": {
          "200": {
            "description": "A successful response.",
            "schema": {
              "$ref": "#/definitions/v1beta1DeleteJobSpecificationResponse"
            }
          },
          "default": {
            "description": "An unexpected error response.",
            "schema": {
              "$ref": "#/definitions/rpcStatus"
            }
          }
        },
        "parameters": [
          {
            "name": "projectName",
            "in": "path",
            "required": true,
            "type": "string"
          },
          {
            "name": "namespaceName",
            "in": "path",
            "required": true,
            "type": "string"
          },
          {
            "name": "jobName",
            "in": "path",
            "required": true,
            "type": "string"
          }
        ],
        "tags": [
          "JobSpecificationService"
        ]
      }
    },
    "/v1beta1/project/{projectName}/namespace/{namespaceName}/jobs": {
      "post": {
        "summary": "AddJobSpecification registers new jobs for a namespace which belongs to the given project",
        "operationId": "JobSpecificationService_AddJobSpecifications",
        "responses": {
          "200": {
            "description": "A successful response.",
            "schema": {
              "$ref": "#/definitions/v1beta1AddJobSpecificationsResponse"
            }
          },
          "default": {
            "description": "An unexpected error response.",
            "schema": {
              "$ref": "#/definitions/rpcStatus"
            }
          }
        },
        "parameters": [
          {
            "name": "projectName",
            "in": "path",
            "required": true,
            "type": "string"
          },
          {
            "name": "namespaceName",
            "in": "path",
            "required": true,
            "type": "string"
          },
          {
            "name": "body",
            "in": "body",
            "required": true,
            "schema": {
              "type": "object",
              "properties": {
                "specs": {
                  "type": "array",
                  "items": {
                    "$ref": "#/definitions/v1beta1JobSpecification"
                  }
                }
              }
            }
          }
        ],
        "tags": [
          "JobSpecificationService"
        ]
      }
    }
  },
  "definitions": {
    "BehaviorNotifiers": {
      "type": "object",
      "properties": {
        "on": {
          "$ref": "#/definitions/v1beta1JobEventType"
        },
        "channels": {
          "type": "array",
          "items": {
            "type": "string"
          }
        },
        "config": {
          "type": "object",
          "additionalProperties": {
            "type": "string"
          }
        }
      },
      "title": "Notifiers are used to set custom alerting in case of job failure/sla_miss"
    },
    "BehaviorRetry": {
      "type": "object",
      "properties": {
        "count": {
          "type": "integer",
          "format": "int32"
        },
        "delay": {
          "type": "string"
        },
        "exponentialBackoff": {
          "type": "boolean"
        }
      },
      "title": "retry behaviour if job failed to execute for the first time"
    },
    "JobInspectResponseBasicInfoSection": {
      "type": "object",
      "properties": {
        "job": {
          "$ref": "#/definitions/v1beta1JobSpecification"
        },
        "source": {
          "type": "array",
          "items": {
            "type": "string"
          }
        },
        "destination": {
          "type": "string"
        },
        "notice": {
          "type": "array",
          "items": {
            "$ref": "#/definitions/v1beta1Log"
          }
        }
      }
    },
    "JobInspectResponseDownstreamSection": {
      "type": "object",
      "properties": {
        "downstreamJobs": {
          "type": "array",
          "items": {
            "$ref": "#/definitions/v1beta1OptimusDependency"
          }
        },
        "notice": {
          "type": "array",
          "items": {
            "$ref": "#/definitions/v1beta1Log"
          }
        }
      }
    },
    "JobInspectResponseUpstreamSection": {
      "type": "object",
      "properties": {
        "externalDependency": {
          "type": "array",
          "items": {
            "$ref": "#/definitions/v1beta1OptimusDependency"
          }
        },
        "internalDependency": {
          "type": "array",
          "items": {
            "$ref": "#/definitions/v1beta1OptimusDependency"
          }
        },
        "httpDependency": {
          "type": "array",
          "items": {
            "$ref": "#/definitions/v1beta1HttpDependency"
          }
        },
        "unknownDependencies": {
          "type": "array",
          "items": {
            "$ref": "#/definitions/UpstreamSectionUnknownDependencies"
          }
        },
        "notice": {
          "type": "array",
          "items": {
            "$ref": "#/definitions/v1beta1Log"
          }
        }
      }
    },
    "JobSpecificationBehavior": {
      "type": "object",
      "properties": {
        "retry": {
          "$ref": "#/definitions/BehaviorRetry"
        },
        "notify": {
          "type": "array",
          "items": {
            "$ref": "#/definitions/BehaviorNotifiers"
          }
        }
      }
    },
    "UpstreamSectionUnknownDependencies": {
      "type": "object",
      "properties": {
        "jobName": {
          "type": "string"
        },
        "projectName": {
          "type": "string"
        }
      }
    },
    "protobufAny": {
      "type": "object",
      "properties": {
        "typeUrl": {
          "type": "string"
        },
        "value": {
          "type": "string",
          "format": "byte"
        }
      }
    },
    "rpcStatus": {
      "type": "object",
      "properties": {
        "code": {
          "type": "integer",
          "format": "int32"
        },
        "message": {
          "type": "string"
        },
        "details": {
          "type": "array",
          "items": {
            "$ref": "#/definitions/protobufAny"
          }
        }
      }
    },
    "v1beta1AddJobSpecificationsResponse": {
      "type": "object",
      "properties": {
        "deploymentId": {
          "type": "string"
        },
        "log": {
          "type": "string"
        }
      }
    },
    "v1beta1CheckJobSpecificationResponse": {
      "type": "object",
      "properties": {
        "success": {
          "type": "boolean"
        }
      }
    },
    "v1beta1CheckJobSpecificationsResponse": {
      "type": "object",
      "properties": {
        "logStatus": {
          "$ref": "#/definitions/v1beta1Log"
        }
      }
    },
    "v1beta1CreateJobSpecificationResponse": {
      "type": "object",
      "properties": {
        "success": {
          "type": "boolean"
        },
        "message": {
          "type": "string"
        }
      }
    },
    "v1beta1DeleteJobSpecificationResponse": {
      "type": "object",
      "properties": {
        "success": {
          "type": "boolean"
        },
        "message": {
          "type": "string"
        }
      }
    },
    "v1beta1DeployJobFailure": {
      "type": "object",
      "properties": {
        "jobName": {
          "type": "string"
        },
        "message": {
          "type": "string"
        }
      }
    },
    "v1beta1DeployJobSpecificationResponse": {
      "type": "object",
      "properties": {
        "deploymentId": {
          "type": "string"
        },
        "logStatus": {
          "$ref": "#/definitions/v1beta1Log"
        }
      },
      "title": "DeployJobSpecificationResponse hold the value of DeploymentID\nand the log messages"
    },
    "v1beta1GetDeployJobsStatusResponse": {
      "type": "object",
      "properties": {
        "status": {
          "type": "string"
        },
        "failures": {
          "type": "array",
          "items": {
            "$ref": "#/definitions/v1beta1DeployJobFailure"
          }
        },
        "successCount": {
          "type": "integer",
          "format": "int32"
        },
        "failureCount": {
          "type": "integer",
          "format": "int32"
        },
        "unknownDependencies": {
          "type": "object",
          "additionalProperties": {
            "type": "string"
          }
        }
      }
    },
    "v1beta1GetJobSpecificationResponse": {
      "type": "object",
      "properties": {
        "spec": {
          "$ref": "#/definitions/v1beta1JobSpecification"
        }
      }
    },
    "v1beta1GetJobSpecificationsResponse": {
      "type": "object",
      "properties": {
        "jobs": {
          "type": "array",
          "items": {
            "$ref": "#/definitions/v1beta1JobSpecification"
          }
        },
        "jobSpecificationResponses": {
          "type": "array",
          "items": {
            "$ref": "#/definitions/v1beta1JobSpecificationResponse"
          }
        }
      }
    },
    "v1beta1HttpDependency": {
      "type": "object",
      "properties": {
        "name": {
          "type": "string"
        },
        "url": {
          "type": "string"
        },
        "headers": {
          "type": "object",
          "additionalProperties": {
            "type": "string"
          }
        },
        "params": {
          "type": "object",
          "additionalProperties": {
            "type": "string"
          }
        }
      }
    },
    "v1beta1JobConfigItem": {
      "type": "object",
      "properties": {
        "name": {
          "type": "string"
        },
        "value": {
          "type": "string"
        }
      }
    },
    "v1beta1JobDependency": {
      "type": "object",
      "properties": {
        "name": {
          "type": "string"
        },
        "type": {
          "type": "string"
        },
        "httpDependency": {
          "$ref": "#/definitions/v1beta1HttpDependency"
        }
      }
    },
    "v1beta1JobEventType": {
      "type": "string",
      "enum": [
        "TYPE_UNSPECIFIED",
        "TYPE_SLA_MISS",
        "TYPE_FAILURE",
        "TYPE_SUCCESS",
        "TYPE_RETRY",
        "TYPE_JOB_START",
        "TYPE_JOB_SUCCESS",
        "TYPE_JOB_FAIL",
        "TYPE_TASK_RETRY",
        "TYPE_TASK_SUCCESS",
        "TYPE_TASK_START",
        "TYPE_TASK_FAIL",
        "TYPE_SENSOR_RETRY",
        "TYPE_SENSOR_SUCCESS",
        "TYPE_SENSOR_START",
        "TYPE_SENSOR_FAIL",
        "TYPE_HOOK_START",
        "TYPE_HOOK_RETRY",
        "TYPE_HOOK_FAIL",
        "TYPE_HOOK_SUCCESS"
      ],
      "default": "TYPE_UNSPECIFIED"
    },
    "v1beta1JobInspectResponse": {
      "type": "object",
      "properties": {
        "basicInfo": {
          "$ref": "#/definitions/JobInspectResponseBasicInfoSection"
        },
        "upstreams": {
          "$ref": "#/definitions/JobInspectResponseUpstreamSection"
        },
<<<<<<< HEAD
        "log": {
          "type": "array",
          "items": {
            "$ref": "#/definitions/v1beta1Log"
          }
        },
        "upstreamJobs": {
          "type": "array",
          "items": {
            "$ref": "#/definitions/v1beta1OptimusDependency"
          }
        },
        "downstreamJobs": {
          "type": "array",
          "items": {
            "$ref": "#/definitions/v1beta1OptimusDependency"
          }
        },
        "externalDependency": {
          "type": "array",
          "items": {
            "$ref": "#/definitions/v1beta1OptimusDependency"
          }
        },
        "httpDependency": {
          "type": "array",
          "items": {
            "$ref": "#/definitions/v1beta1HttpDependency"
          }
        },
        "unknownDependencies": {
          "type": "array",
          "items": {
            "$ref": "#/definitions/v1beta1UnknownDependencies"
          }
        },
        "upstreamRuns": {
          "type": "array",
          "items": {
            "$ref": "#/definitions/v1beta1UpstreamRuns"
          }
=======
        "downstreams": {
          "$ref": "#/definitions/JobInspectResponseDownstreamSection"
>>>>>>> bf29a631
        }
      }
    },
    "v1beta1JobMetadata": {
      "type": "object",
      "properties": {
        "resource": {
          "$ref": "#/definitions/v1beta1JobSpecMetadataResource"
        },
        "airflow": {
          "$ref": "#/definitions/v1beta1JobSpecMetadataAirflow"
        }
      }
    },
    "v1beta1JobSpecHook": {
      "type": "object",
      "properties": {
        "name": {
          "type": "string"
        },
        "config": {
          "type": "array",
          "items": {
            "$ref": "#/definitions/v1beta1JobConfigItem"
          }
        }
      }
    },
    "v1beta1JobSpecMetadataAirflow": {
      "type": "object",
      "properties": {
        "pool": {
          "type": "string"
        },
        "queue": {
          "type": "string"
        }
      }
    },
    "v1beta1JobSpecMetadataResource": {
      "type": "object",
      "properties": {
        "request": {
          "$ref": "#/definitions/v1beta1JobSpecMetadataResourceConfig"
        },
        "limit": {
          "$ref": "#/definitions/v1beta1JobSpecMetadataResourceConfig"
        }
      }
    },
    "v1beta1JobSpecMetadataResourceConfig": {
      "type": "object",
      "properties": {
        "cpu": {
          "type": "string"
        },
        "memory": {
          "type": "string"
        }
      }
    },
    "v1beta1JobSpecification": {
      "type": "object",
      "properties": {
        "version": {
          "type": "integer",
          "format": "int32"
        },
        "name": {
          "type": "string"
        },
        "owner": {
          "type": "string"
        },
        "startDate": {
          "type": "string"
        },
        "endDate": {
          "type": "string"
        },
        "interval": {
          "type": "string"
        },
        "dependsOnPast": {
          "type": "boolean"
        },
        "catchUp": {
          "type": "boolean"
        },
        "taskName": {
          "type": "string"
        },
        "config": {
          "type": "array",
          "items": {
            "$ref": "#/definitions/v1beta1JobConfigItem"
          }
        },
        "windowSize": {
          "type": "string"
        },
        "windowOffset": {
          "type": "string"
        },
        "windowTruncateTo": {
          "type": "string"
        },
        "dependencies": {
          "type": "array",
          "items": {
            "$ref": "#/definitions/v1beta1JobDependency"
          }
        },
        "assets": {
          "type": "object",
          "additionalProperties": {
            "type": "string"
          }
        },
        "hooks": {
          "type": "array",
          "items": {
            "$ref": "#/definitions/v1beta1JobSpecHook"
          }
        },
        "description": {
          "type": "string"
        },
        "labels": {
          "type": "object",
          "additionalProperties": {
            "type": "string"
          }
        },
        "behavior": {
          "$ref": "#/definitions/JobSpecificationBehavior"
        },
        "metadata": {
          "$ref": "#/definitions/v1beta1JobMetadata"
        }
      }
    },
    "v1beta1JobSpecificationResponse": {
      "type": "object",
      "properties": {
        "projectName": {
          "type": "string"
        },
        "namespaceName": {
          "type": "string"
        },
        "job": {
          "$ref": "#/definitions/v1beta1JobSpecification"
        }
      }
    },
    "v1beta1Level": {
      "type": "string",
      "enum": [
        "LEVEL_UNSPECIFIED",
        "LEVEL_TRACE",
        "LEVEL_DEBUG",
        "LEVEL_INFO",
        "LEVEL_WARNING",
        "LEVEL_ERROR",
        "LEVEL_FATAL"
      ],
      "default": "LEVEL_UNSPECIFIED"
    },
    "v1beta1ListJobSpecificationResponse": {
      "type": "object",
      "properties": {
        "jobs": {
          "type": "array",
          "items": {
            "$ref": "#/definitions/v1beta1JobSpecification"
          }
        }
      }
    },
    "v1beta1Log": {
      "type": "object",
      "properties": {
        "level": {
          "$ref": "#/definitions/v1beta1Level"
        },
        "message": {
          "type": "string"
        }
      }
    },
    "v1beta1OptimusDependency": {
      "type": "object",
      "properties": {
<<<<<<< HEAD
        "Name": {
          "type": "string"
        },
        "Host": {
          "type": "string"
        },
        "ProjectName": {
          "type": "string"
        },
        "NamespaceName": {
          "type": "string"
        },
        "TaskName": {
          "type": "string"
        },
        "Headers": {
=======
        "name": {
          "type": "string"
        },
        "host": {
          "type": "string"
        },
        "projectName": {
          "type": "string"
        },
        "namespaceName": {
          "type": "string"
        },
        "taskName": {
          "type": "string"
        },
        "headers": {
>>>>>>> bf29a631
          "type": "object",
          "additionalProperties": {
            "type": "string"
          }
        }
      }
    },
    "v1beta1RefreshJobsResponse": {
      "type": "object",
      "properties": {
        "deploymentId": {
          "type": "string"
        },
        "logStatus": {
          "$ref": "#/definitions/v1beta1Log"
        }
      }
    },
    "v1beta1UnknownDependencies": {
      "type": "object",
      "properties": {
        "JobName": {
          "type": "string"
        },
        "ProjectName": {
          "type": "string"
        }
      }
    },
    "v1beta1UpstreamRuns": {
      "type": "object",
      "properties": {
        "JobIdentifier": {
          "type": "string"
        },
        "runs": {
          "type": "array",
          "items": {
            "type": "string",
            "format": "date-time"
          }
        }
      }
    }
  },
  "externalDocs": {
    "description": "Optimus Job Specification Service"
  }
}<|MERGE_RESOLUTION|>--- conflicted
+++ resolved
@@ -751,52 +751,8 @@
         "upstreams": {
           "$ref": "#/definitions/JobInspectResponseUpstreamSection"
         },
-<<<<<<< HEAD
-        "log": {
-          "type": "array",
-          "items": {
-            "$ref": "#/definitions/v1beta1Log"
-          }
-        },
-        "upstreamJobs": {
-          "type": "array",
-          "items": {
-            "$ref": "#/definitions/v1beta1OptimusDependency"
-          }
-        },
-        "downstreamJobs": {
-          "type": "array",
-          "items": {
-            "$ref": "#/definitions/v1beta1OptimusDependency"
-          }
-        },
-        "externalDependency": {
-          "type": "array",
-          "items": {
-            "$ref": "#/definitions/v1beta1OptimusDependency"
-          }
-        },
-        "httpDependency": {
-          "type": "array",
-          "items": {
-            "$ref": "#/definitions/v1beta1HttpDependency"
-          }
-        },
-        "unknownDependencies": {
-          "type": "array",
-          "items": {
-            "$ref": "#/definitions/v1beta1UnknownDependencies"
-          }
-        },
-        "upstreamRuns": {
-          "type": "array",
-          "items": {
-            "$ref": "#/definitions/v1beta1UpstreamRuns"
-          }
-=======
         "downstreams": {
           "$ref": "#/definitions/JobInspectResponseDownstreamSection"
->>>>>>> bf29a631
         }
       }
     },
@@ -808,6 +764,18 @@
         },
         "airflow": {
           "$ref": "#/definitions/v1beta1JobSpecMetadataAirflow"
+        }
+      }
+    },
+    "v1beta1JobRun": {
+      "type": "object",
+      "properties": {
+        "state": {
+          "type": "string"
+        },
+        "scheduledAt": {
+          "type": "string",
+          "format": "date-time"
         }
       }
     },
@@ -991,24 +959,6 @@
     "v1beta1OptimusDependency": {
       "type": "object",
       "properties": {
-<<<<<<< HEAD
-        "Name": {
-          "type": "string"
-        },
-        "Host": {
-          "type": "string"
-        },
-        "ProjectName": {
-          "type": "string"
-        },
-        "NamespaceName": {
-          "type": "string"
-        },
-        "TaskName": {
-          "type": "string"
-        },
-        "Headers": {
-=======
         "name": {
           "type": "string"
         },
@@ -1024,11 +974,10 @@
         "taskName": {
           "type": "string"
         },
-        "headers": {
->>>>>>> bf29a631
-          "type": "object",
-          "additionalProperties": {
-            "type": "string"
+        "runs": {
+          "type": "array",
+          "items": {
+            "$ref": "#/definitions/v1beta1JobRun"
           }
         }
       }
@@ -1041,32 +990,6 @@
         },
         "logStatus": {
           "$ref": "#/definitions/v1beta1Log"
-        }
-      }
-    },
-    "v1beta1UnknownDependencies": {
-      "type": "object",
-      "properties": {
-        "JobName": {
-          "type": "string"
-        },
-        "ProjectName": {
-          "type": "string"
-        }
-      }
-    },
-    "v1beta1UpstreamRuns": {
-      "type": "object",
-      "properties": {
-        "JobIdentifier": {
-          "type": "string"
-        },
-        "runs": {
-          "type": "array",
-          "items": {
-            "type": "string",
-            "format": "date-time"
-          }
         }
       }
     }
