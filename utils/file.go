package utils

import (
	"fmt"
	"io"
	"io/ioutil"
)

func WriteStringToFileIndexed() func(filePath, data string, writer io.Writer) error {
	index := 0
	return func(filePath, data string, writer io.Writer) error {
		if err := ioutil.WriteFile(filePath,
<<<<<<< HEAD
			[]byte(data), 0600); err != nil {
=======
			[]byte(data), 0o644); err != nil {
>>>>>>> e44256db
			return fmt.Errorf("failed to write file at %s: %w", filePath, err)
		}
		index++
		_, err := writer.Write([]byte(fmt.Sprintf("%d. writing file at %s\n", index, filePath)))
		return err
	}
}<|MERGE_RESOLUTION|>--- conflicted
+++ resolved
@@ -10,11 +10,7 @@
 	index := 0
 	return func(filePath, data string, writer io.Writer) error {
 		if err := ioutil.WriteFile(filePath,
-<<<<<<< HEAD
-			[]byte(data), 0600); err != nil {
-=======
-			[]byte(data), 0o644); err != nil {
->>>>>>> e44256db
+			[]byte(data), 0o600); err != nil {
 			return fmt.Errorf("failed to write file at %s: %w", filePath, err)
 		}
 		index++
