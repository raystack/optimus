package utils

import (
	"errors"
	"fmt"
	"io"
<<<<<<< HEAD
	"os"
=======
	"io/ioutil"
	"os"

	"github.com/mattn/go-isatty"
>>>>>>> 5285d46f
)

func WriteStringToFileIndexed() func(filePath, data string, writer io.Writer) error {
	index := 0
	return func(filePath, data string, writer io.Writer) error {
		if err := os.WriteFile(filePath,
			[]byte(data), 0o600); err != nil {
			return fmt.Errorf("failed to write file at %s: %w", filePath, err)
		}
		index++
		_, err := fmt.Fprintf(writer, "%d. writing file at %s\n", index, filePath)
		return err
	}
}

// IsPathOccupied checks whether the targeted path is already occupied
func IsPathOccupied(path string) (bool, error) {
	if _, err := os.Stat(path); err != nil {
		if errors.Is(err, os.ErrNotExist) {
			return false, nil
		}
		return false, err
	}
	return true, nil
}

// IsTerminal checks if file descriptor is terminal or not
func IsTerminal(f *os.File) bool {
	return isatty.IsTerminal(f.Fd()) || isatty.IsCygwinTerminal(f.Fd())
}<|MERGE_RESOLUTION|>--- conflicted
+++ resolved
@@ -4,14 +4,9 @@
 	"errors"
 	"fmt"
 	"io"
-<<<<<<< HEAD
-	"os"
-=======
-	"io/ioutil"
 	"os"
 
 	"github.com/mattn/go-isatty"
->>>>>>> 5285d46f
 )
 
 func WriteStringToFileIndexed() func(filePath, data string, writer io.Writer) error {
