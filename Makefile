.ONESHELL:
.DELETE_ON_ERROR:
MAKEFLAGS += --no-builtin-rules
NAME = "github.com/odpf/optimus"
LAST_COMMIT := $(shell git rev-parse --short HEAD)
LAST_TAG := "$(shell git rev-list --tags --max-count=1)"
OPMS_VERSION := "$(shell git describe --tags ${LAST_TAG})-next"
<<<<<<< HEAD
PROTON_COMMIT := "7c79903c788d3d7ffef44ce7150a06ac9b501492"
=======
PROTON_COMMIT := "954a6e6214dc9525971e37b0af9b5f0333d87303"

>>>>>>> fb00e500

.PHONY: build test test-ci generate-proto unit-test-ci integration-test vet coverage clean install lint

.DEFAULT_GOAL := build

build: # build optimus binary
	@echo " > notice: skipped proto generation, use 'generate-proto' make command"
	@echo " > building optimus version ${OPMS_VERSION}"
	@go build -ldflags "-X ${NAME}/config.BuildVersion=${OPMS_VERSION} -X ${NAME}/config.BuildCommit=${LAST_COMMIT}" -o optimus .
	@echo " - build complete"

test-ci: unit-test-ci vet scheduler-resource-test ## run tests

scheduler-resource-test:
	cd ./ext/scheduler/airflow2/tests && pip3 install -r requirements.txt && python3 -m unittest discover .

generate-proto: ## regenerate protos
	@echo " > generating protobuf from odpf/proton"
	@echo " > [info] make sure correct version of dependencies are installed using 'make install'"
	@buf generate https://github.com/odpf/proton/archive/${PROTON_COMMIT}.zip#strip_components=1 --template buf.gen.yaml --path odpf/optimus
	@echo " > protobuf compilation finished"

unit-test-ci:
	go test -count 5 -race -coverprofile coverage.txt -covermode=atomic -timeout 1m -tags=unit_test ./...

integration-test:
	go test -count 1 -cover -race -timeout 1m ./... -run TestIntegration

repository-test:
	go test -p 1 -count 1 -cover -race -timeout 1m ./internal/store/postgres/... -run TestPostgres

vet: ## run go vet
	go vet ./...

test:
	go test -race -cover -timeout 1m -tags=unit_test ./...

bench:
	@go test -bench=. ./tests/bench -benchmem -timeout 20m

coverage: ## print code coverage
	go test -race -coverprofile coverage.txt -covermode=atomic ./... -tags=unit_test && go tool cover -html=coverage.txt

clean:
	rm -rf ./optimus ./dist ./api/proto/* ./api/third_party/odpf/*

lint:
	golangci-lint run --fix

install: ## install required dependencies
	@echo "> installing dependencies"
	go install github.com/golangci/golangci-lint/cmd/golangci-lint@v1.47.3
	go install google.golang.org/protobuf/cmd/protoc-gen-go@v1.28.0
	go install github.com/bufbuild/buf/cmd/buf@v1.5.0
	go install google.golang.org/grpc/cmd/protoc-gen-go-grpc@v1.2.0
	go install github.com/grpc-ecosystem/grpc-gateway/v2/protoc-gen-grpc-gateway@v2.5.0
	go install github.com/grpc-ecosystem/grpc-gateway/v2/protoc-gen-openapiv2@v2.5.0<|MERGE_RESOLUTION|>--- conflicted
+++ resolved
@@ -5,12 +5,8 @@
 LAST_COMMIT := $(shell git rev-parse --short HEAD)
 LAST_TAG := "$(shell git rev-list --tags --max-count=1)"
 OPMS_VERSION := "$(shell git describe --tags ${LAST_TAG})-next"
-<<<<<<< HEAD
-PROTON_COMMIT := "7c79903c788d3d7ffef44ce7150a06ac9b501492"
-=======
 PROTON_COMMIT := "954a6e6214dc9525971e37b0af9b5f0333d87303"
 
->>>>>>> fb00e500
 
 .PHONY: build test test-ci generate-proto unit-test-ci integration-test vet coverage clean install lint
 
