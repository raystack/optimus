.ONESHELL:
.DELETE_ON_ERROR:
MAKEFLAGS += --no-builtin-rules
NAME = "github.com/odpf/optimus"
LAST_COMMIT := $(shell git rev-parse --short HEAD)
LAST_TAG := "$(shell git rev-list --tags --max-count=1)"
OPMS_VERSION := "$(shell git describe --tags ${LAST_TAG})-next"
<<<<<<< HEAD
PROTON_COMMIT := "d83a2674f0bc3477472f108f65f17f5bf6cc9ac9"
=======
PROTON_COMMIT := "bf29fa847fc87f22f6596df24b62f430073ab077"
>>>>>>> 0d840ccc


.PHONY: build test test-ci generate-proto unit-test-ci integration-test vet coverage clean install lint

.DEFAULT_GOAL := build

build: # build optimus binary
	@echo " > notice: skipped proto generation, use 'generate-proto' make command"
	@echo " > building optimus version ${OPMS_VERSION}"
	@go build -ldflags "-X ${NAME}/config.BuildVersion=${OPMS_VERSION} -X ${NAME}/config.BuildCommit=${LAST_COMMIT}" -o optimus .
	@echo " - build complete"

test-ci: unit-test-ci vet scheduler-resource-test ## run tests

scheduler-resource-test:
	cd ./ext/scheduler/airflow2/tests && pip3 install -r requirements.txt && python3 -m unittest discover .

generate-proto: ## regenerate protos
	@echo " > generating protobuf from odpf/proton"
	@echo " > [info] make sure correct version of dependencies are installed using 'make install'"
	@buf generate https://github.com/odpf/proton/archive/${PROTON_COMMIT}.zip#strip_components=1 --template buf.gen.yaml --path odpf/optimus
	@echo " > protobuf compilation finished"

unit-test-ci:
	go test -count 5 -race -coverprofile coverage.txt -covermode=atomic -timeout 1m -tags=unit_test ./...

integration-test:
	go test -count 1 -cover -race -timeout 1m ./... -run TestIntegration

repository-test:
	go test -p 1 -count 1 -cover -race -timeout 1m ./internal/store/postgres/... -run TestPostgres

vet: ## run go vet
	go vet ./...

test:
	go test -race -cover -timeout 1m -tags=unit_test ./...

bench:
	@go test -bench=. ./tests/bench -benchmem -timeout 20m

coverage: ## print code coverage
	go test -race -coverprofile coverage.txt -covermode=atomic ./... -tags=unit_test && go tool cover -html=coverage.txt

clean:
	rm -rf ./optimus ./dist ./api/proto/* ./api/third_party/odpf/*

lint:
	golangci-lint run --fix

install: ## install required dependencies
	@echo "> installing dependencies"
	go install github.com/golangci/golangci-lint/cmd/golangci-lint@v1.47.3
	go install google.golang.org/protobuf/cmd/protoc-gen-go@v1.28.0
	go install github.com/bufbuild/buf/cmd/buf@v1.5.0
	go install google.golang.org/grpc/cmd/protoc-gen-go-grpc@v1.2.0
	go install github.com/grpc-ecosystem/grpc-gateway/v2/protoc-gen-grpc-gateway@v2.5.0
	go install github.com/grpc-ecosystem/grpc-gateway/v2/protoc-gen-openapiv2@v2.5.0<|MERGE_RESOLUTION|>--- conflicted
+++ resolved
@@ -5,11 +5,7 @@
 LAST_COMMIT := $(shell git rev-parse --short HEAD)
 LAST_TAG := "$(shell git rev-list --tags --max-count=1)"
 OPMS_VERSION := "$(shell git describe --tags ${LAST_TAG})-next"
-<<<<<<< HEAD
-PROTON_COMMIT := "d83a2674f0bc3477472f108f65f17f5bf6cc9ac9"
-=======
 PROTON_COMMIT := "bf29fa847fc87f22f6596df24b62f430073ab077"
->>>>>>> 0d840ccc
 
 
 .PHONY: build test test-ci generate-proto unit-test-ci integration-test vet coverage clean install lint
