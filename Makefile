--- conflicted
+++ resolved
@@ -5,11 +5,7 @@
 LAST_COMMIT := $(shell git rev-parse --short HEAD)
 LAST_TAG := "$(shell git rev-list --tags --max-count=1)"
 OPMS_VERSION := "$(shell git describe --tags ${LAST_TAG})-next"
-<<<<<<< HEAD
-PROTON_COMMIT := "eeaef11e70384e27b19195e04051954ad88c2e6c"
-=======
 PROTON_COMMIT := "ae233f3d942e8e72e2ec3f66ed404c57390d37fb"
->>>>>>> 4e7c1527
 
 all: build
 
