--- conflicted
+++ resolved
@@ -5,11 +5,7 @@
 LAST_COMMIT := $(shell git rev-parse --short HEAD)
 LAST_TAG := "$(shell git rev-list --tags --max-count=1)"
 OPMS_VERSION := "$(shell git describe --tags ${LAST_TAG})-next"
-<<<<<<< HEAD
-PROTON_COMMIT := "4a8fc5089832ee1871c53447c779332b1439b751"
-=======
-PROTON_COMMIT := "644483b22f75610e78fad0d987aea0e0bd9cd5b6"
->>>>>>> bf29a631
+PROTON_COMMIT := "c614f96ee67ed2ae31b71ae8e12dbb926f89c5c2"
 
 .PHONY: build test test-ci generate-proto unit-test-ci integration-test vet coverage clean install lint
 
@@ -29,7 +25,8 @@
 generate-proto: ## regenerate protos
 	@echo " > generating protobuf from odpf/proton"
 	@echo " > [info] make sure correct version of dependencies are installed using 'make install'"
-	@buf generate https://github.com/odpf/proton/archive/${PROTON_COMMIT}.zip#strip_components=1 --template buf.gen.yaml --path odpf/optimus
+	# @buf generate https://github.com/odpf/proton/archive/${PROTON_COMMIT}.zip#strip_components=1 --template buf.gen.yaml --path odpf/optimus
+	@buf generate proton --template buf.gen.yaml --path proton/odpf/optimus
 	@echo " > protobuf compilation finished"
 
 unit-test-ci:
