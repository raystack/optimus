package job

import (
	"context"
	"crypto/sha256"
	"errors"
	"fmt"
	"strings"
	"time"

	"github.com/google/uuid"
	"github.com/hashicorp/go-multierror"
	"github.com/kushsharma/parallel"
	"github.com/prometheus/client_golang/prometheus"
	"github.com/prometheus/client_golang/prometheus/promauto"
	"google.golang.org/grpc/codes"
	"google.golang.org/grpc/status"

	"github.com/odpf/optimus/api/writer"
	"github.com/odpf/optimus/internal/lib/progress"
	"github.com/odpf/optimus/internal/lib/tree"
	"github.com/odpf/optimus/internal/store"
	"github.com/odpf/optimus/models"
	"github.com/odpf/optimus/service"
)

const (
	ConcurrentTicketPerSec = 40
	ConcurrentLimit        = 600

	MetricDependencyResolutionStatus  = "status"
	MetricDependencyResolutionSucceed = "succeed"
	MetricDependencyResolutionFailed  = "failed"
)

var (
	errDependencyResolution = fmt.Errorf("dependency resolution")

	resolveDependencyGauge = promauto.NewGaugeVec(prometheus.GaugeOpts{
		Name: "runtime_job_dependency",
		Help: "Number of job dependency resolution succeed/failed",
	},
		[]string{MetricDependencyResolutionStatus},
	)

	resolveDependencyHistogram = promauto.NewHistogram(prometheus.HistogramOpts{
		Name: "runtime_job_dependency_histogram",
		Help: "Duration of resolving job dependency",
	})
)

// DependencyResolver compiles static and runtime dependencies
// TODO: when refactoring, we need to rethink about renaming it
type DependencyResolver interface {
	Resolve(ctx context.Context, projectSpec models.ProjectSpec, jobSpec models.JobSpec, observer progress.Observer) (models.JobSpec, error)

	GetStaticDependencies(ctx context.Context, jobSpec models.JobSpec, projectSpec models.ProjectSpec) (map[string]models.JobSpecDependency, error)
	// GetEnrichedUpstreamJobSpec adds upstream jobs(inferred, static, external) in jobSpec
	GetEnrichedUpstreamJobSpec(ctx context.Context, subjectJobSpec models.JobSpec, upstreamDestinations []string, logWriter writer.LogWriter) (models.JobSpec, []models.UnknownDependency, error)
	GetJobSpecsWithDependencies(ctx context.Context, projectName string) ([]models.JobSpec, []models.UnknownDependency, error)
}

type Deployer interface {
	Deploy(context.Context, models.JobDeployment) error
}

// NamespaceRepoFactory is used to store job specs
type NamespaceRepoFactory interface {
	New(spec models.ProjectSpec) store.NamespaceRepository
}

type ReplayManager interface {
	Init()
	Replay(context.Context, models.ReplayRequest) (models.ReplayResult, error)
	GetReplay(context.Context, uuid.UUID) (models.ReplaySpec, error)
	GetReplayList(ctx context.Context, projectID models.ProjectID) ([]models.ReplaySpec, error)
	GetRunStatus(ctx context.Context, projectSpec models.ProjectSpec, startDate, endDate time.Time,
		jobName string) ([]models.JobStatus, error)
}

// Service compiles all jobs with its dependencies, priority
// and other properties. Finally, it syncs the jobs with corresponding
// store
type Service struct {
	dependencyResolver DependencyResolver
	priorityResolver   PriorityResolver
	replayManager      ReplayManager
	projectService     service.ProjectService
	namespaceService   service.NamespaceService
	jobSpecRepository  store.JobSpecRepository
	deployManager      DeployManager

	// scheduler for managing batch scheduled jobs
	batchScheduler models.SchedulerUnit

	// scheduler for managing one time executable jobs
	manualScheduler models.SchedulerUnit

	pluginService service.PluginService

	jobSourceRepo store.JobSourceRepository
}

// NewService creates a new instance of JobService, requiring
// the necessary dependencies as arguments
func NewService(batchScheduler models.SchedulerUnit,
	manualScheduler models.SchedulerUnit, dependencyResolver DependencyResolver, priorityResolver PriorityResolver,
	replayManager ReplayManager, namespaceService service.NamespaceService,
	projectService service.ProjectService, deployManager DeployManager, pluginService service.PluginService,
	jobSpecRepository store.JobSpecRepository,
	jobSourceRepository store.JobSourceRepository,
) *Service {
	return &Service{
		batchScheduler:     batchScheduler,
		manualScheduler:    manualScheduler,
		dependencyResolver: dependencyResolver,
		priorityResolver:   priorityResolver,
		replayManager:      replayManager,
		namespaceService:   namespaceService,
		projectService:     projectService,
		deployManager:      deployManager,
		jobSpecRepository:  jobSpecRepository,
		jobSourceRepo:      jobSourceRepository,
		pluginService:      pluginService,
	}
}

// Create constructs a Job for a namespace and commits it to the store
func (srv *Service) Create(ctx context.Context, namespace models.NamespaceSpec, spec models.JobSpec) (models.JobSpec, error) {
	jobDestinationResponse, err := srv.pluginService.GenerateDestination(ctx, spec, namespace)
	if err != nil {
		if !errors.Is(err, service.ErrDependencyModNotFound) {
			return models.JobSpec{}, fmt.Errorf("failed to GenerateDestination for job: %s: %w", spec.Name, err)
		}
	}
	var jobDestination string
	if jobDestinationResponse != nil {
		jobDestination = jobDestinationResponse.URN()
	}
	spec.NamespaceSpec = namespace
	spec.ResourceDestination = jobDestination
	if err := srv.jobSpecRepository.Save(ctx, spec); err != nil {
		return models.JobSpec{}, fmt.Errorf("failed to save job: %s: %w", spec.Name, err)
	}

	result, err := srv.jobSpecRepository.GetByNameAndProjectName(ctx, spec.Name, spec.GetProjectSpec().Name)
	if err != nil {
		return models.JobSpec{}, fmt.Errorf("failed to fetch job on create: %s: %w", spec.Name, err)
	}

	return result, nil
}

func (srv *Service) bulkCreate(ctx context.Context, namespace models.NamespaceSpec, jobSpecs []models.JobSpec, logWriter writer.LogWriter) []models.JobSpec {
	result := []models.JobSpec{}
	var op string

	successCreate, successModify, failureCreate, failureModify := 0, 0, 0, 0
	for _, jobSpec := range jobSpecs {
		jobSpecCreated, err := srv.Create(ctx, namespace, jobSpec)
		if err != nil {
			if jobSpec.ID == uuid.Nil {
				failureCreate++
				op = "create"
			} else {
				failureModify++
				op = "modify"
			}
			errMsg := fmt.Sprintf("[%s] error '%s': failed to %s job, %s", namespace.Name, jobSpec.Name, op, err.Error())
			logWriter.Write(writer.LogLevelError, errMsg)

			continue
		}

		if jobSpec.ID == uuid.Nil {
			successCreate++
			op = "created"
		} else {
			successModify++
			op = "modified"
		}
		successMsg := fmt.Sprintf("[%s] info '%s': job %s", namespace.Name, jobSpec.Name, op)
		logWriter.Write(writer.LogLevelInfo, successMsg)

		result = append(result, jobSpecCreated)
	}

	if failureCreate > 0 {
		errMsg := fmt.Sprintf("[%s] Created %d/%d jobs", namespace.Name, successCreate, successCreate+failureCreate)
		logWriter.Write(writer.LogLevelError, errMsg)
	} else {
		successMsg := fmt.Sprintf("[%s] Created %d jobs", namespace.Name, successCreate)
		logWriter.Write(writer.LogLevelInfo, successMsg)
	}

	if failureModify > 0 {
		errMsg := fmt.Sprintf("[%s] Modifyd %d/%d jobs", namespace.Name, successModify, successModify+failureModify)
		logWriter.Write(writer.LogLevelError, errMsg)
	} else {
		successMsg := fmt.Sprintf("[%s] Modifyd %d jobs", namespace.Name, successModify)
		logWriter.Write(writer.LogLevelInfo, successMsg)
	}

	return result
}

// GetByName fetches a Job by name for a specific namespace
// TODO: replace namespace with project name
func (srv *Service) GetByName(ctx context.Context, name string, namespace models.NamespaceSpec) (models.JobSpec, error) {
	jobSpec, err := srv.jobSpecRepository.GetByNameAndProjectName(ctx, name, namespace.ProjectSpec.Name)
	if err != nil {
		return models.JobSpec{}, fmt.Errorf("failed to retrieve job: %w", err)
	}
	return jobSpec, nil
}

func (srv *Service) GetByFilter(ctx context.Context, filter models.JobSpecFilter) ([]models.JobSpec, error) {
	if filter.ResourceDestination != "" {
		jobSpecs, err := srv.jobSpecRepository.GetByResourceDestinationURN(ctx, filter.ResourceDestination)
		if err != nil {
			if errors.Is(err, store.ErrResourceNotFound) {
				return []models.JobSpec{}, nil
			}
			return nil, err
		}
		return jobSpecs, nil
	}
	if filter.ProjectName != "" {
		if filter.JobName == "" {
			return srv.jobSpecRepository.GetAllByProjectName(ctx, filter.ProjectName)
		}
		jobSpec, err := srv.jobSpecRepository.GetByNameAndProjectName(ctx, filter.JobName, filter.ProjectName)
		if err != nil {
			if errors.Is(err, store.ErrResourceNotFound) {
				return []models.JobSpec{}, nil
			}
			return nil, err
		}
		return []models.JobSpec{jobSpec}, nil
	}
	return nil, fmt.Errorf("filters not specified")
}

// GetByNameForProject fetches a Job by name for a specific project
// TODO: replace project spec with project name, and remove namespace from return
func (srv *Service) GetByNameForProject(ctx context.Context, name string, proj models.ProjectSpec) (models.JobSpec, models.NamespaceSpec, error) {
	jobSpec, err := srv.jobSpecRepository.GetByNameAndProjectName(ctx, name, proj.Name)
	if err != nil {
		return models.JobSpec{}, models.NamespaceSpec{}, fmt.Errorf("failed to retrieve job: %w", err)
	}
	return jobSpec, jobSpec.NamespaceSpec, nil
}

// TODO: use project name and namespace name instead
func (srv *Service) GetAll(ctx context.Context, namespace models.NamespaceSpec) ([]models.JobSpec, error) {
	jobSpecs, err := srv.jobSpecRepository.GetAllByProjectNameAndNamespaceName(ctx, namespace.ProjectSpec.Name, namespace.Name)
	if err != nil {
		return nil, fmt.Errorf("failed to retrieve jobs: %w", err)
	}
	return jobSpecs, nil
}

// Check if job specifications are valid
func (srv *Service) Check(ctx context.Context, namespace models.NamespaceSpec, jobSpecs []models.JobSpec, logWriter writer.LogWriter) (err error) {
	for i := range jobSpecs {
		// remove manual dependencies as they needs to be resolved
		jobSpecs[i].Dependencies = map[string]models.JobSpecDependency{}
	}

	runner := parallel.NewRunner(parallel.WithTicket(ConcurrentTicketPerSec), parallel.WithLimit(ConcurrentLimit))
	for _, jSpec := range jobSpecs {
		runner.Add(func(currentSpec models.JobSpec, lw writer.LogWriter) func() (interface{}, error) {
			return func() (interface{}, error) {
				// check dependencies
				var specCheckErrors error
				_, err := srv.pluginService.GenerateDependencies(ctx, currentSpec, namespace, true)
				if err != nil {
					if !errors.Is(err, service.ErrDependencyModNotFound) {
						errMsg := fmt.Sprintf("check for job failed: %s, reason: %s", currentSpec.Name, fmt.Sprintf("dependency resolution: %s\n", err.Error()))
						lw.Write(writer.LogLevelError, errMsg)
						specCheckErrors = multierror.Append(specCheckErrors, fmt.Errorf("%s %s: %w", errDependencyResolution.Error(), currentSpec.Name, err))
					}
				}

				// check compilation
				if err := srv.batchScheduler.VerifyJob(ctx, namespace, currentSpec); err != nil {
					errMsg := fmt.Sprintf("check for job failed: %s, reason: %s", currentSpec.Name, fmt.Sprintf("compilation: %s\n", err.Error()))
					lw.Write(writer.LogLevelError, errMsg)
					specCheckErrors = multierror.Append(specCheckErrors, fmt.Errorf("failed to compile %s: %w", currentSpec.Name, err))
				}

				if specCheckErrors == nil {
					successMsg := fmt.Sprintf("check for job passed: %s", currentSpec.Name)
					lw.Write(writer.LogLevelInfo, successMsg)
				}
				return nil, specCheckErrors
			}
		}(jSpec, logWriter))
	}
	for _, result := range runner.Run() {
		if result.Err != nil {
			err = multierror.Append(err, result.Err)
		}
	}
	return err
}

func (srv *Service) GetJobBasicInfo(ctx context.Context, jobSpec models.JobSpec) models.JobBasicInfo {
	var jobBasicInfo models.JobBasicInfo
	jobBasicInfo.Spec = jobSpec

	dest, err := srv.pluginService.GenerateDestination(ctx, jobSpec, jobSpec.NamespaceSpec)
	if err != nil {
		jobBasicInfo.Log.Write(writer.LogLevelError, fmt.Sprintf("unable to generate destination, err: %v", err))
	}
	if dest != nil {
		destination := models.JobSpecTaskDestination{
			Destination: dest.Destination,
			Type:        dest.Type,
		}
		jobBasicInfo.Destination = destination.URN()
	}

	deps, err := srv.pluginService.GenerateDependencies(ctx, jobSpec, jobSpec.NamespaceSpec, false)
	if err != nil {
		jobBasicInfo.Log.Write(writer.LogLevelError, fmt.Sprintf("failed to generate job sources, err: %v", err))
	} else {
		if deps != nil {
			jobBasicInfo.JobSource = deps.Dependencies
		} else {
			jobBasicInfo.Log.Write(writer.LogLevelInfo, "no job sources detected")
		}
	}
	srv.Check(ctx, jobSpec.NamespaceSpec, []models.JobSpec{jobSpec}, &jobBasicInfo.Log)

	if jobSpec.Behavior.CatchUp {
		jobBasicInfo.Log.Write(writer.LogLevelWarning, "catchup is enabled")
	}
<<<<<<< HEAD
	if dupDestJobName, err := srv.isJobDestinationDuplicate(ctx, jobSpec); err != nil {
		jobBasicInfo.Log.Write(writer.LogLevelError, " could not perform duplicate job destination check, err:"+err.Error())
	} else if dupDestJobName != "" {
		jobBasicInfo.Log.Write(writer.LogLevelWarning, " already a job already exists with same Destination:"+jobSpec.ResourceDestination+" existing jobName:"+dupDestJobName)
=======
	if dupDestJobNames, err := srv.IsJobDestinationDuplicate(ctx, jobSpec); err != nil {
		// todo : check on this
		jobBasicInfo.Log.Write(writer.LogLevelError, "could not perform duplicate job destination check, err: "+err.Error())
	} else if dupDestJobNames != "" {
		jobBasicInfo.Log.Write(writer.LogLevelWarning, "job already exists with same Destination: "+jobSpec.ResourceDestination+" existing jobNames: "+dupDestJobNames)
>>>>>>> 4857d9e4
	}

	return jobBasicInfo
}
func (srv *Service) GetTaskDependencies(ctx context.Context, namespace models.NamespaceSpec, jobSpec models.JobSpec) (models.JobSpecTaskDestination,
	models.JobSpecTaskDependencies, error) {
	destination := models.JobSpecTaskDestination{}
	dependencies := models.JobSpecTaskDependencies{}

	dest, err := srv.pluginService.GenerateDestination(ctx, jobSpec, namespace)
	if err != nil {
		return destination, dependencies, err
	}

	if dest != nil {
		destination.Destination = dest.Destination
		destination.Type = dest.Type
	}

	deps, err := srv.pluginService.GenerateDependencies(ctx, jobSpec, namespace, false)
	if err != nil {
		return destination, dependencies, fmt.Errorf("failed to generate dependencies: %w", err)
	}
	if deps != nil {
		dependencies = deps.Dependencies
	}

	return destination, dependencies, nil
}

// Delete deletes a job spec from all spec repos
func (srv *Service) Delete(ctx context.Context, namespace models.NamespaceSpec, jobSpec models.JobSpec) error {
	dependentJobNames, err := srv.getDependentJobNames(ctx, jobSpec)
	if err != nil {
		return err
	}

	if len(dependentJobNames) > 0 {
		return fmt.Errorf("cannot delete job %s since it's dependency of other jobs: %s", jobSpec.Name, strings.Join(dependentJobNames, ","))
	}

	// delete jobs from internal store
	if err := srv.jobSpecRepository.DeleteByID(ctx, jobSpec.ID); err != nil {
		return fmt.Errorf("failed to delete spec: %s: %w", jobSpec.Name, err)
	}

	// delete from batch scheduler
	namespaceIdentifiers := []string{
		namespace.ID.String(), // old, kept for folder cleanup, to be removed after complete migration of name space folder #cleaup
		namespace.Name,
	}
	for _, nsDirectoryIdentifier := range namespaceIdentifiers {
		err = srv.batchScheduler.DeleteJobs(ctx, nsDirectoryIdentifier, namespace, []string{jobSpec.Name}, nil)
		if err != nil {
			return err
		}
	}
	return nil
}

func (srv *Service) bulkDelete(ctx context.Context, namespace models.NamespaceSpec, jobSpecsToDelete []models.JobSpec, logWriter writer.LogWriter) {
	success, failure := 0, 0
	for _, jobSpec := range jobSpecsToDelete {
		dependentJobNames, err := srv.getDependentJobNames(ctx, jobSpec)
		if err != nil {
			failure++
			errMsg := fmt.Sprintf("[%s] error '%s': failed to delete job, %s", namespace.Name, jobSpec.Name, err.Error())
			logWriter.Write(writer.LogLevelError, errMsg)
			continue
		}
		if len(dependentJobNames) > 0 {
			failure++
			err = fmt.Errorf("cannot delete job %s since it's dependency of other jobs: %s", jobSpec.Name, strings.Join(dependentJobNames, ","))
			errMsg := fmt.Sprintf("[%s] error '%s': failed to delete job, %s", namespace.Name, jobSpec.Name, err.Error())
			logWriter.Write(writer.LogLevelError, errMsg)
			continue
		}
		if err := srv.jobSpecRepository.DeleteByID(ctx, jobSpec.ID); err != nil {
			failure++
			errMsg := fmt.Sprintf("[%s] error '%s': failed to delete job, %s", namespace.Name, jobSpec.Name, err.Error())
			logWriter.Write(writer.LogLevelError, errMsg)
			continue
		}

		success++
		successMsg := fmt.Sprintf("[%s] info '%s': job deleted", namespace.Name, jobSpec.Name)
		logWriter.Write(writer.LogLevelInfo, successMsg)
	}

	if failure > 0 {
		errMsg := fmt.Sprintf("[%s] Deleted %d/%d jobs", namespace.Name, success, success+failure)
		logWriter.Write(writer.LogLevelError, errMsg)
	} else {
		successMsg := fmt.Sprintf("[%s] Deleted %d jobs", namespace.Name, success)
		logWriter.Write(writer.LogLevelInfo, successMsg)
	}
}

// TODO: we only need project name
func (srv *Service) GetDependencyResolvedSpecs(ctx context.Context, proj models.ProjectSpec, progressObserver progress.Observer) (resolvedSpecs []models.JobSpec, resolvedErrors error) {
	// fetch all jobs since dependency resolution happens for all jobs in a project, not just for a namespace
	jobSpecs, err := srv.jobSpecRepository.GetAllByProjectName(ctx, proj.Name)
	if err != nil {
		return nil, fmt.Errorf("failed to retrieve jobs: %w", err)
	}
	srv.notifyProgress(progressObserver, &models.ProgressJobSpecFetch{})

	// generate a reverse map for namespace
	jobsToNamespace := srv.getMappedJobNameToNamespaceName(jobSpecs)
	// resolve specs in parallel
	runner := parallel.NewRunner(parallel.WithTicket(ConcurrentTicketPerSec), parallel.WithLimit(ConcurrentLimit))
	for _, jobSpec := range jobSpecs {
		runner.Add(func(currentSpec models.JobSpec) func() (interface{}, error) {
			return func() (interface{}, error) {
				resolvedSpec, err := srv.dependencyResolver.Resolve(ctx, proj, currentSpec, progressObserver)
				if err != nil {
					return nil, fmt.Errorf("%s: %s/%s: %w", errDependencyResolution, jobsToNamespace[currentSpec.Name], currentSpec.Name, err)
				}
				return resolvedSpec, nil
			}
		}(jobSpec))
	}

	for _, state := range runner.Run() {
		if state.Err != nil {
			resolvedErrors = multierror.Append(resolvedErrors, state.Err)
		} else {
			resolvedSpecs = append(resolvedSpecs, state.Val.(models.JobSpec))
		}
	}
	return resolvedSpecs, resolvedErrors
}

// do other jobs depend on this jobSpec
func (srv *Service) getDependentJobNames(ctx context.Context, jobSpec models.JobSpec) ([]string, error) {
	// inferred and static dependents
	dependentJobs, err := srv.jobSpecRepository.GetDependentJobs(ctx, jobSpec.Name, jobSpec.GetProjectSpec().Name, jobSpec.ResourceDestination)
	if err != nil {
		return nil, fmt.Errorf("unable to check dependents of job %s", jobSpec.Name)
	}
	jobNames := make([]string, len(dependentJobs))
	for i, job := range dependentJobs {
		jobNames[i] = job.Name
	}
	return jobNames, nil
}

func (srv *Service) GetEnrichedUpstreamJobSpec(ctx context.Context, jobSpec models.JobSpec, jobSource []string, logWriter writer.LogWriter) (models.JobSpec, []models.UnknownDependency, error) {
	staticDependencies, err := srv.dependencyResolver.GetStaticDependencies(ctx, jobSpec, jobSpec.GetProjectSpec())
	if err != nil {
		logWriter.Write(writer.LogLevelError, fmt.Sprintf("failed to resolve static dependeincies, err:%v", err.Error()))
	} else {
		jobSpec.Dependencies = staticDependencies
	}
	jobSpec, unknownDependency, err := srv.dependencyResolver.GetEnrichedUpstreamJobSpec(ctx, jobSpec, jobSource, logWriter)
	return jobSpec, unknownDependency, err
}

func (srv *Service) GetDownstreamJobs(ctx context.Context, jobName, resourceDestinationURN, projectName string) ([]models.JobSpec, error) {
	return srv.jobSpecRepository.GetDependentJobs(ctx, jobName, resourceDestinationURN, projectName)
}

func (srv *Service) GetByDestination(ctx context.Context, projectSpec models.ProjectSpec, destination string) (models.JobSpec, error) {
	// generate job spec using datastore destination. if a destination can be owned by multiple jobs, need to change to list
	jobSpecs, err := srv.jobSpecRepository.GetByResourceDestinationURN(ctx, destination)
	if err != nil {
		return models.JobSpec{}, err
	}
<<<<<<< HEAD
	if jobSpec.GetProjectSpec().Name == projectSpec.Name {
		return jobSpec, nil
=======
	for _, jobSpec := range jobSpecs {
		if jobSpec.NamespaceSpec.ProjectSpec.Name == projectSpec.Name {
			return jobSpec, nil
		}
>>>>>>> 4857d9e4
	}
	return models.JobSpec{}, store.ErrResourceNotFound
}

func (srv *Service) GetDownstream(ctx context.Context, projectSpec models.ProjectSpec, rootJobName string) ([]models.JobSpec, error) {
	jobSpecMap, err := srv.prepareJobSpecMap(ctx, projectSpec)
	if err != nil {
		return nil, err
	}

	rootJobSpec, found := jobSpecMap[rootJobName]
	if !found {
		return nil, fmt.Errorf("couldn't find any job with name %s", rootJobName)
	}

	dagTree := tree.NewMultiRootTree()
	dagTree.AddNode(tree.NewTreeNode(rootJobSpec))
	rootInstance, err := populateDownstreamDAGs(dagTree, rootJobSpec, jobSpecMap)
	if err != nil {
		return nil, err
	}

	var jobSpecs []models.JobSpec
	for _, node := range rootInstance.GetAllNodes() {
		// ignore the root
		if node.GetName() != rootInstance.GetName() {
			jobSpecs = append(jobSpecs, node.Data.(models.JobSpec))
		}
	}
	return jobSpecs, nil
}

func (srv *Service) prepareJobSpecMap(ctx context.Context, projectSpec models.ProjectSpec) (map[string]models.JobSpec, error) {
	// resolve dependency of all jobs in given project
	jobSpecs, err := srv.GetDependencyResolvedSpecs(ctx, projectSpec, nil)
	if err != nil {
		return nil, err
	}

	jobSpecMap := make(map[string]models.JobSpec)
	for _, currSpec := range jobSpecs {
		jobSpecMap[currSpec.Name] = currSpec
	}

	return jobSpecMap, nil
}

func (srv *Service) prepareNamespaceJobSpecMap(ctx context.Context, projectSpec models.ProjectSpec) (map[string]string, error) {
	jobSpecs, err := srv.jobSpecRepository.GetAllByProjectName(ctx, projectSpec.Name)
	if err != nil {
		return nil, err
	}
	return srv.getMappedJobNameToNamespaceName(jobSpecs), err
}

func filterNode(parentNode *tree.TreeNode, dependents []*tree.TreeNode, allowedDownstream []string, jobNamespaceMap map[string]string) *tree.TreeNode {
	for _, dep := range dependents {
		// if dep is not within allowed namespace, skip this dependency
		isAuthorized := false
		for _, namespace := range allowedDownstream {
			if namespace == models.AllNamespace || namespace == jobNamespaceMap[dep.GetName()] {
				isAuthorized = true
				break
			}
		}
		if !isAuthorized {
			continue
		}

		// if dep is within allowed namespace, add the node to parent
		depNode := tree.NewTreeNode(dep.Data)

		// check for the dependent
		depNode = filterNode(depNode, dep.Dependents, allowedDownstream, jobNamespaceMap)

		// add the complete node
		parentNode.AddDependent(depNode)
	}
	return parentNode
}

func listIgnoredJobs(rootInstance, rootFilteredTree *tree.TreeNode) []string {
	allowedNodesMap := make(map[string]*tree.TreeNode)
	for _, allowedNode := range rootFilteredTree.GetAllNodes() {
		allowedNodesMap[allowedNode.GetName()] = allowedNode
	}

	ignoredJobsMap := make(map[string]bool)
	for _, node := range rootInstance.GetAllNodes() {
		if _, ok := allowedNodesMap[node.GetName()]; !ok {
			ignoredJobsMap[node.GetName()] = true
		}
	}

	var ignoredJobs []string
	for jobName := range ignoredJobsMap {
		ignoredJobs = append(ignoredJobs, jobName)
	}

	return ignoredJobs
}

func (*Service) notifyProgress(po progress.Observer, event progress.Event) {
	if po == nil {
		return
	}
	po.Notify(event)
}

// remove items present in from
func setSubtract(from, remove []string) []string {
	removeMap := make(map[string]bool)
	for _, item := range remove {
		removeMap[item] = true
	}

	res := make([]string, 0)
	for _, fromKey := range from {
		if _, exists := removeMap[fromKey]; !exists {
			res = append(res, fromKey)
		}
	}

	return res
}

func (srv *Service) Run(ctx context.Context, nsSpec models.NamespaceSpec,
	jobSpecs []models.JobSpec) (models.JobDeploymentDetail, error) {
	// Note(kush.sharma): ideally we should resolve dependencies & priorities
	// before passing it to be deployed but as the used scheduler doesn't support
	// it yet to use them appropriately, I am not doing it to avoid unnecessary
	// processing
	return srv.manualScheduler.DeployJobs(ctx, nsSpec, jobSpecs)
}

func populateDownstreamDAGs(dagTree *tree.MultiRootTree, jobSpec models.JobSpec, jobSpecMap map[string]models.JobSpec) (*tree.TreeNode, error) {
	for _, childSpec := range jobSpecMap {
		childNode := findOrCreateDAGNode(dagTree, childSpec)
		for _, depDAG := range childSpec.Dependencies {
			isExternal := false
			parentSpec, ok := jobSpecMap[depDAG.Job.Name]
			if !ok {
				if depDAG.Type == models.JobSpecDependencyTypeIntra {
					return nil, fmt.Errorf("%s: %w", depDAG.Job.Name, ErrJobSpecNotFound)
				}
				// when the dependency of a jobSpec belong to some other tenant or is external, the jobSpec won't
				// be available in jobSpecs []models.JobSpec object (which is tenant specific)
				// so we'll add a dummy JobSpec for that cross tenant/external dependency.
				parentSpec = models.JobSpec{Name: depDAG.Job.Name, Dependencies: make(map[string]models.JobSpecDependency)}
				isExternal = true
			}
			parentNode := findOrCreateDAGNode(dagTree, parentSpec)
			parentNode.AddDependent(childNode)
			dagTree.AddNode(parentNode)

			if isExternal {
				// dependency that are outside current project will be considered as root because
				// optimus don't know dependencies of those external parents
				dagTree.MarkRoot(parentNode)
			}
		}

		if len(childSpec.Dependencies) == 0 {
			dagTree.MarkRoot(childNode)
		}
	}

	if err := dagTree.ValidateCyclic(); err != nil {
		return nil, err
	}

	// since we are adding the rootNode at start, it will always be present
	rootNode, _ := dagTree.GetNodeByName(jobSpec.Name)

	return rootNode, nil
}

// Refresh fetches all the requested jobs, resolves its dependencies, assign proper priority weights,
// compile all jobs in the project and upload them to the destination store.
func (srv *Service) Refresh(ctx context.Context, projectName string, namespaceNames []string, jobNames []string,
	logWriter writer.LogWriter) (models.DeploymentID, error) {
	projectSpec, err := srv.projectService.Get(ctx, projectName)
	if err != nil {
		return models.DeploymentID(uuid.Nil), err
	}

	// get job specs as requested
	jobSpecs, err := srv.fetchJobSpecs(ctx, projectSpec, namespaceNames, jobNames, logWriter)
	if err != nil {
		return models.DeploymentID(uuid.Nil), err
	}

	// resolve dependency and persist
	srv.identifyAndPersistJobSources(ctx, projectSpec, jobSpecs, logWriter)
	successMsg := "info: dependencies resolved"
	logWriter.Write(writer.LogLevelInfo, successMsg)

	deployID, err := srv.deployManager.Deploy(ctx, projectSpec)
	if err != nil {
		return models.DeploymentID(uuid.Nil), err
	}

	return deployID, nil
}

func (srv *Service) fetchJobSpecs(ctx context.Context, projectSpec models.ProjectSpec,
	namespaceNames []string, jobNames []string, logWriter writer.LogWriter) (jobSpecs []models.JobSpec, err error) {
	defer logWriter.Write(writer.LogLevelInfo, "fetching job specs")

	if len(jobNames) > 0 {
		return srv.fetchSpecsForGivenJobNames(ctx, projectSpec, jobNames)
	} else if len(namespaceNames) > 0 {
		return srv.fetchAllJobSpecsForGivenNamespaces(ctx, projectSpec, namespaceNames)
	}
	return srv.jobSpecRepository.GetAllByProjectName(ctx, projectSpec.Name)
}

func (srv *Service) fetchAllJobSpecsForGivenNamespaces(ctx context.Context, projectSpec models.ProjectSpec, namespaceNames []string) ([]models.JobSpec, error) {
	var jobSpecs []models.JobSpec
	for _, namespaceName := range namespaceNames {
		namespaceSpec, err := srv.namespaceService.Get(ctx, projectSpec.Name, namespaceName)
		if err != nil {
			return nil, err
		}
		specs, err := srv.GetAll(ctx, namespaceSpec)
		if err != nil {
			return nil, err
		}
		jobSpecs = append(jobSpecs, specs...)
	}
	return jobSpecs, nil
}

func (srv *Service) fetchSpecsForGivenJobNames(ctx context.Context, projectSpec models.ProjectSpec, jobNames []string) ([]models.JobSpec, error) {
	var jobSpecs []models.JobSpec
	for _, name := range jobNames {
		jobSpec, _, err := srv.GetByNameForProject(ctx, name, projectSpec)
		if err != nil {
			return nil, err
		}
		jobSpecs = append(jobSpecs, jobSpec)
	}
	return jobSpecs, nil
}

<<<<<<< HEAD
func (srv *Service) isJobDestinationDuplicate(ctx context.Context, jobSpec models.JobSpec) (string, error) {
	jobWithSameDestination, err := srv.jobSpecRepository.GetByResourceDestinationURN(ctx, jobSpec.ResourceDestination)

=======
func (srv *Service) IsJobDestinationDuplicate(ctx context.Context, jobSpec models.JobSpec) (string, error) {
	jobsWithSameDestination, err := srv.jobSpecRepository.GetByResourceDestinationURN(ctx, jobSpec.ResourceDestination)
>>>>>>> 4857d9e4
	if err != nil {
		if errors.Is(err, store.ErrResourceNotFound) {
			return "", nil
		}
		return "", err
	}
<<<<<<< HEAD
	if jobWithSameDestination.Name == jobSpec.Name && jobWithSameDestination.GetProjectSpec().Name == jobSpec.GetProjectSpec().Name {
		// this is the same job from the DB. hence not an issues
		return "", nil
=======
	var duplicateJobNames []string
	for _, dupJobSpec := range jobsWithSameDestination {
		if dupJobSpec.GetFullName() == jobSpec.GetFullName() {
			// this is the same job from the DB. hence not an issues
			continue
		}
		duplicateJobNames = append(duplicateJobNames, dupJobSpec.GetFullName())
>>>>>>> 4857d9e4
	}
	return strings.Join(duplicateJobNames, ", "), nil
}

func (srv *Service) identifyAndPersistJobSources(ctx context.Context, projectSpec models.ProjectSpec,
	jobSpecs []models.JobSpec, logWriter writer.LogWriter) {
	start := time.Now()
	defer resolveDependencyHistogram.Observe(time.Since(start).Seconds())

	// resolve specs in parallel
	runner := parallel.NewRunner(parallel.WithTicket(ConcurrentTicketPerSec), parallel.WithLimit(ConcurrentLimit))
	for _, jobSpec := range jobSpecs {
		runner.Add(func(currentSpec models.JobSpec) func() (interface{}, error) {
			return func() (interface{}, error) {
				namespaceName := currentSpec.NamespaceSpec.Name
				specVal := []string{currentSpec.Name, namespaceName}
				jobSourceURNs, err := srv.identify(ctx, currentSpec, projectSpec)
				if err != nil {
					return specVal, err
				}
				if len(jobSourceURNs) == 0 {
					return specVal, nil
				}
				err = srv.jobSourceRepo.Save(ctx, projectSpec.ID, currentSpec.ID, jobSourceURNs)
				if err != nil {
					err = fmt.Errorf("error persisting job sources for job %s: %w", currentSpec.Name, err)
				}
				return specVal, err
			}
		}(jobSpec))
	}

	failure, success := 0, 0
	for _, state := range runner.Run() {
		specVal := state.Val.([]string)
		jobName, namespaceName := specVal[0], specVal[1]
		if state.Err != nil {
			failure++
			errMsg := fmt.Sprintf("[%s] error '%s': failed to resolve dependency, %s", namespaceName, jobName, state.Err.Error())
			logWriter.Write(writer.LogLevelError, errMsg)
		} else {
			success++
			successMsg := fmt.Sprintf("[%s] info '%s': dependency is successfully resolved", namespaceName, jobName)
			logWriter.Write(writer.LogLevelInfo, successMsg)
		}
	}

	if failure > 0 {
		errMsg := fmt.Sprintf("Resolved dependencies of %d/%d jobs.", success, success+failure)
		logWriter.Write(writer.LogLevelError, errMsg)
	} else {
		successMsg := fmt.Sprintf("Resolved dependency of %d jobs.", success)
		logWriter.Write(writer.LogLevelInfo, successMsg)
	}

	resolveDependencyGauge.With(prometheus.Labels{MetricDependencyResolutionStatus: MetricDependencyResolutionSucceed}).Set(float64(success))
	resolveDependencyGauge.With(prometheus.Labels{MetricDependencyResolutionStatus: MetricDependencyResolutionFailed}).Set(float64(failure))
}

func (srv *Service) identify(ctx context.Context, currentSpec models.JobSpec, projectSpec models.ProjectSpec) ([]string, error) {
	namespace := currentSpec.NamespaceSpec
	namespace.ProjectSpec = projectSpec // TODO: Temp fix to to get secrets from project
	resp, err := srv.pluginService.GenerateDependencies(ctx, currentSpec, namespace, false)
	if err != nil {
		if !errors.Is(err, service.ErrDependencyModNotFound) {
			return nil, fmt.Errorf("%s: %s: %w", errDependencyResolution, currentSpec.Name, err)
		}
		return nil, nil
	}
	return resp.Dependencies, nil
}

// Deploy only the modified jobs (created or updated)
func (srv *Service) Deploy(ctx context.Context, projectName string, namespaceName string, jobSpecs []models.JobSpec, logWriter writer.LogWriter) (models.DeploymentID, error) {
	// Get namespace spec
	namespaceSpec, err := srv.namespaceService.Get(ctx, projectName, namespaceName)
	if err != nil {
		return models.DeploymentID(uuid.Nil), err
	}

	createdJobs, modifiedJobs, deletedJobs, err := srv.getJobsDiff(ctx, namespaceSpec, jobSpecs)
	if err != nil {
		return models.DeploymentID(uuid.Nil), err
	}

	createdAndModifiedJobs := createdJobs
	createdAndModifiedJobs = append(createdAndModifiedJobs, modifiedJobs...)
	savedJobs := srv.bulkCreate(ctx, namespaceSpec, createdAndModifiedJobs, logWriter)

	srv.bulkDelete(ctx, namespaceSpec, deletedJobs, logWriter)

	// Resolve inferred dependency
	if len(savedJobs) > 0 {
		srv.identifyAndPersistJobSources(ctx, namespaceSpec.ProjectSpec, savedJobs, logWriter)
	}

	// Deploy through deploy manager
	deployID, err := srv.deployManager.Deploy(ctx, namespaceSpec.ProjectSpec)
	if err != nil {
		return models.DeploymentID(uuid.Nil), err
	}

	successMsg := fmt.Sprintf("[%s] Deployment request created with ID: %s", namespaceName, deployID.UUID().String())
	logWriter.Write(writer.LogLevelInfo, successMsg)

	return deployID, nil
}

func (srv *Service) getJobsDiff(ctx context.Context, namespace models.NamespaceSpec, requestedJobSpecs []models.JobSpec) ([]models.JobSpec, []models.JobSpec, []models.JobSpec, error) {
	existingJobSpecs, err := srv.jobSpecRepository.GetAllByProjectNameAndNamespaceName(ctx, namespace.ProjectSpec.Name, namespace.Name)
	if err != nil {
		return nil, nil, nil, err
	}

	existingJobSpecMap := map[string]models.JobSpec{}
	for _, jobSpec := range existingJobSpecs {
		existingJobSpecMap[jobSpec.Name] = jobSpec
	}

	requestedJobSpecMap := map[string]models.JobSpec{}
	for _, jobSpec := range requestedJobSpecs {
		requestedJobSpecMap[jobSpec.Name] = jobSpec
	}

	createdJobSpecs, modifiedJobSpecs := srv.getModifiedJobs(existingJobSpecMap, requestedJobSpecMap)
	deletedJobSpecs := srv.getDeletedJobs(existingJobSpecMap, requestedJobSpecMap)

	return createdJobSpecs, modifiedJobSpecs, deletedJobSpecs, nil
}

func (srv *Service) getModifiedJobs(existingJobSpecs, requestedJobSpecs map[string]models.JobSpec) ([]models.JobSpec, []models.JobSpec) {
	createdJobSpecs := []models.JobSpec{}
	modifiedJobSpecs := []models.JobSpec{}

	for jobName, requestedJobSpec := range requestedJobSpecs {
		if existingJobSpec, ok := existingJobSpecs[jobName]; !ok {
			createdJobSpecs = append(createdJobSpecs, requestedJobSpec)
		} else if !srv.jobSpecEqual(requestedJobSpec, existingJobSpec) {
			requestedJobSpec.ID = existingJobSpec.ID
			modifiedJobSpecs = append(modifiedJobSpecs, requestedJobSpec)
		}
	}

	return createdJobSpecs, modifiedJobSpecs
}

func (*Service) getDeletedJobs(existingJobSpecs, requestedJobSpecs map[string]models.JobSpec) []models.JobSpec {
	deletedJobSpecs := []models.JobSpec{}

	for jobName, existingJobSpec := range existingJobSpecs {
		if _, ok := requestedJobSpecs[jobName]; !ok {
			deletedJobSpecs = append(deletedJobSpecs, existingJobSpec)
		}
	}

	return deletedJobSpecs
}

func (*Service) jobSpecEqual(js1, js2 models.JobSpec) bool {
	js2.ID = js1.ID
	js2.NamespaceSpec = js1.NamespaceSpec
	js2.ResourceDestination = js1.ResourceDestination

	jobSpecHash1 := getHash(fmt.Sprintf("%v", js1))
	jobSpecHash2 := getHash(fmt.Sprintf("%v", js2))

	return jobSpecHash1 == jobSpecHash2
}

func getHash(val string) string {
	h := sha256.New()
	h.Write([]byte(val))
	return fmt.Sprintf("%x", h.Sum(nil))
}

func (srv *Service) GetDeployment(ctx context.Context, deployID models.DeploymentID) (models.JobDeployment, error) {
	return srv.deployManager.GetStatus(ctx, deployID)
}

func (srv *Service) CreateAndDeploy(ctx context.Context, namespaceSpec models.NamespaceSpec, jobSpecs []models.JobSpec, logWriter writer.LogWriter) (models.DeploymentID, error) {
	// validate job spec
	if err := srv.Check(ctx, namespaceSpec, jobSpecs, logWriter); err != nil {
		return models.DeploymentID{}, status.Errorf(codes.Internal, "spec validation failed\n%s", err.Error())
	}

	jobSpecs = srv.bulkCreate(ctx, namespaceSpec, jobSpecs, logWriter)

	if len(jobSpecs) > 0 {
		srv.identifyAndPersistJobSources(ctx, namespaceSpec.ProjectSpec, jobSpecs, logWriter)
	}

	logWriter.Write(writer.LogLevelInfo, "info: dependencies resolved")

	return srv.deployManager.Deploy(ctx, namespaceSpec.ProjectSpec)
}

func (*Service) getMappedJobNameToNamespaceName(jobSpecs []models.JobSpec) map[string]string {
	output := make(map[string]string)
	for _, j := range jobSpecs {
		output[j.Name] = j.NamespaceSpec.Name
	}
	return output
}<|MERGE_RESOLUTION|>--- conflicted
+++ resolved
@@ -336,18 +336,11 @@
 	if jobSpec.Behavior.CatchUp {
 		jobBasicInfo.Log.Write(writer.LogLevelWarning, "catchup is enabled")
 	}
-<<<<<<< HEAD
-	if dupDestJobName, err := srv.isJobDestinationDuplicate(ctx, jobSpec); err != nil {
-		jobBasicInfo.Log.Write(writer.LogLevelError, " could not perform duplicate job destination check, err:"+err.Error())
-	} else if dupDestJobName != "" {
-		jobBasicInfo.Log.Write(writer.LogLevelWarning, " already a job already exists with same Destination:"+jobSpec.ResourceDestination+" existing jobName:"+dupDestJobName)
-=======
-	if dupDestJobNames, err := srv.IsJobDestinationDuplicate(ctx, jobSpec); err != nil {
+	if dupDestJobNames, err := srv.isJobDestinationDuplicate(ctx, jobSpec); err != nil {
 		// todo : check on this
 		jobBasicInfo.Log.Write(writer.LogLevelError, "could not perform duplicate job destination check, err: "+err.Error())
 	} else if dupDestJobNames != "" {
 		jobBasicInfo.Log.Write(writer.LogLevelWarning, "job already exists with same Destination: "+jobSpec.ResourceDestination+" existing jobNames: "+dupDestJobNames)
->>>>>>> 4857d9e4
 	}
 
 	return jobBasicInfo
@@ -516,15 +509,10 @@
 	if err != nil {
 		return models.JobSpec{}, err
 	}
-<<<<<<< HEAD
-	if jobSpec.GetProjectSpec().Name == projectSpec.Name {
-		return jobSpec, nil
-=======
 	for _, jobSpec := range jobSpecs {
-		if jobSpec.NamespaceSpec.ProjectSpec.Name == projectSpec.Name {
+		if jobSpec.GetProjectSpec().Name == projectSpec.Name {
 			return jobSpec, nil
 		}
->>>>>>> 4857d9e4
 	}
 	return models.JobSpec{}, store.ErrResourceNotFound
 }
@@ -770,25 +758,14 @@
 	return jobSpecs, nil
 }
 
-<<<<<<< HEAD
 func (srv *Service) isJobDestinationDuplicate(ctx context.Context, jobSpec models.JobSpec) (string, error) {
-	jobWithSameDestination, err := srv.jobSpecRepository.GetByResourceDestinationURN(ctx, jobSpec.ResourceDestination)
-
-=======
-func (srv *Service) IsJobDestinationDuplicate(ctx context.Context, jobSpec models.JobSpec) (string, error) {
 	jobsWithSameDestination, err := srv.jobSpecRepository.GetByResourceDestinationURN(ctx, jobSpec.ResourceDestination)
->>>>>>> 4857d9e4
 	if err != nil {
 		if errors.Is(err, store.ErrResourceNotFound) {
 			return "", nil
 		}
 		return "", err
 	}
-<<<<<<< HEAD
-	if jobWithSameDestination.Name == jobSpec.Name && jobWithSameDestination.GetProjectSpec().Name == jobSpec.GetProjectSpec().Name {
-		// this is the same job from the DB. hence not an issues
-		return "", nil
-=======
 	var duplicateJobNames []string
 	for _, dupJobSpec := range jobsWithSameDestination {
 		if dupJobSpec.GetFullName() == jobSpec.GetFullName() {
@@ -796,7 +773,6 @@
 			continue
 		}
 		duplicateJobNames = append(duplicateJobNames, dupJobSpec.GetFullName())
->>>>>>> 4857d9e4
 	}
 	return strings.Join(duplicateJobNames, ", "), nil
 }
