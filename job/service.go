package job

import (
	"context"
	"crypto/sha256"
	"errors"
	"fmt"
	"strings"
	"time"

	"github.com/google/uuid"
	"github.com/hashicorp/go-multierror"
	"github.com/kushsharma/parallel"
	"github.com/prometheus/client_golang/prometheus"
	"github.com/prometheus/client_golang/prometheus/promauto"

	"github.com/odpf/optimus/core/progress"
	"github.com/odpf/optimus/core/tree"
	"github.com/odpf/optimus/models"
	"github.com/odpf/optimus/service"
	"github.com/odpf/optimus/store"
)

const (
	// PersistJobPrefix is used to keep the job during sync even if they are not in source repo
	PersistJobPrefix string = "__"

	ConcurrentTicketPerSec = 40
	ConcurrentLimit        = 600

	MetricDependencyResolutionStatus  = "status"
	MetricDependencyResolutionSucceed = "succeed"
	MetricDependencyResolutionFailed  = "failed"
)

var (
	errDependencyResolution = fmt.Errorf("dependency resolution")

	resolveDependencyGauge = promauto.NewGaugeVec(prometheus.GaugeOpts{
		Name: "runtime_job_dependency",
		Help: "Number of job dependency resolution succeed/failed",
	},
		[]string{MetricDependencyResolutionStatus},
	)

	resolveDependencyHistogram = promauto.NewHistogram(prometheus.HistogramOpts{
		Name: "runtime_job_dependency_histogram",
		Help: "Duration of resolving job dependency",
	})
)

<<<<<<< HEAD
type AssetCompiler func(ctx context.Context, jobSpec models.JobSpec, scheduledAt time.Time) (models.JobAssets, error)

=======
>>>>>>> f255007c
// DependencyResolver compiles static and runtime dependencies
// TODO: when refactoring, we need to rethink about renaming it
type DependencyResolver interface {
	Resolve(ctx context.Context, projectSpec models.ProjectSpec, jobSpec models.JobSpec, observer progress.Observer) (models.JobSpec, error)
	ResolveStaticDependencies(ctx context.Context, jobSpec models.JobSpec, projectSpec models.ProjectSpec, projectJobSpecRepo store.ProjectJobSpecRepository) (map[string]models.JobSpecDependency, error)

	GetJobSpecsWithDependencies(ctx context.Context, projectID models.ProjectID) ([]models.JobSpec, error)
}

type Deployer interface {
	Deploy(context.Context, models.JobDeployment) error
}

// NamespaceJobSpecRepoFactory is used to manage job specs at namespace level
type NamespaceJobSpecRepoFactory interface {
	New(spec models.NamespaceSpec) store.NamespaceJobSpecRepository
}

// ProjectJobSpecRepoFactory is used to manage job specs at project level
type ProjectJobSpecRepoFactory interface {
	New(proj models.ProjectSpec) store.ProjectJobSpecRepository
}

// NamespaceRepoFactory is used to store job specs
type NamespaceRepoFactory interface {
	New(spec models.ProjectSpec) store.NamespaceRepository
}

type ReplayManager interface {
	Init()
	Replay(context.Context, models.ReplayRequest) (models.ReplayResult, error)
	GetReplay(context.Context, uuid.UUID) (models.ReplaySpec, error)
	GetReplayList(ctx context.Context, projectID models.ProjectID) ([]models.ReplaySpec, error)
	GetRunStatus(ctx context.Context, projectSpec models.ProjectSpec, startDate, endDate time.Time,
		jobName string) ([]models.JobStatus, error)
}

// Service compiles all jobs with its dependencies, priority
// and other properties. Finally, it syncs the jobs with corresponding
// store
type Service struct {
	namespaceJobSpecRepoFactory NamespaceJobSpecRepoFactory
	dependencyResolver          DependencyResolver
	priorityResolver            PriorityResolver
	projectJobSpecRepoFactory   ProjectJobSpecRepoFactory
	replayManager               ReplayManager
	projectService              service.ProjectService
	namespaceService            service.NamespaceService
	jobSpecRepository           store.JobSpecRepository
	deployManager               DeployManager

	// scheduler for managing batch scheduled jobs
	batchScheduler models.SchedulerUnit

	// scheduler for managing one time executable jobs
	manualScheduler models.SchedulerUnit

	pluginService service.PluginService

	jobSourceRepo store.JobSourceRepository
}

// Create constructs a Job for a namespace and commits it to the store
func (srv *Service) Create(ctx context.Context, namespace models.NamespaceSpec, spec models.JobSpec) (models.JobSpec, error) {
	jobRepo := srv.namespaceJobSpecRepoFactory.New(namespace)
	jobDestinationResponse, err := srv.pluginService.GenerateDestination(ctx, spec, namespace)
	if err != nil {
		if !errors.Is(err, service.ErrDependencyModNotFound) {
			return models.JobSpec{}, fmt.Errorf("failed to GenerateDestination for job: %s: %w", spec.Name, err)
		}
	}
	var jobDestination string
	if jobDestinationResponse != nil {
		jobDestination = jobDestinationResponse.URN()
	}
	if err := jobRepo.Save(ctx, spec, jobDestination); err != nil {
		return models.JobSpec{}, fmt.Errorf("failed to save job: %s: %w", spec.Name, err)
	}

	result, err := jobRepo.GetByName(ctx, spec.Name)
	if err != nil {
		return models.JobSpec{}, fmt.Errorf("failed to fetch job on create: %s: %w", spec.Name, err)
	}

	return result, nil
}

func (srv *Service) bulkCreate(ctx context.Context, namespace models.NamespaceSpec, jobSpecs []models.JobSpec, observers progress.Observer) []models.JobSpec {
	result := []models.JobSpec{}
	for _, jobSpec := range jobSpecs {
		jobSpecCreated, err := srv.Create(ctx, namespace, jobSpec)
		if err != nil {
			if jobSpec.ID == uuid.Nil {
				srv.notifyProgress(observers, &models.JobCreateEvent{Name: jobSpec.Name, Err: err})
			} else {
				srv.notifyProgress(observers, &models.JobModifyEvent{Name: jobSpec.Name, Err: err})
			}
			continue
		}
		if jobSpec.ID == uuid.Nil {
			srv.notifyProgress(observers, &models.JobCreateEvent{Name: jobSpec.Name})
		} else {
			srv.notifyProgress(observers, &models.JobModifyEvent{Name: jobSpec.Name})
		}
		result = append(result, jobSpecCreated)
	}

	return result
}

// GetByName fetches a Job by name for a specific namespace
func (srv *Service) GetByName(ctx context.Context, name string, namespace models.NamespaceSpec) (models.JobSpec, error) {
	jobSpec, err := srv.namespaceJobSpecRepoFactory.New(namespace).GetByName(ctx, name)
	if err != nil {
		return models.JobSpec{}, fmt.Errorf("failed to retrieve job: %w", err)
	}
	return jobSpec, nil
}

func (srv *Service) GetByFilter(ctx context.Context, filter models.JobSpecFilter) ([]models.JobSpec, error) {
	if filter.ResourceDestination != "" {
		jobSpec, err := srv.jobSpecRepository.GetJobByResourceDestination(ctx, filter.ResourceDestination)
		if err != nil {
			return nil, err
		}
		return []models.JobSpec{jobSpec}, nil
	}
	if filter.ProjectName != "" {
		projSpec, err := srv.projectService.Get(ctx, filter.ProjectName)
		if err != nil {
			return nil, fmt.Errorf("not able to find project: %w", err)
		}
		projectJobSpecRepo := srv.projectJobSpecRepoFactory.New(projSpec)
		if filter.JobName != "" {
			jobSpec, _, err := projectJobSpecRepo.GetByName(ctx, filter.JobName)
			if err != nil {
				return nil, err
			}
			return []models.JobSpec{jobSpec}, nil
		}
		jobSpecs, err := projectJobSpecRepo.GetAll(ctx)
		if err != nil {
			return []models.JobSpec{}, err
		}
		return jobSpecs, nil
	}
	if filter.JobName != "" {
		jobSpecs, err := srv.jobSpecRepository.GetJobByName(ctx, filter.JobName)
		if err != nil {
			return nil, err
		}
		return jobSpecs, nil
	}
	return nil, fmt.Errorf("filters not specified")
}

// GetByNameForProject fetches a Job by name for a specific project
func (srv *Service) GetByNameForProject(ctx context.Context, name string, proj models.ProjectSpec) (models.JobSpec, models.NamespaceSpec, error) {
	jobSpec, namespace, err := srv.projectJobSpecRepoFactory.New(proj).GetByName(ctx, name)
	if err != nil {
		return models.JobSpec{}, models.NamespaceSpec{}, fmt.Errorf("failed to retrieve job: %w", err)
	}
	return jobSpec, namespace, nil
}

func (srv *Service) GetAll(ctx context.Context, namespace models.NamespaceSpec) ([]models.JobSpec, error) {
	jobSpecs, err := srv.namespaceJobSpecRepoFactory.New(namespace).GetAll(ctx)
	if err != nil {
		return nil, fmt.Errorf("failed to retrieve jobs: %w", err)
	}
	return jobSpecs, nil
}

// Check if job specifications are valid
func (srv *Service) Check(ctx context.Context, namespace models.NamespaceSpec, jobSpecs []models.JobSpec, obs progress.Observer) (err error) {
<<<<<<< HEAD
	for i, jSpec := range jobSpecs {
		// compile assets
		if jobSpecs[i].Assets, err = srv.assetCompiler(ctx, jSpec, srv.Now()); err != nil {
			return fmt.Errorf("asset compilation: %w", err)
		}

=======
	for i := range jobSpecs {
>>>>>>> f255007c
		// remove manual dependencies as they needs to be resolved
		jobSpecs[i].Dependencies = map[string]models.JobSpecDependency{}
	}

	runner := parallel.NewRunner(parallel.WithTicket(ConcurrentTicketPerSec), parallel.WithLimit(ConcurrentLimit))
	for _, jSpec := range jobSpecs {
		runner.Add(func(currentSpec models.JobSpec) func() (interface{}, error) {
			return func() (interface{}, error) {
				// check dependencies
				_, err := srv.pluginService.GenerateDependencies(ctx, currentSpec, namespace, true)
				if err != nil {
					if !errors.Is(err, service.ErrDependencyModNotFound) {
						if obs != nil {
							obs.Notify(&models.ProgressJobCheckFailed{Name: currentSpec.Name, Reason: fmt.Sprintf("dependency resolution: %s\n", err.Error())})
						}
						return nil, fmt.Errorf("%s %s: %w", errDependencyResolution.Error(), currentSpec.Name, err)
					}
				}

				// check compilation
				if err := srv.batchScheduler.VerifyJob(ctx, namespace, currentSpec); err != nil {
					if obs != nil {
						obs.Notify(&models.ProgressJobCheckFailed{Name: currentSpec.Name, Reason: fmt.Sprintf("compilation: %s\n", err.Error())})
					}
					return nil, fmt.Errorf("failed to compile %s: %w", currentSpec.Name, err)
				}

				if obs != nil {
					obs.Notify(&models.ProgressJobCheckSuccess{Name: currentSpec.Name})
				}
				return nil, nil
			}
		}(jSpec))
	}
	for _, result := range runner.Run() {
		if result.Err != nil {
			err = multierror.Append(err, result.Err)
		}
	}
	return err
}

func (srv *Service) GetTaskDependencies(ctx context.Context, namespace models.NamespaceSpec, jobSpec models.JobSpec) (models.JobSpecTaskDestination,
	models.JobSpecTaskDependencies, error) {
	destination := models.JobSpecTaskDestination{}
	dependencies := models.JobSpecTaskDependencies{}

	dest, err := srv.pluginService.GenerateDestination(ctx, jobSpec, namespace)
	if err != nil {
		return destination, dependencies, err
	}

	if dest != nil {
		destination.Destination = dest.Destination
		destination.Type = dest.Type
	}

<<<<<<< HEAD
	// compile assets before generating dependencies
	if jobSpec.Assets, err = srv.assetCompiler(ctx, jobSpec, srv.Now()); err != nil {
		return destination, dependencies, fmt.Errorf("asset compilation: %w", err)
	}

=======
>>>>>>> f255007c
	deps, err := srv.pluginService.GenerateDependencies(ctx, jobSpec, namespace, false)
	if err != nil {
		return destination, dependencies, fmt.Errorf("failed to generate dependencies: %w", err)
	}
	if deps != nil {
		dependencies = deps.Dependencies
	}

	return destination, dependencies, nil
}

// Delete deletes a job spec from all spec repos
func (srv *Service) Delete(ctx context.Context, namespace models.NamespaceSpec, jobSpec models.JobSpec) error {
	isDependency, err := srv.isDependency(ctx, jobSpec)
	if err != nil {
		return err
	}

	if isDependency {
		// TODO: Ideally should include list of jobs that are using the requested job in the error message
		return fmt.Errorf("cannot delete job %s since it's dependency of other job", jobSpec.Name)
	}

	// delete jobs from internal store
	namespaceJobSpecRepo := srv.namespaceJobSpecRepoFactory.New(namespace)
	if err := namespaceJobSpecRepo.Delete(ctx, jobSpec.ID); err != nil {
		return fmt.Errorf("failed to delete spec: %s: %w", jobSpec.Name, err)
	}

	// delete from batch scheduler
	return srv.batchScheduler.DeleteJobs(ctx, namespace, []string{jobSpec.Name}, nil)
}

func (srv *Service) bulkDelete(ctx context.Context, namespace models.NamespaceSpec, jobSpecsToDelete []models.JobSpec,
	progressObserver progress.Observer) {
	namespaceJobSpecRepo := srv.namespaceJobSpecRepoFactory.New(namespace)
	for _, jobSpec := range jobSpecsToDelete {
		isDependency, err := srv.isDependency(ctx, jobSpec)
		if err != nil {
			srv.notifyProgress(progressObserver, &models.JobDeleteEvent{Name: jobSpec.Name, Err: err})
			continue
		}
		if isDependency {
			// TODO: Ideally should include list of jobs that are using the requested job in the error message
			err = fmt.Errorf("cannot delete job %s since it's dependency of other job", jobSpec.Name)
			srv.notifyProgress(progressObserver, &models.JobDeleteEvent{Name: jobSpec.Name, Err: err})
			continue
		}
		if err := namespaceJobSpecRepo.Delete(ctx, jobSpec.ID); err != nil {
			srv.notifyProgress(progressObserver, &models.JobDeleteEvent{Name: jobSpec.Name, Err: err})
			continue
		}
		srv.notifyProgress(progressObserver, &models.JobDeleteEvent{Name: jobSpec.Name})
	}
}

// Sync fetches all the jobs that belong to a project, resolves its dependencies
// assign proper priority weights, compiles it and uploads it to the destination
// store.
// It syncs the internal store state with destination batch batchScheduler by deleting
// what is not needed anymore
func (srv *Service) Sync(ctx context.Context, namespace models.NamespaceSpec, progressObserver progress.Observer) error {
	projectJobSpecRepo := srv.projectJobSpecRepoFactory.New(namespace.ProjectSpec)
	jobSpecs, err := srv.GetDependencyResolvedSpecs(ctx, namespace.ProjectSpec, projectJobSpecRepo, progressObserver)
	if err != nil {
		// if err is caused during dependency resolution in a job spec that belong to
		// different namespace then the current, on which this operation is being performed,
		// then don't treat this as error
		var merrs *multierror.Error
		if !errors.As(err, &merrs) {
			return err
		}
		var newErr error
		for _, cerr := range merrs.Errors {
			if strings.Contains(cerr.Error(), errDependencyResolution.Error()) {
				if !strings.Contains(cerr.Error(), namespace.Name) {
					continue
				}
			}
			newErr = multierror.Append(newErr, cerr)
		}
		if newErr != nil {
			return newErr
		}
	}
	srv.notifyProgress(progressObserver, &models.ProgressJobDependencyResolutionFinished{})

	jobSpecs, err = srv.priorityResolver.Resolve(ctx, jobSpecs, progressObserver)
	if err != nil {
		return err
	}
	srv.notifyProgress(progressObserver, &models.ProgressJobPriorityWeightAssign{})

	jobSpecs, err = srv.filterJobSpecForNamespace(ctx, projectJobSpecRepo, jobSpecs, namespace)
	if err != nil {
		return err
	}

	if err := srv.batchScheduler.DeployJobs(ctx, namespace, jobSpecs, progressObserver); err != nil {
		return err
	}

	// get all stored job names
	schedulerJobs, err := srv.batchScheduler.ListJobs(ctx, namespace, models.SchedulerListOptions{OnlyName: true})
	if err != nil {
		return err
	}
	var destJobNames []string
	for _, j := range schedulerJobs {
		destJobNames = append(destJobNames, j.Name)
	}

	// filter what we need to keep/delete
	var sourceJobNames []string
	for _, jobSpec := range jobSpecs {
		sourceJobNames = append(sourceJobNames, jobSpec.Name)
	}
	jobsToDelete := setSubtract(destJobNames, sourceJobNames)
	jobsToDelete = jobDeletionFilter(jobsToDelete)
	if len(jobsToDelete) > 0 {
		if err := srv.batchScheduler.DeleteJobs(ctx, namespace, jobsToDelete, progressObserver); err != nil {
			return err
		}
	}
	return nil
}

// filterJobSpecForNamespace returns only job specs of a given namespace
func (srv *Service) filterJobSpecForNamespace(ctx context.Context, projectJobSpecRepo store.ProjectJobSpecRepository,
	jobSpecs []models.JobSpec, namespace models.NamespaceSpec) ([]models.JobSpec, error) {
	namespaceJobSpecNames, err := projectJobSpecRepo.GetJobNamespaces(ctx)
	if err != nil {
		return nil, err
	}

	var filteredJobSpecs []models.JobSpec
	for _, jobSpec := range jobSpecs {
		if srv.ifPresentInNamespace(namespaceJobSpecNames[namespace.Name], jobSpec.Name) {
			filteredJobSpecs = append(filteredJobSpecs, jobSpec)
		}
	}
	return filteredJobSpecs, nil
}

func (srv *Service) GetDependencyResolvedSpecs(ctx context.Context, proj models.ProjectSpec, projectJobSpecRepo store.ProjectJobSpecRepository,
	progressObserver progress.Observer) (resolvedSpecs []models.JobSpec, resolvedErrors error) {
	// fetch all jobs since dependency resolution happens for all jobs in a project, not just for a namespace
	jobSpecs, err := projectJobSpecRepo.GetAll(ctx)
	if err != nil {
		return nil, fmt.Errorf("failed to retrieve jobs: %w", err)
	}
	srv.notifyProgress(progressObserver, &models.ProgressJobSpecFetch{})

<<<<<<< HEAD
	// compile assets first
	for i, jSpec := range jobSpecs {
		if jobSpecs[i].Assets, err = srv.assetCompiler(ctx, jSpec, srv.Now()); err != nil {
			return nil, fmt.Errorf("asset compilation: %w", err)
		}
	}

=======
>>>>>>> f255007c
	namespaceToJobs, err := projectJobSpecRepo.GetJobNamespaces(ctx)
	if err != nil {
		return nil, fmt.Errorf("failed to retrieve namespace to job mapping: %w", err)
	}
	// generate a reverse map for namespace
	jobsToNamespace := map[string]string{}
	for ns, jobNames := range namespaceToJobs {
		for _, jobName := range jobNames {
			jobsToNamespace[jobName] = ns
		}
	}

	// resolve specs in parallel
	runner := parallel.NewRunner(parallel.WithTicket(ConcurrentTicketPerSec), parallel.WithLimit(ConcurrentLimit))
	for _, jobSpec := range jobSpecs {
		runner.Add(func(currentSpec models.JobSpec) func() (interface{}, error) {
			return func() (interface{}, error) {
				resolvedSpec, err := srv.dependencyResolver.Resolve(ctx, proj, currentSpec, progressObserver)
				if err != nil {
					return nil, fmt.Errorf("%s: %s/%s: %w", errDependencyResolution, jobsToNamespace[currentSpec.Name], currentSpec.Name, err)
				}
				return resolvedSpec, nil
			}
		}(jobSpec))
	}

	for _, state := range runner.Run() {
		if state.Err != nil {
			resolvedErrors = multierror.Append(resolvedErrors, state.Err)
		} else {
			resolvedSpecs = append(resolvedSpecs, state.Val.(models.JobSpec))
		}
	}
	return resolvedSpecs, resolvedErrors
}

func (srv *Service) isDependency(ctx context.Context, jobSpec models.JobSpec) (bool, error) {
	// inferred and static dependents
	dependentJobs, err := srv.jobSpecRepository.GetDependentJobs(ctx, &jobSpec)
	if err != nil {
		return false, fmt.Errorf("unable to check dependents of job %s", jobSpec.Name)
	}
	return len(dependentJobs) > 0, nil
}

func (srv *Service) GetByDestination(ctx context.Context, projectSpec models.ProjectSpec, destination string) (models.JobSpec, error) {
	// generate job spec using datastore destination. if a destination can be owned by multiple jobs, need to change to list
	jobSpec, err := srv.jobSpecRepository.GetJobByResourceDestination(ctx, destination)
	if err != nil {
		return models.JobSpec{}, err
	}
	if jobSpec.NamespaceSpec.ProjectSpec.Name == projectSpec.Name {
		return jobSpec, nil
	}
	return models.JobSpec{}, store.ErrResourceNotFound
}

func (srv *Service) GetDownstream(ctx context.Context, projectSpec models.ProjectSpec, rootJobName string) ([]models.JobSpec, error) {
	jobSpecMap, err := srv.prepareJobSpecMap(ctx, projectSpec)
	if err != nil {
		return nil, err
	}

	rootJobSpec, found := jobSpecMap[rootJobName]
	if !found {
		return nil, fmt.Errorf("couldn't find any job with name %s", rootJobName)
	}

	dagTree := tree.NewMultiRootTree()
	dagTree.AddNode(tree.NewTreeNode(rootJobSpec))
	rootInstance, err := populateDownstreamDAGs(dagTree, rootJobSpec, jobSpecMap)
	if err != nil {
		return nil, err
	}

	var jobSpecs []models.JobSpec
	for _, node := range rootInstance.GetAllNodes() {
		// ignore the root
		if node.GetName() != rootInstance.GetName() {
			jobSpecs = append(jobSpecs, node.Data.(models.JobSpec))
		}
	}
	return jobSpecs, nil
}

func (srv *Service) prepareJobSpecMap(ctx context.Context, projectSpec models.ProjectSpec) (map[string]models.JobSpec, error) {
	projectJobSpecRepo := srv.projectJobSpecRepoFactory.New(projectSpec)

	// resolve dependency of all jobs in given project
	jobSpecs, err := srv.GetDependencyResolvedSpecs(ctx, projectSpec, projectJobSpecRepo, nil)
	if err != nil {
		return nil, err
	}

	jobSpecMap := make(map[string]models.JobSpec)
	for _, currSpec := range jobSpecs {
		jobSpecMap[currSpec.Name] = currSpec
	}

	return jobSpecMap, nil
}

func (srv *Service) prepareNamespaceJobSpecMap(ctx context.Context, projectSpec models.ProjectSpec) (map[string]string, error) {
	projectJobSpecRepo := srv.projectJobSpecRepoFactory.New(projectSpec)
	namespaceJobSpecMap, err := projectJobSpecRepo.GetJobNamespaces(ctx)
	if err != nil {
		return nil, err
	}

	jobNamespaceMap := make(map[string]string)
	for namespace, jobNames := range namespaceJobSpecMap {
		for _, jobName := range jobNames {
			jobNamespaceMap[jobName] = namespace
		}
	}

	return jobNamespaceMap, err
}

func filterNode(parentNode *tree.TreeNode, dependents []*tree.TreeNode, allowedDownstream []string, jobNamespaceMap map[string]string) *tree.TreeNode {
	for _, dep := range dependents {
		// if dep is not within allowed namespace, skip this dependency
		isAuthorized := false
		for _, namespace := range allowedDownstream {
			if namespace == models.AllNamespace || namespace == jobNamespaceMap[dep.GetName()] {
				isAuthorized = true
				break
			}
		}
		if !isAuthorized {
			continue
		}

		// if dep is within allowed namespace, add the node to parent
		depNode := tree.NewTreeNode(dep.Data)

		// check for the dependent
		depNode = filterNode(depNode, dep.Dependents, allowedDownstream, jobNamespaceMap)

		// add the complete node
		parentNode.AddDependent(depNode)
	}
	return parentNode
}

func listIgnoredJobs(rootInstance, rootFilteredTree *tree.TreeNode) []string {
	allowedNodesMap := make(map[string]*tree.TreeNode)
	for _, allowedNode := range rootFilteredTree.GetAllNodes() {
		allowedNodesMap[allowedNode.GetName()] = allowedNode
	}

	ignoredJobsMap := make(map[string]bool)
	for _, node := range rootInstance.GetAllNodes() {
		if _, ok := allowedNodesMap[node.GetName()]; !ok {
			ignoredJobsMap[node.GetName()] = true
		}
	}

	var ignoredJobs []string
	for jobName := range ignoredJobsMap {
		ignoredJobs = append(ignoredJobs, jobName)
	}

	return ignoredJobs
}

func (*Service) notifyProgress(po progress.Observer, event progress.Event) {
	if po == nil {
		return
	}
	po.Notify(event)
}

// remove items present in from
func setSubtract(from, remove []string) []string {
	removeMap := make(map[string]bool)
	for _, item := range remove {
		removeMap[item] = true
	}

	res := make([]string, 0)
	for _, fromKey := range from {
		if _, exists := removeMap[fromKey]; !exists {
			res = append(res, fromKey)
		}
	}

	return res
}

func (*Service) ifPresentInNamespace(jobSpecNames []string, jobSpecToFind string) bool {
	for _, jName := range jobSpecNames {
		if jName == jobSpecToFind {
			return true
		}
	}
	return false
}

// jobDeletionFilter helps in keeping created dags even if they are not in source repo
func jobDeletionFilter(dagNames []string) []string {
	filtered := make([]string, 0)
	for _, dag := range dagNames {
		if strings.HasPrefix(dag, PersistJobPrefix) {
			continue
		}

		filtered = append(filtered, dag)
	}

	return filtered
}

func (srv *Service) Run(ctx context.Context, nsSpec models.NamespaceSpec,
	jobSpecs []models.JobSpec, observer progress.Observer) error {
	// Note(kush.sharma): ideally we should resolve dependencies & priorities
	// before passing it to be deployed but as the used scheduler doesn't support
	// it yet to use them appropriately, I am not doing it to avoid unnecessary
	// processing
	return srv.manualScheduler.DeployJobs(ctx, nsSpec, jobSpecs, observer)
}

// NewService creates a new instance of JobService, requiring
// the necessary dependencies as arguments
func NewService(namespaceJobSpecRepoFactory NamespaceJobSpecRepoFactory, batchScheduler models.SchedulerUnit,
	manualScheduler models.SchedulerUnit, dependencyResolver DependencyResolver, priorityResolver PriorityResolver,
	projectJobSpecRepoFactory ProjectJobSpecRepoFactory,
	replayManager ReplayManager, namespaceService service.NamespaceService,
	projectService service.ProjectService, deployManager DeployManager, pluginService service.PluginService,
	jobSpecRepository store.JobSpecRepository,
	jobSourceRepository store.JobSourceRepository,
) *Service {
	return &Service{
		namespaceJobSpecRepoFactory: namespaceJobSpecRepoFactory,
		batchScheduler:              batchScheduler,
		manualScheduler:             manualScheduler,
		dependencyResolver:          dependencyResolver,
		priorityResolver:            priorityResolver,
		projectJobSpecRepoFactory:   projectJobSpecRepoFactory,
		replayManager:               replayManager,
		namespaceService:            namespaceService,
		projectService:              projectService,
		deployManager:               deployManager,
		jobSpecRepository:           jobSpecRepository,
		jobSourceRepo:               jobSourceRepository,
		pluginService:               pluginService,
	}
}

func populateDownstreamDAGs(dagTree *tree.MultiRootTree, jobSpec models.JobSpec, jobSpecMap map[string]models.JobSpec) (*tree.TreeNode, error) {
	for _, childSpec := range jobSpecMap {
		childNode := findOrCreateDAGNode(dagTree, childSpec)
		for _, depDAG := range childSpec.Dependencies {
			isExternal := false
			parentSpec, ok := jobSpecMap[depDAG.Job.Name]
			if !ok {
				if depDAG.Type == models.JobSpecDependencyTypeIntra {
					return nil, fmt.Errorf("%s: %w", depDAG.Job.Name, ErrJobSpecNotFound)
				}
				// when the dependency of a jobSpec belong to some other tenant or is external, the jobSpec won't
				// be available in jobSpecs []models.JobSpec object (which is tenant specific)
				// so we'll add a dummy JobSpec for that cross tenant/external dependency.
				parentSpec = models.JobSpec{Name: depDAG.Job.Name, Dependencies: make(map[string]models.JobSpecDependency)}
				isExternal = true
			}
			parentNode := findOrCreateDAGNode(dagTree, parentSpec)
			parentNode.AddDependent(childNode)
			dagTree.AddNode(parentNode)

			if isExternal {
				// dependency that are outside current project will be considered as root because
				// optimus don't know dependencies of those external parents
				dagTree.MarkRoot(parentNode)
			}
		}

		if len(childSpec.Dependencies) == 0 {
			dagTree.MarkRoot(childNode)
		}
	}

	if err := dagTree.IsCyclic(); err != nil {
		return nil, err
	}

	// since we are adding the rootNode at start, it will always be present
	rootNode, _ := dagTree.GetNodeByName(jobSpec.Name)

	return rootNode, nil
}

// Refresh fetches all the requested jobs, resolves its dependencies, assign proper priority weights,
// compile all jobs in the project and upload them to the destination store.
func (srv *Service) Refresh(ctx context.Context, projectName string, namespaceNames []string, jobNames []string,
	progressObserver progress.Observer) error {
	projectSpec, err := srv.projectService.Get(ctx, projectName)
	if err != nil {
		return err
	}

	// get job specs as requested
	jobSpecs, err := srv.fetchJobSpecs(ctx, projectSpec, namespaceNames, jobNames, progressObserver)
	if err != nil {
		return err
	}

	// resolve dependency and persist
	srv.identifyAndPersistJobSources(ctx, projectSpec, jobSpecs, progressObserver)
	srv.notifyProgress(progressObserver, &models.ProgressJobDependencyResolutionFinished{})

	deployID, err := srv.deployManager.Deploy(ctx, projectSpec)
	if err != nil {
		return err
	}

	srv.notifyProgress(progressObserver, &models.ProgressJobDeploymentRequestCreated{DeployID: deployID})
	return nil
}

func (srv *Service) fetchJobSpecs(ctx context.Context, projectSpec models.ProjectSpec,
	namespaceNames []string, jobNames []string, progressObserver progress.Observer) (jobSpecs []models.JobSpec, err error) {
	defer srv.notifyProgress(progressObserver, &models.ProgressJobSpecFetch{})

	if len(jobNames) > 0 {
		return srv.fetchSpecsForGivenJobNames(ctx, projectSpec, jobNames)
	} else if len(namespaceNames) > 0 {
		return srv.fetchAllJobSpecsForGivenNamespaces(ctx, projectSpec, namespaceNames)
	}
	return srv.fetchAllJobSpecsForAProject(ctx, projectSpec)
}

func (srv *Service) fetchAllJobSpecsForAProject(ctx context.Context, projectSpec models.ProjectSpec) ([]models.JobSpec, error) {
	var jobSpecs []models.JobSpec
	projectJobSpecRepo := srv.projectJobSpecRepoFactory.New(projectSpec)
	jobSpecs, err := projectJobSpecRepo.GetAll(ctx)
	if err != nil {
		return nil, fmt.Errorf("failed to retrieve jobs: %w", err)
	}
	return jobSpecs, nil
}

func (srv *Service) fetchAllJobSpecsForGivenNamespaces(ctx context.Context, projectSpec models.ProjectSpec, namespaceNames []string) ([]models.JobSpec, error) {
	var jobSpecs []models.JobSpec
	for _, namespaceName := range namespaceNames {
		namespaceSpec, err := srv.namespaceService.Get(ctx, projectSpec.Name, namespaceName)
		if err != nil {
			return nil, err
		}
		specs, err := srv.GetAll(ctx, namespaceSpec)
		if err != nil {
			return nil, err
		}
		jobSpecs = append(jobSpecs, specs...)
	}
	return jobSpecs, nil
}

func (srv *Service) fetchSpecsForGivenJobNames(ctx context.Context, projectSpec models.ProjectSpec, jobNames []string) ([]models.JobSpec, error) {
	var jobSpecs []models.JobSpec
	for _, name := range jobNames {
		jobSpec, _, err := srv.GetByNameForProject(ctx, name, projectSpec)
		if err != nil {
			return nil, err
		}
		jobSpecs = append(jobSpecs, jobSpec)
	}
	return jobSpecs, nil
}

func (srv *Service) identifyAndPersistJobSources(ctx context.Context, projectSpec models.ProjectSpec,
	jobSpecs []models.JobSpec, progressObserver progress.Observer) {
	start := time.Now()
	defer resolveDependencyHistogram.Observe(time.Since(start).Seconds())

	// resolve specs in parallel
	runner := parallel.NewRunner(parallel.WithTicket(ConcurrentTicketPerSec), parallel.WithLimit(ConcurrentLimit))
	for _, jobSpec := range jobSpecs {
		runner.Add(func(currentSpec models.JobSpec) func() (interface{}, error) {
			return func() (interface{}, error) {
				jobSourceURNs, err := srv.identify(ctx, currentSpec, projectSpec)
				if err != nil {
					return currentSpec.Name, err
				}
				err = srv.jobSourceRepo.Save(ctx, projectSpec.ID, currentSpec.ID, jobSourceURNs)
				if err != nil {
					err = fmt.Errorf("error persisting job sources for job %s: %w", currentSpec.Name, err)
				}
				return currentSpec.Name, err
			}
		}(jobSpec))
	}

	failure, success := 0, 0
	for _, state := range runner.Run() {
		if state.Err != nil {
			failure++
			srv.notifyProgress(progressObserver, &models.ProgressJobDependencyResolution{Job: fmt.Sprintf("%v", state.Val), Err: state.Err})
		} else {
			success++
			srv.notifyProgress(progressObserver, &models.ProgressJobDependencyResolution{Job: fmt.Sprintf("%v", state.Val)})
		}
	}

	resolveDependencyGauge.With(prometheus.Labels{MetricDependencyResolutionStatus: MetricDependencyResolutionSucceed}).Set(float64(success))
	resolveDependencyGauge.With(prometheus.Labels{MetricDependencyResolutionStatus: MetricDependencyResolutionFailed}).Set(float64(failure))
}

<<<<<<< HEAD
func (srv *Service) resolveAndPersist(ctx context.Context, currentSpec models.JobSpec, projectSpec models.ProjectSpec, progressObserver progress.Observer) (interface{}, error) {
	var err error
	if currentSpec.Assets, err = srv.assetCompiler(ctx, currentSpec, srv.Now()); err != nil {
		return currentSpec.Name, fmt.Errorf("%w: %s", errAssetCompilation, err.Error())
=======
func (srv *Service) identify(ctx context.Context, currentSpec models.JobSpec, projectSpec models.ProjectSpec) ([]string, error) {
	namespace := currentSpec.NamespaceSpec
	namespace.ProjectSpec = projectSpec // TODO: Temp fix to to get secrets from project
	resp, err := srv.pluginService.GenerateDependencies(ctx, currentSpec, namespace, false)
	if err != nil {
		if !errors.Is(err, service.ErrDependencyModNotFound) {
			return nil, fmt.Errorf("%s: %s: %w", errDependencyResolution, currentSpec.Name, err)
		}
	}
	return resp.Dependencies, nil
}

// Deploy only the modified jobs (created or updated)
func (srv *Service) Deploy(ctx context.Context, projectName string, namespaceName string, jobSpecs []models.JobSpec, observers progress.Observer) (models.DeploymentID, error) {
	// Get namespace spec
	namespaceSpec, err := srv.namespaceService.Get(ctx, projectName, namespaceName)
	if err != nil {
		return models.DeploymentID(uuid.Nil), err
	}

	createdJobs, modifiedJobs, deletedJobs, err := srv.getJobsDiff(ctx, namespaceSpec, jobSpecs)
	if err != nil {
		return models.DeploymentID(uuid.Nil), err
	}

	createdAndModifiedJobs := createdJobs
	createdAndModifiedJobs = append(createdAndModifiedJobs, modifiedJobs...)
	savedJobs := srv.bulkCreate(ctx, namespaceSpec, createdAndModifiedJobs, observers)

	srv.bulkDelete(ctx, namespaceSpec, deletedJobs, observers)

	// Resolve inferred dependency
	if len(savedJobs) > 0 {
		srv.identifyAndPersistJobSources(ctx, namespaceSpec.ProjectSpec, savedJobs, observers)
		srv.notifyProgress(observers, &models.ProgressJobDependencyResolutionFinished{})
	}

	// Deploy through deploy manager
	deployID, err := srv.deployManager.Deploy(ctx, namespaceSpec.ProjectSpec)
	if err != nil {
		return models.DeploymentID(uuid.Nil), err
>>>>>>> f255007c
	}

	return deployID, nil
}

func (srv *Service) getJobsDiff(ctx context.Context, namespace models.NamespaceSpec, requestedJobSpecs []models.JobSpec) ([]models.JobSpec, []models.JobSpec, []models.JobSpec, error) {
	namespaceJobSpecRepo := srv.namespaceJobSpecRepoFactory.New(namespace)
	existingJobSpecs, err := namespaceJobSpecRepo.GetAll(ctx)
	if err != nil {
		return nil, nil, nil, err
	}

	existingJobSpecMap := map[string]models.JobSpec{}
	for _, jobSpec := range existingJobSpecs {
		existingJobSpecMap[jobSpec.Name] = jobSpec
	}

	requestedJobSpecMap := map[string]models.JobSpec{}
	for _, jobSpec := range requestedJobSpecs {
		requestedJobSpecMap[jobSpec.Name] = jobSpec
	}

	createdJobSpecs, modifiedJobSpecs := srv.getModifiedJobs(existingJobSpecMap, requestedJobSpecMap)
	deletedJobSpecs := srv.getDeletedJobs(existingJobSpecMap, requestedJobSpecMap)

	return createdJobSpecs, modifiedJobSpecs, deletedJobSpecs, nil
}

func (srv *Service) getModifiedJobs(existingJobSpecs, requestedJobSpecs map[string]models.JobSpec) ([]models.JobSpec, []models.JobSpec) {
	createdJobSpecs := []models.JobSpec{}
	modifiedJobSpecs := []models.JobSpec{}

	for jobName, requestedJobSpec := range requestedJobSpecs {
		if existingJobSpec, ok := existingJobSpecs[jobName]; !ok {
			createdJobSpecs = append(createdJobSpecs, requestedJobSpec)
		} else if !srv.jobSpecEqual(requestedJobSpec, existingJobSpec) {
			requestedJobSpec.ID = existingJobSpec.ID
			modifiedJobSpecs = append(modifiedJobSpecs, requestedJobSpec)
		}
	}

	return createdJobSpecs, modifiedJobSpecs
}

func (*Service) getDeletedJobs(existingJobSpecs, requestedJobSpecs map[string]models.JobSpec) []models.JobSpec {
	deletedJobSpecs := []models.JobSpec{}

	for jobName, existingJobSpec := range existingJobSpecs {
		if _, ok := requestedJobSpecs[jobName]; !ok {
			deletedJobSpecs = append(deletedJobSpecs, existingJobSpec)
		}
	}

	return deletedJobSpecs
}

func (*Service) jobSpecEqual(js1, js2 models.JobSpec) bool {
	js2.ID = js1.ID
	js2.NamespaceSpec = js1.NamespaceSpec
	js2.ResourceDestination = js1.ResourceDestination

	jobSpecHash1 := getHash(fmt.Sprintf("%v", js1))
	jobSpecHash2 := getHash(fmt.Sprintf("%v", js2))

	return jobSpecHash1 == jobSpecHash2
}

func getHash(val string) string {
	h := sha256.New()
	h.Write([]byte(val))
	return fmt.Sprintf("%x", h.Sum(nil))
}

func (srv *Service) GetDeployment(ctx context.Context, deployID models.DeploymentID) (models.JobDeployment, error) {
	return srv.deployManager.GetStatus(ctx, deployID)
}<|MERGE_RESOLUTION|>--- conflicted
+++ resolved
@@ -49,11 +49,6 @@
 	})
 )
 
-<<<<<<< HEAD
-type AssetCompiler func(ctx context.Context, jobSpec models.JobSpec, scheduledAt time.Time) (models.JobAssets, error)
-
-=======
->>>>>>> f255007c
 // DependencyResolver compiles static and runtime dependencies
 // TODO: when refactoring, we need to rethink about renaming it
 type DependencyResolver interface {
@@ -229,16 +224,7 @@
 
 // Check if job specifications are valid
 func (srv *Service) Check(ctx context.Context, namespace models.NamespaceSpec, jobSpecs []models.JobSpec, obs progress.Observer) (err error) {
-<<<<<<< HEAD
-	for i, jSpec := range jobSpecs {
-		// compile assets
-		if jobSpecs[i].Assets, err = srv.assetCompiler(ctx, jSpec, srv.Now()); err != nil {
-			return fmt.Errorf("asset compilation: %w", err)
-		}
-
-=======
 	for i := range jobSpecs {
->>>>>>> f255007c
 		// remove manual dependencies as they needs to be resolved
 		jobSpecs[i].Dependencies = map[string]models.JobSpecDependency{}
 	}
@@ -296,14 +282,6 @@
 		destination.Type = dest.Type
 	}
 
-<<<<<<< HEAD
-	// compile assets before generating dependencies
-	if jobSpec.Assets, err = srv.assetCompiler(ctx, jobSpec, srv.Now()); err != nil {
-		return destination, dependencies, fmt.Errorf("asset compilation: %w", err)
-	}
-
-=======
->>>>>>> f255007c
 	deps, err := srv.pluginService.GenerateDependencies(ctx, jobSpec, namespace, false)
 	if err != nil {
 		return destination, dependencies, fmt.Errorf("failed to generate dependencies: %w", err)
@@ -457,16 +435,6 @@
 	}
 	srv.notifyProgress(progressObserver, &models.ProgressJobSpecFetch{})
 
-<<<<<<< HEAD
-	// compile assets first
-	for i, jSpec := range jobSpecs {
-		if jobSpecs[i].Assets, err = srv.assetCompiler(ctx, jSpec, srv.Now()); err != nil {
-			return nil, fmt.Errorf("asset compilation: %w", err)
-		}
-	}
-
-=======
->>>>>>> f255007c
 	namespaceToJobs, err := projectJobSpecRepo.GetJobNamespaces(ctx)
 	if err != nil {
 		return nil, fmt.Errorf("failed to retrieve namespace to job mapping: %w", err)
@@ -874,12 +842,6 @@
 	resolveDependencyGauge.With(prometheus.Labels{MetricDependencyResolutionStatus: MetricDependencyResolutionFailed}).Set(float64(failure))
 }
 
-<<<<<<< HEAD
-func (srv *Service) resolveAndPersist(ctx context.Context, currentSpec models.JobSpec, projectSpec models.ProjectSpec, progressObserver progress.Observer) (interface{}, error) {
-	var err error
-	if currentSpec.Assets, err = srv.assetCompiler(ctx, currentSpec, srv.Now()); err != nil {
-		return currentSpec.Name, fmt.Errorf("%w: %s", errAssetCompilation, err.Error())
-=======
 func (srv *Service) identify(ctx context.Context, currentSpec models.JobSpec, projectSpec models.ProjectSpec) ([]string, error) {
 	namespace := currentSpec.NamespaceSpec
 	namespace.ProjectSpec = projectSpec // TODO: Temp fix to to get secrets from project
@@ -921,7 +883,6 @@
 	deployID, err := srv.deployManager.Deploy(ctx, namespaceSpec.ProjectSpec)
 	if err != nil {
 		return models.DeploymentID(uuid.Nil), err
->>>>>>> f255007c
 	}
 
 	return deployID, nil
