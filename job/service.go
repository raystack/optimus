package job

import (
	"context"
	"errors"
	"fmt"
	"strings"
	"time"

	"github.com/odpf/optimus/service"
	"github.com/prometheus/client_golang/prometheus"
	"github.com/prometheus/client_golang/prometheus/promauto"

	"github.com/google/uuid"
	"github.com/hashicorp/go-multierror"
	"github.com/kushsharma/parallel"
	"github.com/odpf/optimus/core/progress"
	"github.com/odpf/optimus/core/tree"
	"github.com/odpf/optimus/models"
	"github.com/odpf/optimus/store"
)

const (
	// PersistJobPrefix is used to keep the job during sync even if they are not in source repo
	PersistJobPrefix string = "__"

	ConcurrentTicketPerSec = 40
	ConcurrentLimit        = 600
)

<<<<<<< HEAD
var (
	errDependencyResolution = fmt.Errorf("dependency resolution")

	resolveDependencyFailureGauge = promauto.NewGauge(prometheus.GaugeOpts{
		Name: "runtime_job_dependency_failure",
		Help: "Number of job dependency resolution failure",
	})
	resolveDependencySuccessGauge = promauto.NewGauge(prometheus.GaugeOpts{
		Name: "runtime_job_dependency_success",
		Help: "Number of job dependency resolution succeed",
	})
	resolveDependencyHistogram = promauto.NewHistogram(prometheus.HistogramOpts{
		Name: "runtime_job_dependency_histogram",
		Help: "Duration of resolving job dependency",
	})
)
=======
var errDependencyResolution = fmt.Errorf("dependency resolution")
>>>>>>> e793a41d

type AssetCompiler func(jobSpec models.JobSpec, scheduledAt time.Time) (models.JobAssets, error)

// DependencyResolver compiles static and runtime dependencies
type DependencyResolver interface {
	Resolve(ctx context.Context, projectSpec models.ProjectSpec, jobSpec models.JobSpec, observer progress.Observer) (models.JobSpec, error)
	ResolveAndPersist(ctx context.Context, projectSpec models.ProjectSpec, jobSpec models.JobSpec, observer progress.Observer) error

	//FetchJobDependencies from dependency persistence
	FetchJobDependencies(ctx context.Context, projectSpec models.ProjectSpec, observer progress.Observer) (map[uuid.UUID][]models.JobSpecDependency, error)
	FetchHookWithDependencies(jobSpec models.JobSpec) ([]models.JobSpecHook, error)
}

// SpecRepoFactory is used to manage job specs at namespace level
type SpecRepoFactory interface {
	New(spec models.NamespaceSpec) SpecRepository
}

// ProjectJobSpecRepoFactory is used to manage job specs at project level
type ProjectJobSpecRepoFactory interface {
	New(proj models.ProjectSpec) store.ProjectJobSpecRepository
}

// NamespaceRepoFactory is used to store job specs
type NamespaceRepoFactory interface {
	New(spec models.ProjectSpec) store.NamespaceRepository
}

// ReplaySpecRepoFactory is used to manage replay spec objects from store
type ReplaySpecRepoFactory interface {
	New() store.ReplaySpecRepository
}

// ProjectRepoFactory is used to manage projects from store
type ProjectRepoFactory interface {
	New() store.ProjectRepository
}

//DependencyRepoFactory
type DependencyRepoFactory interface {
	New(proj models.ProjectSpec) store.JobDependencyRepository
}

type ReplayManager interface {
	Init()
	Replay(context.Context, models.ReplayRequest) (models.ReplayResult, error)
	GetReplay(context.Context, uuid.UUID) (models.ReplaySpec, error)
	GetReplayList(ctx context.Context, projectID uuid.UUID) ([]models.ReplaySpec, error)
	GetRunStatus(ctx context.Context, projectSpec models.ProjectSpec, startDate, endDate time.Time,
		jobName string) ([]models.JobStatus, error)
}

// Service compiles all jobs with its dependencies, priority and
// and other properties. Finally, it syncs the jobs with corresponding
// store
type Service struct {
	jobSpecRepoFactory        SpecRepoFactory
	dependencyResolver        DependencyResolver
	priorityResolver          PriorityResolver
	projectJobSpecRepoFactory ProjectJobSpecRepoFactory
	replayManager             ReplayManager
	namespaceService          service.NamespaceService

	// scheduler for managing batch scheduled jobs
	batchScheduler models.SchedulerUnit

	// scheduler for managing one time executable jobs
	manualScheduler models.SchedulerUnit

	Now           func() time.Time
	assetCompiler AssetCompiler
}

// Create constructs a Job for a namespace and commits it to the store
func (srv *Service) Create(ctx context.Context, namespace models.NamespaceSpec, spec models.JobSpec) error {
	jobRepo := srv.jobSpecRepoFactory.New(namespace)
	if err := jobRepo.Save(ctx, spec); err != nil {
		return fmt.Errorf("failed to save job: %s: %w", spec.Name, err)
	}
	return nil
}

// GetByName fetches a Job by name for a specific namespace
func (srv *Service) GetByName(ctx context.Context, name string, namespace models.NamespaceSpec) (models.JobSpec, error) {
	jobSpec, err := srv.jobSpecRepoFactory.New(namespace).GetByName(ctx, name)
	if err != nil {
		return models.JobSpec{}, fmt.Errorf("failed to retrieve job: %w", err)
	}
	return jobSpec, nil
}

// GetByNameForProject fetches a Job by name for a specific project
func (srv *Service) GetByNameForProject(ctx context.Context, name string, proj models.ProjectSpec) (models.JobSpec, models.NamespaceSpec, error) {
	jobSpec, namespace, err := srv.projectJobSpecRepoFactory.New(proj).GetByName(ctx, name)
	if err != nil {
		return models.JobSpec{}, models.NamespaceSpec{}, fmt.Errorf("failed to retrieve job: %w", err)
	}
	return jobSpec, namespace, nil
}

func (srv *Service) GetAll(ctx context.Context, namespace models.NamespaceSpec) ([]models.JobSpec, error) {
	jobSpecs, err := srv.jobSpecRepoFactory.New(namespace).GetAll(ctx)
	if err != nil {
		return nil, fmt.Errorf("failed to retrieve jobs: %w", err)
	}
	return jobSpecs, nil
}

// Check if job specifications are valid
func (srv *Service) Check(ctx context.Context, namespace models.NamespaceSpec, jobSpecs []models.JobSpec, obs progress.Observer) (err error) {
	for i, jSpec := range jobSpecs {
		// compile assets
		if jobSpecs[i].Assets, err = srv.assetCompiler(jSpec, srv.Now()); err != nil {
			return fmt.Errorf("asset compilation: %w", err)
		}

		// remove manual dependencies as they needs to be resolved
		jobSpecs[i].Dependencies = map[string]models.JobSpecDependency{}
	}

	runner := parallel.NewRunner(parallel.WithTicket(ConcurrentTicketPerSec), parallel.WithLimit(ConcurrentLimit))
	for _, jSpec := range jobSpecs {
		runner.Add(func(currentSpec models.JobSpec) func() (interface{}, error) {
			return func() (interface{}, error) {
				// check dependencies
				if currentSpec.Task.Unit.DependencyMod != nil {
					if _, err := currentSpec.Task.Unit.DependencyMod.GenerateDependencies(context.TODO(), models.GenerateDependenciesRequest{
						Config:  models.PluginConfigs{}.FromJobSpec(currentSpec.Task.Config),
						Assets:  models.PluginAssets{}.FromJobSpec(currentSpec.Assets),
						Project: namespace.ProjectSpec,
						PluginOptions: models.PluginOptions{
							DryRun: true,
						},
					}); err != nil {
						if obs != nil {
							obs.Notify(&models.ProgressJobCheckFailed{Name: currentSpec.Name, Reason: fmt.Sprintf("dependency resolution: %s\n", err.Error())})
						}
						return nil, fmt.Errorf("%s %s: %w", errDependencyResolution.Error(), currentSpec.Name, err)
					}
				}

				// check compilation
				if err := srv.batchScheduler.VerifyJob(ctx, namespace, currentSpec); err != nil {
					if obs != nil {
						obs.Notify(&models.ProgressJobCheckFailed{Name: currentSpec.Name, Reason: fmt.Sprintf("compilation: %s\n", err.Error())})
					}
					return nil, fmt.Errorf("failed to compile %s: %w", currentSpec.Name, err)
				}

				if obs != nil {
					obs.Notify(&models.ProgressJobCheckSuccess{Name: currentSpec.Name})
				}
				return nil, nil
			}
		}(jSpec))
	}
	for _, result := range runner.Run() {
		if result.Err != nil {
			err = multierror.Append(err, result.Err)
		}
	}
	return err
}

func (srv *Service) GetTaskDependencies(ctx context.Context, namespace models.NamespaceSpec, jobSpec models.JobSpec) (models.JobSpecTaskDestination,
	models.JobSpecTaskDependencies, error) {
	destination := models.JobSpecTaskDestination{}
	dependencies := models.JobSpecTaskDependencies{}
	if jobSpec.Task.Unit.DependencyMod == nil {
		return destination, dependencies, errors.New("task doesn't support dependency mod")
	}

	destinationResp, err := jobSpec.Task.Unit.DependencyMod.GenerateDestination(ctx, models.GenerateDestinationRequest{
		Config:  models.PluginConfigs{}.FromJobSpec(jobSpec.Task.Config),
		Assets:  models.PluginAssets{}.FromJobSpec(jobSpec.Assets),
		Project: namespace.ProjectSpec,
	})
	if err != nil {
		return destination, dependencies, fmt.Errorf("failed to generate destination: %w", err)
	}
	destination.Destination = destinationResp.Destination
	destination.Type = destinationResp.Type

	// compile assets before generating dependencies
	if jobSpec.Assets, err = srv.assetCompiler(jobSpec, srv.Now()); err != nil {
		return destination, dependencies, fmt.Errorf("asset compilation: %w", err)
	}
	dependencyResp, err := jobSpec.Task.Unit.DependencyMod.GenerateDependencies(ctx, models.GenerateDependenciesRequest{
		Config:  models.PluginConfigs{}.FromJobSpec(jobSpec.Task.Config),
		Assets:  models.PluginAssets{}.FromJobSpec(jobSpec.Assets),
		Project: namespace.ProjectSpec,
	})
	if err != nil {
		return destination, dependencies, fmt.Errorf("failed to generate dependencies: %w", err)
	}
	dependencies = dependencyResp.Dependencies

	return destination, dependencies, nil
}

// Delete deletes a job spec from all spec repos
func (srv *Service) Delete(ctx context.Context, namespace models.NamespaceSpec, jobSpec models.JobSpec) error {
	if err := srv.isJobDeletable(ctx, namespace.ProjectSpec, jobSpec); err != nil {
		return err
	}
	jobSpecRepo := srv.jobSpecRepoFactory.New(namespace)

	// delete from internal store
	if err := jobSpecRepo.Delete(ctx, jobSpec.Name); err != nil {
		return fmt.Errorf("failed to delete spec: %s: %w", jobSpec.Name, err)
	}

	// delete from batch scheduler
	return srv.batchScheduler.DeleteJobs(ctx, namespace, []string{jobSpec.Name}, nil)
}

// Sync fetches all the jobs that belong to a project, resolves its dependencies
// assign proper priority weights, compiles it and uploads it to the destination
// store.
// It syncs the internal store state with destination batch batchScheduler by deleting
// what is not needed anymore
func (srv *Service) Sync(ctx context.Context, namespace models.NamespaceSpec, progressObserver progress.Observer) error {
	projectJobSpecRepo := srv.projectJobSpecRepoFactory.New(namespace.ProjectSpec)
	jobSpecs, err := srv.GetDependencyResolvedSpecs(ctx, namespace.ProjectSpec, projectJobSpecRepo, progressObserver)
	if err != nil {
		// if err is caused during dependency resolution in a job spec that belong to
		// different namespace then the current, on which this operation is being performed,
		// then don't treat this as error
		var merrs *multierror.Error
		if errors.As(err, &merrs) {
			var newErr error
			for _, cerr := range merrs.Errors {
				fmt.Printf("%v", cerr)
				if strings.Contains(cerr.Error(), errDependencyResolution.Error()) {
					if !strings.Contains(cerr.Error(), namespace.Name) {
						continue
					}
				}
				newErr = multierror.Append(newErr, cerr)
			}
			if newErr != nil {
				return newErr
			}
		} else {
			return err
		}
	}
	srv.notifyProgress(progressObserver, &models.ProgressJobDependencyResolutionFinished{})

	jobSpecs, err = srv.priorityResolver.Resolve(ctx, jobSpecs, progressObserver)
	if err != nil {
		return err
	}
	srv.notifyProgress(progressObserver, &models.ProgressJobPriorityWeightAssign{})

	jobSpecs, err = srv.filterJobSpecForNamespace(ctx, projectJobSpecRepo, jobSpecs, namespace)
	if err != nil {
		return err
	}

	if err = srv.batchScheduler.DeployJobs(ctx, namespace, jobSpecs, progressObserver); err != nil {
		return err
	}

	// get all stored job names
	schedulerJobs, err := srv.batchScheduler.ListJobs(ctx, namespace, models.SchedulerListOptions{OnlyName: true})
	if err != nil {
		return err
	}
	var destJobNames []string
	for _, j := range schedulerJobs {
		destJobNames = append(destJobNames, j.Name)
	}

	// filter what we need to keep/delete
	var sourceJobNames []string
	for _, jobSpec := range jobSpecs {
		sourceJobNames = append(sourceJobNames, jobSpec.Name)
	}
	jobsToDelete := setSubtract(destJobNames, sourceJobNames)
	jobsToDelete = jobDeletionFilter(jobsToDelete)
	if len(jobsToDelete) > 0 {
		if err := srv.batchScheduler.DeleteJobs(ctx, namespace, jobsToDelete, progressObserver); err != nil {
			return err
		}
	}
	return nil
}

// KeepOnly only keeps the provided jobSpecs in argument and deletes rest from spec repository
func (srv *Service) KeepOnly(ctx context.Context, namespace models.NamespaceSpec, specsToKeep []models.JobSpec, progressObserver progress.Observer) error {
	jobSpecRepo := srv.jobSpecRepoFactory.New(namespace)
	jobSpecs, err := jobSpecRepo.GetAll(ctx)
	if err != nil {
		return fmt.Errorf("failed to fetch specs for namespace %s: %w", namespace.Name, err)
	}
	var specsPresentNames []string
	for _, jobSpec := range jobSpecs {
		specsPresentNames = append(specsPresentNames, jobSpec.Name)
	}

	var specsToKeepNames []string
	for _, jobSpec := range specsToKeep {
		specsToKeepNames = append(specsToKeepNames, jobSpec.Name)
	}

	// filter what we need to keep/delete
	jobsToDelete := setSubtract(specsPresentNames, specsToKeepNames)
	jobsToDelete = jobDeletionFilter(jobsToDelete)

	for _, jobName := range jobsToDelete {
		// delete raw spec
		if err := jobSpecRepo.Delete(ctx, jobName); err != nil {
			return fmt.Errorf("failed to delete spec: %s: %w", jobName, err)
		}
		srv.notifyProgress(progressObserver, &models.ProgressSavedJobDelete{Name: jobName})
	}
	return nil
}

// filterJobSpecForNamespace returns only job specs of a given namespace
func (srv *Service) filterJobSpecForNamespace(ctx context.Context, projectJobSpecRepo store.ProjectJobSpecRepository,
	jobSpecs []models.JobSpec, namespace models.NamespaceSpec) ([]models.JobSpec, error) {
	namespaceJobSpecNames, err := projectJobSpecRepo.GetJobNamespaces(ctx)
	if err != nil {
		return nil, err
	}

	var filteredJobSpecs []models.JobSpec
	for _, jobSpec := range jobSpecs {
		if srv.ifPresentInNamespace(namespaceJobSpecNames[namespace.Name], jobSpec.Name) {
			filteredJobSpecs = append(filteredJobSpecs, jobSpec)
		}
	}
	return filteredJobSpecs, nil
}

func (srv *Service) GetDependencyResolvedSpecs(ctx context.Context, proj models.ProjectSpec, projectJobSpecRepo store.ProjectJobSpecRepository,
	progressObserver progress.Observer) (resolvedSpecs []models.JobSpec, resolvedErrors error) {
	// fetch all jobs since dependency resolution happens for all jobs in a project, not just for a namespace
	jobSpecs, err := projectJobSpecRepo.GetAll(ctx)
	if err != nil {
		return nil, fmt.Errorf("failed to retrieve jobs: %w", err)
	}
	srv.notifyProgress(progressObserver, &models.ProgressJobSpecFetch{})

	// compile assets first
	for i, jSpec := range jobSpecs {
		if jobSpecs[i].Assets, err = srv.assetCompiler(jSpec, srv.Now()); err != nil {
			return nil, fmt.Errorf("asset compilation: %w", err)
		}
	}

	namespaceToJobs, err := projectJobSpecRepo.GetJobNamespaces(ctx)
	if err != nil {
		return nil, fmt.Errorf("failed to retrieve namespace to job mapping: %w", err)
	}
	// generate a reverse map for namespace
	jobsToNamespace := map[string]string{}
	for ns, jobNames := range namespaceToJobs {
		for _, jobName := range jobNames {
			jobsToNamespace[jobName] = ns
		}
	}

	// resolve specs in parallel
	runner := parallel.NewRunner(parallel.WithTicket(ConcurrentTicketPerSec), parallel.WithLimit(ConcurrentLimit))
	for _, jobSpec := range jobSpecs {
		runner.Add(func(currentSpec models.JobSpec) func() (interface{}, error) {
			return func() (interface{}, error) {
				resolvedSpec, err := srv.dependencyResolver.Resolve(ctx, proj, currentSpec, progressObserver)
				if err != nil {
					// wrappedErr := errors2.Wrap(, err.Error())
					return nil, fmt.Errorf("%s: %s/%s: %w", errDependencyResolution, jobsToNamespace[currentSpec.Name], currentSpec.Name, err)
				}
				return resolvedSpec, nil
			}
		}(jobSpec))
	}

	for _, state := range runner.Run() {
		if state.Err != nil {
			resolvedErrors = multierror.Append(resolvedErrors, state.Err)
		} else {
			resolvedSpecs = append(resolvedSpecs, state.Val.(models.JobSpec))
		}
	}
	return resolvedSpecs, resolvedErrors
}

// isJobDeletable determines if a given job is deletable or not
func (srv *Service) isJobDeletable(ctx context.Context, projectSpec models.ProjectSpec, jobSpec models.JobSpec) error {
	// check if this job spec is dependency of any other job spec
	projectJobSpecRepo := srv.projectJobSpecRepoFactory.New(projectSpec)
	depsResolvedJobSpecs, err := srv.GetDependencyResolvedSpecs(ctx, projectSpec, projectJobSpecRepo, nil)
	if err != nil {
		return err
	}
	for _, resolvedJobSpec := range depsResolvedJobSpecs {
		for depJobSpecName := range resolvedJobSpec.Dependencies {
			if depJobSpecName == jobSpec.Name {
				return fmt.Errorf("cannot delete job %s since it's dependency of job %s", jobSpec.Name,
					resolvedJobSpec.Name)
			}
		}
	}

	return nil
}

func (srv *Service) GetByDestination(ctx context.Context, projectSpec models.ProjectSpec, destination string) (models.JobSpec, error) {
	// generate job spec using datastore destination. if a destination can be owned by multiple jobs, need to change to list
	projectJobSpecRepo := srv.projectJobSpecRepoFactory.New(projectSpec)
	projectJobPairs, err := projectJobSpecRepo.GetByDestination(ctx, destination)
	if err != nil {
		return models.JobSpec{}, err
	}
	for _, p := range projectJobPairs {
		if p.Project.Name == projectSpec.Name {
			return p.Job, nil
		}
	}
	return models.JobSpec{}, store.ErrResourceNotFound
}

func (srv *Service) GetDownstream(ctx context.Context, projectSpec models.ProjectSpec, rootJobName string) ([]models.JobSpec, error) {
	jobSpecMap, err := srv.prepareJobSpecMap(ctx, projectSpec)
	if err != nil {
		return nil, err
	}

	rootJobSpec, found := jobSpecMap[rootJobName]
	if !found {
		return nil, fmt.Errorf("couldn't find any job with name %s", rootJobName)
	}

	dagTree := tree.NewMultiRootTree()
	dagTree.AddNode(tree.NewTreeNode(rootJobSpec))
	rootInstance, err := populateDownstreamDAGs(dagTree, rootJobSpec, jobSpecMap)
	if err != nil {
		return nil, err
	}

	var jobSpecs []models.JobSpec
	for _, node := range rootInstance.GetAllNodes() {
		// ignore the root
		if node.GetName() != rootInstance.GetName() {
			jobSpecs = append(jobSpecs, node.Data.(models.JobSpec))
		}
	}
	return jobSpecs, nil
}

func (srv *Service) prepareJobSpecMap(ctx context.Context, projectSpec models.ProjectSpec) (map[string]models.JobSpec, error) {
	projectJobSpecRepo := srv.projectJobSpecRepoFactory.New(projectSpec)

	// resolve dependency of all jobs in given project
	jobSpecs, err := srv.GetDependencyResolvedSpecs(ctx, projectSpec, projectJobSpecRepo, nil)
	if err != nil {
		return nil, err
	}

	jobSpecMap := make(map[string]models.JobSpec)
	for _, currSpec := range jobSpecs {
		jobSpecMap[currSpec.Name] = currSpec
	}

	return jobSpecMap, nil
}

func (srv *Service) prepareNamespaceJobSpecMap(ctx context.Context, projectSpec models.ProjectSpec) (map[string]string, error) {
	projectJobSpecRepo := srv.projectJobSpecRepoFactory.New(projectSpec)
	namespaceJobSpecMap, err := projectJobSpecRepo.GetJobNamespaces(ctx)
	if err != nil {
		return nil, err
	}

	jobNamespaceMap := make(map[string]string)
	for namespace, jobNames := range namespaceJobSpecMap {
		for _, jobName := range jobNames {
			jobNamespaceMap[jobName] = namespace
		}
	}

	return jobNamespaceMap, err
}

func filterNode(parentNode *tree.TreeNode, dependents []*tree.TreeNode, allowedDownstream []string, jobNamespaceMap map[string]string) *tree.TreeNode {
	for _, dep := range dependents {
		// if dep is not within allowed namespace, skip this dependency
		isAuthorized := false
		for _, namespace := range allowedDownstream {
			if namespace == models.AllNamespace || namespace == jobNamespaceMap[dep.GetName()] {
				isAuthorized = true
				break
			}
		}
		if !isAuthorized {
			continue
		}

		// if dep is within allowed namespace, add the node to parent
		depNode := tree.NewTreeNode(dep.Data)

		// check for the dependent
		depNode = filterNode(depNode, dep.Dependents, allowedDownstream, jobNamespaceMap)

		// add the complete node
		parentNode.AddDependent(depNode)
	}
	return parentNode
}

func listIgnoredJobs(rootInstance, rootFilteredTree *tree.TreeNode) []string {
	allowedNodesMap := make(map[string]*tree.TreeNode)
	for _, allowedNode := range rootFilteredTree.GetAllNodes() {
		allowedNodesMap[allowedNode.GetName()] = allowedNode
	}

	ignoredJobsMap := make(map[string]bool)
	for _, node := range rootInstance.GetAllNodes() {
		if _, ok := allowedNodesMap[node.GetName()]; !ok {
			ignoredJobsMap[node.GetName()] = true
		}
	}

	var ignoredJobs []string
	for jobName := range ignoredJobsMap {
		ignoredJobs = append(ignoredJobs, jobName)
	}

	return ignoredJobs
}

func (srv *Service) notifyProgress(po progress.Observer, event progress.Event) {
	if po == nil {
		return
	}
	po.Notify(event)
}

// remove items present in from
func setSubtract(from, remove []string) []string {
	removeMap := make(map[string]bool)
	for _, item := range remove {
		removeMap[item] = true
	}

	res := make([]string, 0)
	for _, fromKey := range from {
		if _, exists := removeMap[fromKey]; !exists {
			res = append(res, fromKey)
		}
	}

	return res
}

func (srv *Service) ifPresentInNamespace(jobSpecNames []string, jobSpecToFind string) bool {
	for _, jName := range jobSpecNames {
		if jName == jobSpecToFind {
			return true
		}
	}
	return false
}

// jobDeletionFilter helps in keeping created dags even if they are not in source repo
func jobDeletionFilter(dagNames []string) []string {
	filtered := make([]string, 0)
	for _, dag := range dagNames {
		if strings.HasPrefix(dag, PersistJobPrefix) {
			continue
		}

		filtered = append(filtered, dag)
	}

	return filtered
}

func (srv *Service) Run(ctx context.Context, nsSpec models.NamespaceSpec,
	jobSpecs []models.JobSpec, observer progress.Observer) error {
	// Note(kush.sharma): ideally we should resolve dependencies & priorities
	// before passing it to be deployed but as the used scheduler doesn't support
	// it yet to use them appropriately, I am not doing it to avoid unnecessary
	// processing
	return srv.manualScheduler.DeployJobs(ctx, nsSpec, jobSpecs, observer)
}

// NewService creates a new instance of JobService, requiring
// the necessary dependencies as arguments
func NewService(jobSpecRepoFactory SpecRepoFactory, batchScheduler models.SchedulerUnit,
	manualScheduler models.SchedulerUnit, assetCompiler AssetCompiler,
	dependencyResolver DependencyResolver, priorityResolver PriorityResolver,
	projectJobSpecRepoFactory ProjectJobSpecRepoFactory,
	replayManager ReplayManager, namespaceService service.NamespaceService,
) *Service {
	return &Service{
		jobSpecRepoFactory:        jobSpecRepoFactory,
		batchScheduler:            batchScheduler,
		manualScheduler:           manualScheduler,
		dependencyResolver:        dependencyResolver,
		priorityResolver:          priorityResolver,
		projectJobSpecRepoFactory: projectJobSpecRepoFactory,
		replayManager:             replayManager,
		namespaceService:          namespaceService,

		assetCompiler: assetCompiler,
		Now:           time.Now,
	}
}

func populateDownstreamDAGs(dagTree *tree.MultiRootTree, jobSpec models.JobSpec, jobSpecMap map[string]models.JobSpec) (*tree.TreeNode, error) {
	for _, childSpec := range jobSpecMap {
		childNode := findOrCreateDAGNode(dagTree, childSpec)
		for _, depDAG := range childSpec.Dependencies {
			isExternal := false
			parentSpec, ok := jobSpecMap[depDAG.Job.Name]
			if !ok {
				if depDAG.Type == models.JobSpecDependencyTypeIntra {
					return nil, fmt.Errorf("%s: %w", depDAG.Job.Name, ErrJobSpecNotFound)
				}
				// when the dependency of a jobSpec belong to some other tenant or is external, the jobSpec won't
				// be available in jobSpecs []models.JobSpec object (which is tenant specific)
				// so we'll add a dummy JobSpec for that cross tenant/external dependency.
				parentSpec = models.JobSpec{Name: depDAG.Job.Name, Dependencies: make(map[string]models.JobSpecDependency)}
				isExternal = true
			}
			parentNode := findOrCreateDAGNode(dagTree, parentSpec)
			parentNode.AddDependent(childNode)
			dagTree.AddNode(parentNode)

			if isExternal {
				// dependency that are outside current project will be considered as root because
				// optimus don't know dependencies of those external parents
				dagTree.MarkRoot(parentNode)
			}
		}

		if len(childSpec.Dependencies) == 0 {
			dagTree.MarkRoot(childNode)
		}
	}

	if err := dagTree.IsCyclic(); err != nil {
		return nil, err
	}

	// since we are adding the rootNode at start, it will always be present
	rootNode, _ := dagTree.GetNodeByName(jobSpec.Name)

	return rootNode, nil
}

// Refresh fetches all the requested jobs, resolves its dependencies, assign proper priority weights,
// compile all jobs in the project and upload them to the destination store.
func (srv *Service) Refresh(ctx context.Context, projectSpec models.ProjectSpec, namespaceJobNamePairs []models.NamespaceJobNamePair,
	progressObserver progress.Observer) (err error) {
	//Resolve dependency
	if err = srv.resolveAndPersistDependency(ctx, projectSpec, namespaceJobNamePairs, progressObserver); err != nil {
		// if err is caused by dependency resolution, ignore this as error.
		if _, ok := err.(*multierror.Error); !ok {
			return err
		}
	}

	//Fetch dependency and enrich
	jobDependencies, err := srv.dependencyResolver.FetchJobDependencies(ctx, projectSpec, progressObserver)
	if err != nil {
		return fmt.Errorf("failed to fetch job dependencies: %s", err)
	}

	//Get all job specs and enrich with dependencies
	projectJobSpecRepo := srv.projectJobSpecRepoFactory.New(projectSpec)
	jobSpecs, err := srv.prepareAllJobsInProject(ctx, jobDependencies, projectJobSpecRepo)
	if err != nil {
		return err
	}

	//Resolve priority
	jobSpecs, err = srv.priorityResolver.Resolve(ctx, jobSpecs, progressObserver)
	if err != nil {
		return err
	}

	//Group per namespace
	namespaceJobSpecMap, err := prepareNamespaceJobsMap(ctx, projectJobSpecRepo, jobSpecs)
	if err != nil {
		return err
	}

	//Compile & Deploy
	for namespace, namespaceJobSpecs := range namespaceJobSpecMap {
		namespaceSpec, err := srv.namespaceService.Get(ctx, projectSpec.Name, namespace)
		if err != nil {
			return err
		}

		if err = srv.batchScheduler.DeployJobs(ctx, namespaceSpec, namespaceJobSpecs, progressObserver); err != nil {
			return err
		}
	}

	return nil
}

func (srv *Service) resolveAndPersistDependency(ctx context.Context, projectSpec models.ProjectSpec,
	namespaceJobNamePairs []models.NamespaceJobNamePair, progressObserver progress.Observer) (err error) {
	start := time.Now()
	defer resolveDependencyHistogram.Observe(time.Since(start).Seconds())

	jobSpecs, err := srv.prepareJobSpecs(ctx, projectSpec, namespaceJobNamePairs)
	if err != nil {
		return err
	}
	srv.notifyProgress(progressObserver, &models.ProgressJobSpecFetch{})

	// compile assets before resolving in parallel
	for i, jSpec := range jobSpecs {
		if jobSpecs[i].Assets, err = srv.assetCompiler(jSpec, srv.Now()); err != nil {
			return fmt.Errorf("asset compilation: %s", err)
		}
	}

	// resolve specs in parallel
	runner := parallel.NewRunner(parallel.WithTicket(ConcurrentTicketPerSec), parallel.WithLimit(ConcurrentLimit))
	for _, jobSpec := range jobSpecs {
		runner.Add(func(currentSpec models.JobSpec) func() (interface{}, error) {
			return func() (interface{}, error) {
				err := srv.dependencyResolver.ResolveAndPersist(ctx, projectSpec, currentSpec, progressObserver)
				if err != nil {
					return currentSpec.Name, fmt.Errorf("%s: %s: %w", errDependencyResolution, currentSpec.Name, err)
				}
				return currentSpec.Name, nil
			}
		}(jobSpec))
	}

	failure, succeed := 0, 0
	for _, state := range runner.Run() {
		if state.Err != nil {
			err = multierror.Append(err, state.Err)
			failure++
			srv.notifyProgress(progressObserver, &models.ProgressJobDependencyResolution{Job: fmt.Sprintf("%v", state.Val), Err: state.Err})
		} else {
			succeed++
			srv.notifyProgress(progressObserver, &models.ProgressJobDependencyResolution{Job: fmt.Sprintf("%v", state.Val)})
		}
	}

	resolveDependencySuccessGauge.Set(float64(succeed))
	resolveDependencyFailureGauge.Set(float64(failure))
	srv.notifyProgress(progressObserver, &models.ProgressJobDependencyResolutionFinished{})
	return err
}

func prepareNamespaceJobsMap(ctx context.Context, projectJobSpecRepo store.ProjectJobSpecRepository,
	jobSpecs []models.JobSpec) (map[string][]models.JobSpec, error) {
	//Group per namespace
	jobsToNamespace, err := prepareJobToNamespaceMap(ctx, projectJobSpecRepo)
	if err != nil {
		return nil, err
	}

	namespaceJobSpecMap := make(map[string][]models.JobSpec)
	for _, jobSpec := range jobSpecs {
		namespaceJobSpecMap[jobsToNamespace[jobSpec.Name]] = append(namespaceJobSpecMap[jobsToNamespace[jobSpec.Name]], jobSpec)
	}
	return namespaceJobSpecMap, nil
}

func prepareJobToNamespaceMap(ctx context.Context, projectJobSpecRepo store.ProjectJobSpecRepository) (map[string]string, error) {
	namespaceToJobs, err := projectJobSpecRepo.GetJobNamespaces(ctx)
	if err != nil {
		return nil, fmt.Errorf("failed to retrieve namespace to job mapping: %s", err)
	}
	// generate a reverse map for namespace
	jobsToNamespace := map[string]string{}
	for ns, jobNames := range namespaceToJobs {
		for _, jobName := range jobNames {
			jobsToNamespace[jobName] = ns
		}
	}
	return jobsToNamespace, nil
}

func (srv *Service) prepareAllJobsInProject(ctx context.Context, jobDependencies map[uuid.UUID][]models.JobSpecDependency,
	projectJobSpecRepo store.ProjectJobSpecRepository) ([]models.JobSpec, error) {
	jobSpecs, err := projectJobSpecRepo.GetAll(ctx)
	if err != nil {
		return nil, err
	}

	// enrich job dependencies
	for _, jobSpec := range jobSpecs {
		dependencies := jobDependencies[jobSpec.ID]
		for _, dependency := range dependencies {
			jobSpec.Dependencies[dependency.Job.Name] = dependency
		}
	}

	// enrich hook dependencies
	for _, jobSpec := range jobSpecs {
		hooks, err := srv.dependencyResolver.FetchHookWithDependencies(jobSpec)
		if err != nil {
			return nil, err
		}
		jobSpec.Hooks = hooks
	}

	return jobSpecs, nil
}

func (srv *Service) prepareJobSpecs(ctx context.Context, projectSpec models.ProjectSpec,
	namespaceJobNamePairs []models.NamespaceJobNamePair) ([]models.JobSpec, error) {
	if len(namespaceJobNamePairs) == 0 {
		// do for all jobs in a project regardless the namespace
		projectJobSpecRepo := srv.projectJobSpecRepoFactory.New(projectSpec)
		jobSpecs, err := projectJobSpecRepo.GetAll(ctx)
		if err != nil {
			return nil, fmt.Errorf("failed to retrieve jobs: %s", err)
		}
		return jobSpecs, nil
	} else {
		var jobSpecs []models.JobSpec
		for _, pair := range namespaceJobNamePairs {
			if len(pair.JobNames) == 0 {
				// do for all jobs in a namespace
				specs, err := srv.GetAll(ctx, pair.Namespace)
				if err != nil {
					return nil, err
				}
				jobSpecs = append(jobSpecs, specs...)
			} else {
				// do for particular jobs in a namespace
				for _, name := range pair.JobNames {
					spec, err := srv.GetByName(ctx, name, pair.Namespace)
					if err != nil {
						return nil, err
					}
					jobSpecs = append(jobSpecs, spec)
				}
			}
		}
		return jobSpecs, nil
	}
}<|MERGE_RESOLUTION|>--- conflicted
+++ resolved
@@ -28,7 +28,6 @@
 	ConcurrentLimit        = 600
 )
 
-<<<<<<< HEAD
 var (
 	errDependencyResolution = fmt.Errorf("dependency resolution")
 
@@ -45,9 +44,6 @@
 		Help: "Duration of resolving job dependency",
 	})
 )
-=======
-var errDependencyResolution = fmt.Errorf("dependency resolution")
->>>>>>> e793a41d
 
 type AssetCompiler func(jobSpec models.JobSpec, scheduledAt time.Time) (models.JobAssets, error)
 
