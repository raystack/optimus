--- conflicted
+++ resolved
@@ -197,10 +197,6 @@
 			replayWorkerFact := new(mock.ReplayWorkerFactory)
 			replayWorkerFact.On("New").Return(replayWorker)
 			defer replayWorkerFact.AssertExpectations(t)
-<<<<<<< HEAD
-
-			replayManager := job.NewManager(replayWorkerFact, replaySpecRepoFac, uuidProvider, replayManagerConfig, nil, replayValidator, nil)
-=======
 
 			syncer := new(mock.ReplaySyncer)
 			scheduler := new(mock.Scheduler)
@@ -209,7 +205,6 @@
 				NumWorkers:    1,
 				WorkerTimeout: time.Second * 5,
 			}, scheduler, replayValidator, syncer)
->>>>>>> aecef72f
 			_, err := replayManager.Replay(ctx, replayRequest)
 			assert.Nil(t, err)
 
