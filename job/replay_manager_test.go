package job_test

import (
	"context"
	"errors"
	"testing"
	"time"

	"github.com/google/uuid"
	"github.com/odpf/salt/log"
	"github.com/stretchr/testify/assert"
	mocklib "github.com/stretchr/testify/mock"

	"github.com/odpf/optimus/job"
	"github.com/odpf/optimus/mock"
	"github.com/odpf/optimus/models"
	"github.com/odpf/optimus/store"
)

func TestReplayManager(t *testing.T) {
	ctx := context.Background()
	l := log.NewNoop()
	t.Run("Close", func(t *testing.T) {
		replayManagerConfig := job.ReplayManagerConfig{
			NumWorkers:    3,
			WorkerTimeout: time.Second,
		}

		worker := mock.NewReplayWorker()
		replayWorkerFact := new(mock.ReplayWorkerFactory)
		replayWorkerFact.On("New").Return(worker)
		defer replayWorkerFact.AssertExpectations(t)

		manager := job.NewManager(l, replayWorkerFact, nil, nil, replayManagerConfig, nil, nil, nil)
		worker.Close()

		err := manager.Close()
		assert.Nil(t, err)
	})
	t.Run("Replay", func(t *testing.T) {
		replayManagerConfig := job.ReplayManagerConfig{
			NumWorkers:    3,
			WorkerTimeout: time.Second * 10,
		}
		dagStartTime := time.Date(2020, time.Month(4), 5, 0, 0, 0, 0, time.UTC)
		startDate := time.Date(2020, time.Month(8), 22, 0, 0, 0, 0, time.UTC)
		endDate := time.Date(2020, time.Month(8), 26, 0, 0, 0, 0, time.UTC)
		schedule := models.JobSpecSchedule{
			StartDate: dagStartTime,
			Interval:  "0 2 * * *",
		}
		jobSpec := models.JobSpec{
			ID:       uuid.New(),
			Name:     "job-name",
			Schedule: schedule,
		}
		jobSpec2 := models.JobSpec{
			ID:       uuid.New(),
			Name:     "job-name-2",
			Schedule: schedule,
		}
		replayRequest := models.ReplayRequest{
			Job:   jobSpec,
			Start: startDate,
			End:   endDate,
			Project: models.ProjectSpec{
				Name: "project-name",
			},
			JobSpecMap: map[string]models.JobSpec{
				jobSpec.Name:  jobSpec,
				jobSpec2.Name: jobSpec2,
			},
		}

		t.Run("should throw error if uuid provider returns failure", func(t *testing.T) {
			replayRepository := new(mock.ReplayRepository)
			defer replayRepository.AssertExpectations(t)

			replayValidator := new(mock.ReplayValidator)
			replayValidator.On("Validate", mocklib.Anything, replayRepository, replayRequest, mocklib.Anything).Return(nil)
			defer replayValidator.AssertExpectations(t)

			uuidProvider := new(mock.UUIDProvider)
			defer uuidProvider.AssertExpectations(t)
			objUUID := uuid.New()
			errMessage := "error while generating uuid"
			uuidProvider.On("NewUUID").Return(objUUID, errors.New(errMessage))

			worker := mock.NewReplayWorker()
			replayWorkerFact := new(mock.ReplayWorkerFactory)
			replayWorkerFact.On("New").Return(worker)
			defer replayWorkerFact.AssertExpectations(t)

<<<<<<< HEAD
			replayManager := job.NewManager(l, replayWorkerFact, replaySpecRepoFac, uuidProvider, replayManagerConfig, nil, replayValidator, nil)
=======
			replayManager := job.NewManager(log, replayWorkerFact, replayRepository, uuidProvider, replayManagerConfig, nil, replayValidator, nil)
>>>>>>> 6853d2dc
			_, err := replayManager.Replay(ctx, replayRequest)
			assert.NotNil(t, err)
			assert.Contains(t, err.Error(), errMessage)

			worker.Close()
			err = replayManager.Close()
			assert.Nil(t, err)
		})
		t.Run("should throw an error if replay repo throws error", func(t *testing.T) {
			replayRepository := new(mock.ReplayRepository)
			defer replayRepository.AssertExpectations(t)

			replayValidator := new(mock.ReplayValidator)
			replayValidator.On("Validate", mocklib.Anything, replayRepository, replayRequest, mocklib.Anything).Return(nil)
			defer replayValidator.AssertExpectations(t)

			uuidProvider := new(mock.UUIDProvider)
			defer uuidProvider.AssertExpectations(t)
			objUUID := uuid.New()
			uuidProvider.On("NewUUID").Return(objUUID, nil)

			errMessage := "error with replay repo"
			toInsertReplaySpec := &models.ReplaySpec{
				ID:        objUUID,
				Job:       jobSpec,
				StartDate: startDate,
				EndDate:   endDate,
				Status:    models.ReplayStatusAccepted,
			}
			replayRepository.On("Insert", ctx, toInsertReplaySpec).Return(errors.New(errMessage))

			worker := mock.NewReplayWorker()
			replayWorkerFact := new(mock.ReplayWorkerFactory)
			replayWorkerFact.On("New").Return(worker)
			defer replayWorkerFact.AssertExpectations(t)

<<<<<<< HEAD
			replayManager := job.NewManager(l, replayWorkerFact, replaySpecRepoFac, uuidProvider, replayManagerConfig, nil, replayValidator, nil)
=======
			replayManager := job.NewManager(log, replayWorkerFact, replayRepository, uuidProvider, replayManagerConfig, nil, replayValidator, nil)
>>>>>>> 6853d2dc
			_, err := replayManager.Replay(ctx, replayRequest)
			assert.NotNil(t, err)
			assert.Contains(t, err.Error(), errMessage)

			worker.Close()
			err = replayManager.Close()
			assert.Nil(t, err)
		})
		t.Run("should throw an error if conflicting replays found", func(t *testing.T) {
			replayRepository := new(mock.ReplayRepository)
			defer replayRepository.AssertExpectations(t)

			replayValidator := new(mock.ReplayValidator)
			replayValidator.On("Validate", mocklib.Anything, replayRepository, replayRequest, mocklib.Anything).Return(job.ErrConflictedJobRun)
			defer replayValidator.AssertExpectations(t)

			worker := mock.NewReplayWorker()
			replayWorkerFact := new(mock.ReplayWorkerFactory)
			replayWorkerFact.On("New").Return(worker)
			defer replayWorkerFact.AssertExpectations(t)

<<<<<<< HEAD
			replayManager := job.NewManager(l, replayWorkerFact, replaySpecRepoFac, nil, replayManagerConfig, nil, replayValidator, nil)
=======
			replayManager := job.NewManager(log, replayWorkerFact, replayRepository, nil, replayManagerConfig, nil, replayValidator, nil)
>>>>>>> 6853d2dc

			_, err := replayManager.Replay(ctx, replayRequest)
			assert.Equal(t, err, job.ErrConflictedJobRun)

			worker.Close()
			err = replayManager.Close()
			assert.Nil(t, err)
		})
		t.Run("should not throw validation error when no conflicting replays found", func(t *testing.T) {
			replayRepository := new(mock.ReplayRepository)
			defer replayRepository.AssertExpectations(t)

			replayValidator := new(mock.ReplayValidator)
			replayValidator.On("Validate", mocklib.Anything, replayRepository, replayRequest, mocklib.Anything).Return(nil)
			defer replayValidator.AssertExpectations(t)

			uuidProvider := new(mock.UUIDProvider)
			defer uuidProvider.AssertExpectations(t)
			objUUID := uuid.New()
			uuidProvider.On("NewUUID").Return(objUUID, nil)

			toInsertReplaySpec := &models.ReplaySpec{
				ID:        objUUID,
				Job:       jobSpec,
				StartDate: startDate,
				EndDate:   endDate,
				Status:    models.ReplayStatusAccepted,
			}
			replayRepository.On("Insert", ctx, toInsertReplaySpec).Return(nil)

			worker := mock.NewReplayWorker()
			replayRequestToProcess := replayRequest
			replayRequestToProcess.ID = objUUID
			worker.On("Process", mocklib.Anything, replayRequestToProcess).Return(nil)
			defer worker.AssertExpectations(t)

			replayWorkerFact := new(mock.ReplayWorkerFactory)
			replayWorkerFact.On("New").Return(worker)
			defer replayWorkerFact.AssertExpectations(t)

<<<<<<< HEAD
			replayManager := job.NewManager(l, replayWorkerFact, replaySpecRepoFac, uuidProvider, job.ReplayManagerConfig{
=======
			replayManager := job.NewManager(log, replayWorkerFact, replayRepository, uuidProvider, job.ReplayManagerConfig{
>>>>>>> 6853d2dc
				NumWorkers:    1,
				WorkerTimeout: time.Second * 5,
			}, nil, replayValidator, nil)
			_, err := replayManager.Replay(ctx, replayRequest)
			assert.Nil(t, err)

			worker.Close()
			err = replayManager.Close()
			assert.Nil(t, err)
		})
		// TODO fix this test
		// t.Run("should throw an error if workers are busy", func(t *testing.T) {
		//	replayRepository := new(mock.ReplayRepository)
		//	defer replayRepository.AssertExpectations(t)
		//
		//	replaySpecRepoFac := new(mock.ReplaySpecRepoFactory)
		//	defer replaySpecRepoFac.AssertExpectations(t)
		//	replaySpecRepoFac.On("New").Return(replayRepository)
		//
		//	replayValidator := new(mock.ReplayValidator)
		//	replayValidator.On("Validate", mocklib.Anything, replayRepository, replayRequest, mocklib.Anything).Return(nil).Times(4)
		//	defer replayValidator.AssertExpectations(t)
		//
		//	uuidProvider := new(mock.UUIDProvider)
		//	defer uuidProvider.AssertExpectations(t)
		//	objUUID := uuid.New()
		//	uuidProvider.On("NewUUID").Return(objUUID, nil).Times(4)
		//
		//	toInsertReplaySpec := &models.ReplaySpec{
		//		ID:        objUUID,
		//		Job:       jobSpec,
		//		StartDate: startDate,
		//		EndDate:   endDate,
		//		Status:    models.ReplayStatusAccepted,
		//	}
		//
		//	replayRepository.On("Insert", ctx, toInsertReplaySpec).Return(nil).Times(4)
		//
		//	// other workers should not be closed before encounter full state.
		//	// replay will be cancelled when workers are full.
		//	var wg sync.WaitGroup
		//	wg.Add(1)
		//	cancelledMsg := models.ReplayMessage{
		//		Type:    models.ReplayStatusCancelled,
		//		Message: job.ErrRequestQueueFull.Error(),
		//	}
		//	replayRepository.On("UpdateStatus", objUUID, models.ReplayStatusCancelled, cancelledMsg).
		//		Return(nil).Once().Run(func(args mocklib.Arguments) {
		//		wg.Done()
		//	})
		//
		//	var replayWorkers []interface{}
		//	for i := 0; i < 3; i++ {
		//		replayWorker := mock.NewReplayWorker()
		//		replayRequestToProcess := replayRequest
		//		replayRequestToProcess.ID = objUUID
		//		// worker will not finish process immediately
		//		replayWorker.On("Process", mocklib.Anything, replayRequestToProcess).Return(nil).
		//			Times(1).After(time.Second)
		//		replayWorkers = append(replayWorkers, replayWorker)
		//	}
		//	replayWorkerFact := &mock.ReplayWorkerFactoryIndexed{
		//		Workers: replayWorkers,
		//	}
		//	replayWorkerFact.On("New").Times(replayManagerConfig.NumWorkers)
		//	defer replayWorkerFact.AssertExpectations(t)
		//
		//	replayManager := job.NewManager(l, replayWorkerFact, replaySpecRepoFac, uuidProvider, replayManagerConfig, nil, replayValidator, nil)
		//
		//	_, err := replayManager.Replay(ctx, replayRequest)
		//	assert.Nil(t, err)
		//	_, err = replayManager.Replay(ctx, replayRequest)
		//	assert.Nil(t, err)
		//	_, err = replayManager.Replay(ctx, replayRequest)
		//	assert.Nil(t, err)
		//
		//	_, err = replayManager.Replay(ctx, replayRequest)
		//	assert.Equal(t, job.ErrRequestQueueFull, err)
		//
		//	wg.Wait()
		//	for _, w := range replayWorkers {
		//		rw := w.(*mock.ReplayWorker)
		//		rw.Close()
		//		rw.AssertExpectations(t)
		//	}
		//
		//	err = replayManager.Close()
		//	assert.Nil(t, err)
		// })
	})
	t.Run("GetReplay", func(t *testing.T) {
		t.Run("should return replay given a valid UUID", func(t *testing.T) {
			replayUUID := uuid.New()
			replayJob := models.JobSpec{
				Name: "sample-job",
			}
			replaySpec := models.ReplaySpec{
				ID:        replayUUID,
				Job:       replayJob,
				StartDate: time.Date(2020, time.Month(8), 20, 2, 0, 0, 0, time.UTC),
				EndDate:   time.Date(2020, time.Month(8), 22, 2, 0, 0, 0, time.UTC),
				Status:    models.ReplayStatusAccepted,
			}

			replayRepository := new(mock.ReplayRepository)
			defer replayRepository.AssertExpectations(t)
			replayRepository.On("GetByID", ctx, replayUUID).Return(replaySpec, nil)

<<<<<<< HEAD
			replaySpecRepoFac := new(mock.ReplaySpecRepoFactory)
			defer replaySpecRepoFac.AssertExpectations(t)
			replaySpecRepoFac.On("New").Return(replayRepository)

			replayManager := job.NewManager(l, nil, replaySpecRepoFac, nil, job.ReplayManagerConfig{}, nil, nil, nil)
=======
			replayManager := job.NewManager(log, nil, replayRepository, nil, job.ReplayManagerConfig{}, nil, nil, nil)
>>>>>>> 6853d2dc
			replayResult, err := replayManager.GetReplay(ctx, replayUUID)

			assert.Nil(t, err)
			assert.Equal(t, replaySpec, replayResult)

			err = replayManager.Close()
			assert.Nil(t, err)
		})
		t.Run("should return error when replay is not found", func(t *testing.T) {
			replayUUID := uuid.New()

			replayRepository := new(mock.ReplayRepository)
			defer replayRepository.AssertExpectations(t)
			replayRepository.On("GetByID", ctx, replayUUID).Return(models.ReplaySpec{}, store.ErrResourceNotFound)

<<<<<<< HEAD
			replaySpecRepoFac := new(mock.ReplaySpecRepoFactory)
			defer replaySpecRepoFac.AssertExpectations(t)
			replaySpecRepoFac.On("New").Return(replayRepository)

			replayManager := job.NewManager(l, nil, replaySpecRepoFac, nil, job.ReplayManagerConfig{}, nil, nil, nil)
=======
			replayManager := job.NewManager(log, nil, replayRepository, nil, job.ReplayManagerConfig{}, nil, nil, nil)
>>>>>>> 6853d2dc
			replayResult, err := replayManager.GetReplay(ctx, replayUUID)

			assert.Equal(t, err, store.ErrResourceNotFound)
			assert.Equal(t, models.ReplaySpec{}, replayResult)

			err = replayManager.Close()
			assert.Nil(t, err)
		})
	})
	t.Run("GetReplayList", func(t *testing.T) {
		projectUUID := models.ProjectID(uuid.New())
		t.Run("should return replay list given a valid project UUID", func(t *testing.T) {
			replayJob := models.JobSpec{
				Name: "sample-job",
			}
			startDate := time.Date(2020, time.Month(8), 5, 0, 0, 0, 0, time.UTC)
			endDate := time.Date(2020, time.Month(8), 7, 0, 0, 0, 0, time.UTC)
			replaySpecs := []models.ReplaySpec{
				{
					ID:        uuid.New(),
					Job:       replayJob,
					StartDate: startDate,
					EndDate:   endDate,
					Status:    models.ReplayStatusReplayed,
					CreatedAt: time.Now().UTC().Add(time.Hour * -1),
				},
			}

			replayRepository := new(mock.ReplayRepository)
			defer replayRepository.AssertExpectations(t)
			replayRepository.On("GetByProjectID", ctx, projectUUID).Return(replaySpecs, nil)

<<<<<<< HEAD
			replaySpecRepoFac := new(mock.ReplaySpecRepoFactory)
			defer replaySpecRepoFac.AssertExpectations(t)
			replaySpecRepoFac.On("New").Return(replayRepository)

			replayManager := job.NewManager(l, nil, replaySpecRepoFac, nil, job.ReplayManagerConfig{}, nil, nil, nil)
=======
			replayManager := job.NewManager(log, nil, replayRepository, nil, job.ReplayManagerConfig{}, nil, nil, nil)
>>>>>>> 6853d2dc
			replayListResult, err := replayManager.GetReplayList(ctx, projectUUID)

			assert.Nil(t, err)
			assert.Equal(t, replaySpecs, replayListResult)

			err = replayManager.Close()
			assert.Nil(t, err)
		})
		t.Run("should only return recent replays given a valid project UUID", func(t *testing.T) {
			replayJob := models.JobSpec{
				Name: "sample-job",
			}
			startDate := time.Date(2020, time.Month(8), 5, 0, 0, 0, 0, time.UTC)
			endDate := time.Date(2020, time.Month(8), 7, 0, 0, 0, 0, time.UTC)
			replaySpecs := []models.ReplaySpec{
				{
					ID:        uuid.New(),
					Job:       replayJob,
					StartDate: startDate,
					EndDate:   endDate,
					Status:    models.ReplayStatusReplayed,
					CreatedAt: time.Now().UTC().Add(time.Hour * -1),
				},
				{
					ID:        uuid.New(),
					Job:       replayJob,
					StartDate: startDate,
					EndDate:   endDate,
					Status:    models.ReplayStatusReplayed,
					CreatedAt: time.Now().UTC().Add(time.Hour * -24 * 100),
				},
			}

			replayRepository := new(mock.ReplayRepository)
			defer replayRepository.AssertExpectations(t)
			replayRepository.On("GetByProjectID", ctx, projectUUID).Return(replaySpecs, nil)

<<<<<<< HEAD
			replaySpecRepoFac := new(mock.ReplaySpecRepoFactory)
			defer replaySpecRepoFac.AssertExpectations(t)
			replaySpecRepoFac.On("New").Return(replayRepository)

			replayManager := job.NewManager(l, nil, replaySpecRepoFac, nil, job.ReplayManagerConfig{}, nil, nil, nil)
=======
			replayManager := job.NewManager(log, nil, replayRepository, nil, job.ReplayManagerConfig{}, nil, nil, nil)
>>>>>>> 6853d2dc
			replayListResult, err := replayManager.GetReplayList(ctx, projectUUID)

			expectedReplaySpecs := []models.ReplaySpec{replaySpecs[0]}
			assert.Nil(t, err)
			assert.Equal(t, expectedReplaySpecs, replayListResult)

			err = replayManager.Close()
			assert.Nil(t, err)
		})
		t.Run("should not return error when replay is not found", func(t *testing.T) {
			replayRepository := new(mock.ReplayRepository)
			defer replayRepository.AssertExpectations(t)
			replayRepository.On("GetByProjectID", ctx, projectUUID).Return([]models.ReplaySpec{}, store.ErrResourceNotFound)

<<<<<<< HEAD
			replaySpecRepoFac := new(mock.ReplaySpecRepoFactory)
			defer replaySpecRepoFac.AssertExpectations(t)
			replaySpecRepoFac.On("New").Return(replayRepository)

			replayManager := job.NewManager(l, nil, replaySpecRepoFac, nil, job.ReplayManagerConfig{}, nil, nil, nil)
=======
			replayManager := job.NewManager(log, nil, replayRepository, nil, job.ReplayManagerConfig{}, nil, nil, nil)
>>>>>>> 6853d2dc
			replayResult, err := replayManager.GetReplayList(ctx, projectUUID)

			assert.Nil(t, err)
			assert.Equal(t, []models.ReplaySpec{}, replayResult)

			err = replayManager.Close()
			assert.Nil(t, err)
		})
		t.Run("should return error when unable to get replay list", func(t *testing.T) {
			replayRepository := new(mock.ReplayRepository)
			defer replayRepository.AssertExpectations(t)
			errorMsg := "unable to get list of replays"
			replayRepository.On("GetByProjectID", ctx, projectUUID).Return([]models.ReplaySpec{}, errors.New(errorMsg))

<<<<<<< HEAD
			replaySpecRepoFac := new(mock.ReplaySpecRepoFactory)
			defer replaySpecRepoFac.AssertExpectations(t)
			replaySpecRepoFac.On("New").Return(replayRepository)

			replayManager := job.NewManager(l, nil, replaySpecRepoFac, nil, job.ReplayManagerConfig{}, nil, nil, nil)
=======
			replayManager := job.NewManager(log, nil, replayRepository, nil, job.ReplayManagerConfig{}, nil, nil, nil)
>>>>>>> 6853d2dc
			replayResult, err := replayManager.GetReplayList(ctx, projectUUID)

			assert.Equal(t, errorMsg, err.Error())
			assert.Equal(t, []models.ReplaySpec{}, replayResult)

			err = replayManager.Close()
			assert.Nil(t, err)
		})
	})
	t.Run("GetRunStatus", func(t *testing.T) {
		projectSpec := models.ProjectSpec{
			Name: "project-name",
		}
		t.Run("should return status of every runs in every jobs", func(t *testing.T) {
			replayUUID := uuid.New()
			jobName := "dag1-no-deps"
			jobSpec := models.JobSpec{
				Name:         jobName,
				Dependencies: map[string]models.JobSpecDependency{},
			}
			jobStatusList := []models.JobStatus{
				{
					ScheduledAt: time.Date(2020, time.Month(8), 20, 2, 0, 0, 0, time.UTC),
					State:       models.RunStateSuccess,
				},
				{
					ScheduledAt: time.Date(2020, time.Month(8), 21, 2, 0, 0, 0, time.UTC),
					State:       models.RunStateSuccess,
				},
			}
			startDate := time.Date(2020, time.Month(8), 20, 0, 0, 0, 0, time.UTC)
			endDate := time.Date(2020, time.Month(8), 22, 0, 0, 0, 0, time.UTC)
			replaySpec := models.ReplaySpec{
				ID:        replayUUID,
				Job:       jobSpec,
				StartDate: startDate,
				EndDate:   endDate,
			}

			scheduler := new(mock.Scheduler)
			defer scheduler.AssertExpectations(t)
			batchEndDate := endDate.AddDate(0, 0, 1).Add(time.Second * -1)
			scheduler.On("GetJobRunStatus", ctx, projectSpec, jobSpec.Name, startDate, batchEndDate, 100).Return(jobStatusList, nil)

			replayManager := job.NewManager(l, nil, nil, nil, job.ReplayManagerConfig{}, scheduler, nil, nil)
			jobStatusMap, err := replayManager.GetRunStatus(ctx, projectSpec, replaySpec.StartDate, replaySpec.EndDate, jobSpec.Name)

			assert.Nil(t, err)
			assert.Equal(t, jobStatusList, jobStatusMap)

			err = replayManager.Close()
			assert.Nil(t, err)
		})
	})
}<|MERGE_RESOLUTION|>--- conflicted
+++ resolved
@@ -91,11 +91,7 @@
 			replayWorkerFact.On("New").Return(worker)
 			defer replayWorkerFact.AssertExpectations(t)
 
-<<<<<<< HEAD
-			replayManager := job.NewManager(l, replayWorkerFact, replaySpecRepoFac, uuidProvider, replayManagerConfig, nil, replayValidator, nil)
-=======
-			replayManager := job.NewManager(log, replayWorkerFact, replayRepository, uuidProvider, replayManagerConfig, nil, replayValidator, nil)
->>>>>>> 6853d2dc
+			replayManager := job.NewManager(l, replayWorkerFact, replayRepository, uuidProvider, replayManagerConfig, nil, replayValidator, nil)
 			_, err := replayManager.Replay(ctx, replayRequest)
 			assert.NotNil(t, err)
 			assert.Contains(t, err.Error(), errMessage)
@@ -132,11 +128,7 @@
 			replayWorkerFact.On("New").Return(worker)
 			defer replayWorkerFact.AssertExpectations(t)
 
-<<<<<<< HEAD
-			replayManager := job.NewManager(l, replayWorkerFact, replaySpecRepoFac, uuidProvider, replayManagerConfig, nil, replayValidator, nil)
-=======
-			replayManager := job.NewManager(log, replayWorkerFact, replayRepository, uuidProvider, replayManagerConfig, nil, replayValidator, nil)
->>>>>>> 6853d2dc
+			replayManager := job.NewManager(l, replayWorkerFact, replayRepository, uuidProvider, replayManagerConfig, nil, replayValidator, nil)
 			_, err := replayManager.Replay(ctx, replayRequest)
 			assert.NotNil(t, err)
 			assert.Contains(t, err.Error(), errMessage)
@@ -158,11 +150,7 @@
 			replayWorkerFact.On("New").Return(worker)
 			defer replayWorkerFact.AssertExpectations(t)
 
-<<<<<<< HEAD
-			replayManager := job.NewManager(l, replayWorkerFact, replaySpecRepoFac, nil, replayManagerConfig, nil, replayValidator, nil)
-=======
-			replayManager := job.NewManager(log, replayWorkerFact, replayRepository, nil, replayManagerConfig, nil, replayValidator, nil)
->>>>>>> 6853d2dc
+			replayManager := job.NewManager(l, replayWorkerFact, replayRepository, nil, replayManagerConfig, nil, replayValidator, nil)
 
 			_, err := replayManager.Replay(ctx, replayRequest)
 			assert.Equal(t, err, job.ErrConflictedJobRun)
@@ -203,11 +191,7 @@
 			replayWorkerFact.On("New").Return(worker)
 			defer replayWorkerFact.AssertExpectations(t)
 
-<<<<<<< HEAD
-			replayManager := job.NewManager(l, replayWorkerFact, replaySpecRepoFac, uuidProvider, job.ReplayManagerConfig{
-=======
-			replayManager := job.NewManager(log, replayWorkerFact, replayRepository, uuidProvider, job.ReplayManagerConfig{
->>>>>>> 6853d2dc
+			replayManager := job.NewManager(l, replayWorkerFact, replayRepository, uuidProvider, job.ReplayManagerConfig{
 				NumWorkers:    1,
 				WorkerTimeout: time.Second * 5,
 			}, nil, replayValidator, nil)
@@ -316,15 +300,7 @@
 			defer replayRepository.AssertExpectations(t)
 			replayRepository.On("GetByID", ctx, replayUUID).Return(replaySpec, nil)
 
-<<<<<<< HEAD
-			replaySpecRepoFac := new(mock.ReplaySpecRepoFactory)
-			defer replaySpecRepoFac.AssertExpectations(t)
-			replaySpecRepoFac.On("New").Return(replayRepository)
-
-			replayManager := job.NewManager(l, nil, replaySpecRepoFac, nil, job.ReplayManagerConfig{}, nil, nil, nil)
-=======
-			replayManager := job.NewManager(log, nil, replayRepository, nil, job.ReplayManagerConfig{}, nil, nil, nil)
->>>>>>> 6853d2dc
+			replayManager := job.NewManager(l, nil, replayRepository, nil, job.ReplayManagerConfig{}, nil, nil, nil)
 			replayResult, err := replayManager.GetReplay(ctx, replayUUID)
 
 			assert.Nil(t, err)
@@ -340,15 +316,7 @@
 			defer replayRepository.AssertExpectations(t)
 			replayRepository.On("GetByID", ctx, replayUUID).Return(models.ReplaySpec{}, store.ErrResourceNotFound)
 
-<<<<<<< HEAD
-			replaySpecRepoFac := new(mock.ReplaySpecRepoFactory)
-			defer replaySpecRepoFac.AssertExpectations(t)
-			replaySpecRepoFac.On("New").Return(replayRepository)
-
-			replayManager := job.NewManager(l, nil, replaySpecRepoFac, nil, job.ReplayManagerConfig{}, nil, nil, nil)
-=======
-			replayManager := job.NewManager(log, nil, replayRepository, nil, job.ReplayManagerConfig{}, nil, nil, nil)
->>>>>>> 6853d2dc
+			replayManager := job.NewManager(l, nil, replayRepository, nil, job.ReplayManagerConfig{}, nil, nil, nil)
 			replayResult, err := replayManager.GetReplay(ctx, replayUUID)
 
 			assert.Equal(t, err, store.ErrResourceNotFound)
@@ -381,15 +349,7 @@
 			defer replayRepository.AssertExpectations(t)
 			replayRepository.On("GetByProjectID", ctx, projectUUID).Return(replaySpecs, nil)
 
-<<<<<<< HEAD
-			replaySpecRepoFac := new(mock.ReplaySpecRepoFactory)
-			defer replaySpecRepoFac.AssertExpectations(t)
-			replaySpecRepoFac.On("New").Return(replayRepository)
-
-			replayManager := job.NewManager(l, nil, replaySpecRepoFac, nil, job.ReplayManagerConfig{}, nil, nil, nil)
-=======
-			replayManager := job.NewManager(log, nil, replayRepository, nil, job.ReplayManagerConfig{}, nil, nil, nil)
->>>>>>> 6853d2dc
+			replayManager := job.NewManager(l, nil, replayRepository, nil, job.ReplayManagerConfig{}, nil, nil, nil)
 			replayListResult, err := replayManager.GetReplayList(ctx, projectUUID)
 
 			assert.Nil(t, err)
@@ -427,15 +387,7 @@
 			defer replayRepository.AssertExpectations(t)
 			replayRepository.On("GetByProjectID", ctx, projectUUID).Return(replaySpecs, nil)
 
-<<<<<<< HEAD
-			replaySpecRepoFac := new(mock.ReplaySpecRepoFactory)
-			defer replaySpecRepoFac.AssertExpectations(t)
-			replaySpecRepoFac.On("New").Return(replayRepository)
-
-			replayManager := job.NewManager(l, nil, replaySpecRepoFac, nil, job.ReplayManagerConfig{}, nil, nil, nil)
-=======
-			replayManager := job.NewManager(log, nil, replayRepository, nil, job.ReplayManagerConfig{}, nil, nil, nil)
->>>>>>> 6853d2dc
+			replayManager := job.NewManager(l, nil, replayRepository, nil, job.ReplayManagerConfig{}, nil, nil, nil)
 			replayListResult, err := replayManager.GetReplayList(ctx, projectUUID)
 
 			expectedReplaySpecs := []models.ReplaySpec{replaySpecs[0]}
@@ -450,15 +402,7 @@
 			defer replayRepository.AssertExpectations(t)
 			replayRepository.On("GetByProjectID", ctx, projectUUID).Return([]models.ReplaySpec{}, store.ErrResourceNotFound)
 
-<<<<<<< HEAD
-			replaySpecRepoFac := new(mock.ReplaySpecRepoFactory)
-			defer replaySpecRepoFac.AssertExpectations(t)
-			replaySpecRepoFac.On("New").Return(replayRepository)
-
-			replayManager := job.NewManager(l, nil, replaySpecRepoFac, nil, job.ReplayManagerConfig{}, nil, nil, nil)
-=======
-			replayManager := job.NewManager(log, nil, replayRepository, nil, job.ReplayManagerConfig{}, nil, nil, nil)
->>>>>>> 6853d2dc
+			replayManager := job.NewManager(l, nil, replayRepository, nil, job.ReplayManagerConfig{}, nil, nil, nil)
 			replayResult, err := replayManager.GetReplayList(ctx, projectUUID)
 
 			assert.Nil(t, err)
@@ -473,15 +417,7 @@
 			errorMsg := "unable to get list of replays"
 			replayRepository.On("GetByProjectID", ctx, projectUUID).Return([]models.ReplaySpec{}, errors.New(errorMsg))
 
-<<<<<<< HEAD
-			replaySpecRepoFac := new(mock.ReplaySpecRepoFactory)
-			defer replaySpecRepoFac.AssertExpectations(t)
-			replaySpecRepoFac.On("New").Return(replayRepository)
-
-			replayManager := job.NewManager(l, nil, replaySpecRepoFac, nil, job.ReplayManagerConfig{}, nil, nil, nil)
-=======
-			replayManager := job.NewManager(log, nil, replayRepository, nil, job.ReplayManagerConfig{}, nil, nil, nil)
->>>>>>> 6853d2dc
+			replayManager := job.NewManager(l, nil, replayRepository, nil, job.ReplayManagerConfig{}, nil, nil, nil)
 			replayResult, err := replayManager.GetReplayList(ctx, projectUUID)
 
 			assert.Equal(t, errorMsg, err.Error())
