package job_test

import (
	"context"
	"errors"
	"fmt"
	"testing"
	"time"

	"github.com/google/uuid"
	"github.com/stretchr/testify/assert"

	"github.com/odpf/optimus/job"
	"github.com/odpf/optimus/mock"
	"github.com/odpf/optimus/models"
	"github.com/odpf/optimus/service"
	"github.com/odpf/optimus/store"
)

func TestService(t *testing.T) {
	ctx := context.Background()

	var dumpAssets job.AssetCompiler = func(jobSpec models.JobSpec, _ time.Time) (models.JobAssets, error) {
		return jobSpec.Assets, nil
	}

	t.Run("Create", func(t *testing.T) {
		t.Run("should create a new JobSpec and store in repository", func(t *testing.T) {
			jobSpec := models.JobSpec{
				Version: 1,
				Name:    "test",
				Owner:   "optimus",
				Schedule: models.JobSpecSchedule{
					StartDate: time.Date(2020, 12, 2, 0, 0, 0, 0, time.UTC),
					Interval:  "@daily",
				},
			}
			projSpec := models.ProjectSpec{
				Name: "proj",
			}
			namespaceSpec := models.NamespaceSpec{
				ID:          uuid.Must(uuid.NewRandom()),
				Name:        "dev-team-1",
				ProjectSpec: projSpec,
			}

			repo := new(mock.JobSpecRepository)
			repo.On("Save", ctx, jobSpec).Return(nil)
			defer repo.AssertExpectations(t)

			repoFac := new(mock.JobSpecRepoFactory)
			repoFac.On("New", namespaceSpec).Return(repo)
			defer repoFac.AssertExpectations(t)

			projJobSpecRepoFac := new(mock.ProjectJobSpecRepoFactory)
			defer projJobSpecRepoFac.AssertExpectations(t)

			svc := job.NewService(repoFac, nil, nil, dumpAssets, nil, nil, projJobSpecRepoFac, nil, nil, nil, nil, nil)
			err := svc.Create(ctx, namespaceSpec, jobSpec)
			assert.Nil(t, err)
		})

		t.Run("should fail if saving to repo fails", func(t *testing.T) {
			projSpec := models.ProjectSpec{
				Name: "proj",
			}
			namespaceSpec := models.NamespaceSpec{
				ID:          uuid.Must(uuid.NewRandom()),
				Name:        "dev-team-1",
				ProjectSpec: projSpec,
			}
			jobSpec := models.JobSpec{
				Version: 1,
				Name:    "test",
				Owner:   "optimus",
				Schedule: models.JobSpecSchedule{
					StartDate: time.Date(2020, 12, 2, 0, 0, 0, 0, time.UTC),
					Interval:  "@daily",
				},
			}

			repo := new(mock.JobSpecRepository)
			repo.On("Save", ctx, jobSpec).Return(errors.New("unknown error"))
			defer repo.AssertExpectations(t)

			repoFac := new(mock.JobSpecRepoFactory)
			repoFac.On("New", namespaceSpec).Return(repo)
			defer repoFac.AssertExpectations(t)

			svc := job.NewService(repoFac, nil, nil, dumpAssets, nil, nil, nil, nil, nil, nil, nil, nil)
			err := svc.Create(ctx, namespaceSpec, jobSpec)
			assert.NotNil(t, err)
		})
	})

	t.Run("Check", func(t *testing.T) {
		projSpec := models.ProjectSpec{
			Name: "proj",
		}
		namespaceSpec := models.NamespaceSpec{
			ID:          uuid.Must(uuid.NewRandom()),
			Name:        "dev-team-1",
			ProjectSpec: projSpec,
		}
		t.Run("should skip checking for dependencies for task that doesn't support this mod", func(t *testing.T) {
			currentSpec := models.JobSpec{
				Version: 1,
				Name:    "test",
				Owner:   "optimus",
				Schedule: models.JobSpecSchedule{
					StartDate: time.Date(2020, 12, 2, 0, 0, 0, 0, time.UTC),
					Interval:  "@daily",
				},
				Task: models.JobSpecTask{
					Unit: &models.Plugin{},
				},
				Dependencies: map[string]models.JobSpecDependency{},
			}

			pluginService := new(mock.DependencyResolverPluginService)
			pluginService.On("GenerateDependencies", ctx, currentSpec, namespaceSpec, true).
				Return(&models.GenerateDependenciesResponse{}, service.ErrDependencyModNotFound)
			defer pluginService.AssertExpectations(t)

			batchScheduler := new(mock.Scheduler)
			batchScheduler.On("VerifyJob", ctx, namespaceSpec, currentSpec).Return(nil)
			defer batchScheduler.AssertExpectations(t)

			jobService := job.NewService(nil, batchScheduler, nil, dumpAssets, nil, nil, nil, nil, nil, nil, nil, pluginService)
			err := jobService.Check(ctx, namespaceSpec, []models.JobSpec{currentSpec}, nil)
			assert.Nil(t, err)
		})
		t.Run("should check for successful dependency resolution for task that does support this mod", func(t *testing.T) {
			depMode := new(mock.DependencyResolverMod)
			defer depMode.AssertExpectations(t)
			currentSpec := models.JobSpec{
				Version: 1,
				Name:    "test",
				Owner:   "optimus",
				Schedule: models.JobSpecSchedule{
					StartDate: time.Date(2020, 12, 2, 0, 0, 0, 0, time.UTC),
					Interval:  "@daily",
				},
				Task: models.JobSpecTask{
					Unit: &models.Plugin{DependencyMod: depMode},
				},
				Dependencies: map[string]models.JobSpecDependency{},
			}

			pluginService := new(mock.DependencyResolverPluginService)
			pluginService.On("GenerateDependencies", ctx, currentSpec, namespaceSpec, true).
				Return(&models.GenerateDependenciesResponse{}, nil)
			defer pluginService.AssertExpectations(t)

			batchScheduler := new(mock.Scheduler)
			batchScheduler.On("VerifyJob", ctx, namespaceSpec, currentSpec).Return(nil)
			defer batchScheduler.AssertExpectations(t)

			jobService := job.NewService(nil, batchScheduler, nil, dumpAssets, nil, nil, nil, nil, nil, nil, nil, pluginService)
			err := jobService.Check(ctx, namespaceSpec, []models.JobSpec{currentSpec}, nil)
			assert.Nil(t, err)
		})
	})

	t.Run("Sync", func(t *testing.T) {
		projSpec := models.ProjectSpec{
			Name: "proj",
		}

		namespaceSpec := models.NamespaceSpec{
			ID:          uuid.Must(uuid.NewRandom()),
			Name:        "dev-team-1",
			ProjectSpec: projSpec,
		}

		t.Run("should successfully store job specs for the requested project", func(t *testing.T) {
			jobSpecsBase := []models.JobSpec{
				{
					Version: 1,
					Name:    "test",
					Owner:   "optimus",
					Schedule: models.JobSpecSchedule{
						StartDate: time.Date(2020, 12, 2, 0, 0, 0, 0, time.UTC),
						Interval:  "@daily",
					},
					Task: models.JobSpecTask{},
				},
			}
			jobSpecsAfterDependencyResolved := []models.JobSpec{
				{
					Version: 1,
					Name:    "test",
					Owner:   "optimus",
					Schedule: models.JobSpecSchedule{
						StartDate: time.Date(2020, 12, 2, 0, 0, 0, 0, time.UTC),
						Interval:  "@daily",
					},
					Task: models.JobSpecTask{},
				},
			}
			jobSpecsAfterPriorityResolve := []models.JobSpec{
				{
					Version: 1,
					Name:    "test",
					Owner:   "optimus",
					Schedule: models.JobSpecSchedule{
						StartDate: time.Date(2020, 12, 2, 0, 0, 0, 0, time.UTC),
						Interval:  "@daily",
					},
					Task: models.JobSpecTask{
						Priority: 10000,
					},
				},
			}

			jobs := []models.Job{
				{
					Name: "test",
				},
			}

			jobSpecRepo := new(mock.JobSpecRepository)
			defer jobSpecRepo.AssertExpectations(t)

			jobSpecRepoFac := new(mock.JobSpecRepoFactory)
			defer jobSpecRepoFac.AssertExpectations(t)

			projectJobSpecRepo := new(mock.ProjectJobSpecRepository)
			projectJobSpecRepo.On("GetAll", ctx).Return(jobSpecsBase, nil)
			projectJobSpecRepo.On("GetJobNamespaces", ctx).Return(map[string][]string{
				namespaceSpec.Name: {jobSpecsBase[0].Name},
			}, nil)
			defer projectJobSpecRepo.AssertExpectations(t)

			projJobSpecRepoFac := new(mock.ProjectJobSpecRepoFactory)
			projJobSpecRepoFac.On("New", projSpec).Return(projectJobSpecRepo)
			defer projJobSpecRepoFac.AssertExpectations(t)

			// resolve dependencies
			dependencyResolver := new(mock.DependencyResolver)
			dependencyResolver.On("Resolve", ctx, projSpec, jobSpecsBase[0], nil).Return(jobSpecsAfterDependencyResolved[0], nil)
			defer dependencyResolver.AssertExpectations(t)

			// resolve priority
			priorityResolver := new(mock.PriorityResolver)
			priorityResolver.On("Resolve", ctx, jobSpecsAfterDependencyResolved, nil).Return(jobSpecsAfterPriorityResolve, nil)
			defer priorityResolver.AssertExpectations(t)

			batchScheduler := new(mock.Scheduler)
			batchScheduler.On("DeployJobs", ctx, namespaceSpec, jobSpecsAfterPriorityResolve, nil).Return(nil)
			batchScheduler.On("ListJobs", ctx, namespaceSpec, models.SchedulerListOptions{OnlyName: true}).Return(jobs, nil)
			defer batchScheduler.AssertExpectations(t)

			svc := job.NewService(jobSpecRepoFac, batchScheduler, nil, dumpAssets, dependencyResolver, priorityResolver, projJobSpecRepoFac, nil, nil, nil, nil, nil)
			err := svc.Sync(ctx, namespaceSpec, nil)
			assert.Nil(t, err)
		})
		t.Run("should ignore the failure of dependency resolution of different namespaces", func(t *testing.T) {
			jobSpecsBase := []models.JobSpec{
				{
					Version: 1,
					Name:    "test",
					Owner:   "optimus",
					Schedule: models.JobSpecSchedule{
						StartDate: time.Date(2020, 12, 2, 0, 0, 0, 0, time.UTC),
						Interval:  "@daily",
					},
					Task: models.JobSpecTask{},
				},
				{
					Version: 1,
					Name:    "test-but-for-different-namespace",
				},
			}
			jobSpecsAfterDepenResolve := []models.JobSpec{
				{
					Version: 1,
					Name:    "test",
					Owner:   "optimus",
					Schedule: models.JobSpecSchedule{
						StartDate: time.Date(2020, 12, 2, 0, 0, 0, 0, time.UTC),
						Interval:  "@daily",
					},
					Task: models.JobSpecTask{},
				},
			}
			jobSpecsAfterPriorityResolve := []models.JobSpec{
				{
					Version: 1,
					Name:    "test",
					Owner:   "optimus",
					Schedule: models.JobSpecSchedule{
						StartDate: time.Date(2020, 12, 2, 0, 0, 0, 0, time.UTC),
						Interval:  "@daily",
					},
					Task: models.JobSpecTask{
						Priority: 10000,
					},
				},
			}

			jobs := []models.Job{
				{
					Name: "test",
				},
			}

			jobSpecRepo := new(mock.JobSpecRepository)
			defer jobSpecRepo.AssertExpectations(t)

			jobSpecRepoFac := new(mock.JobSpecRepoFactory)
			defer jobSpecRepoFac.AssertExpectations(t)

			projectJobSpecRepo := new(mock.ProjectJobSpecRepository)
			projectJobSpecRepo.On("GetAll", ctx).Return(jobSpecsBase, nil)
			projectJobSpecRepo.On("GetJobNamespaces", ctx).Return(map[string][]string{
				namespaceSpec.Name:  {jobSpecsBase[0].Name},
				"not-our-namespace": {jobSpecsBase[1].Name},
			}, nil)
			defer projectJobSpecRepo.AssertExpectations(t)

			projJobSpecRepoFac := new(mock.ProjectJobSpecRepoFactory)
			projJobSpecRepoFac.On("New", projSpec).Return(projectJobSpecRepo)
			defer projJobSpecRepoFac.AssertExpectations(t)

			// resolve dependencies
			depenResolver := new(mock.DependencyResolver)
			depenResolver.On("Resolve", ctx, projSpec, jobSpecsBase[0], nil).Return(jobSpecsAfterDepenResolve[0], nil)
			depenResolver.On("Resolve", ctx, projSpec, jobSpecsBase[1], nil).Return(models.JobSpec{}, errors.New("failed to resolve"))
			defer depenResolver.AssertExpectations(t)

			// resolve priority
			priorityResolver := new(mock.PriorityResolver)
			priorityResolver.On("Resolve", ctx, jobSpecsAfterDepenResolve, nil).Return(jobSpecsAfterPriorityResolve, nil)
			defer priorityResolver.AssertExpectations(t)

			batchScheduler := new(mock.Scheduler)
			batchScheduler.On("DeployJobs", ctx, namespaceSpec, jobSpecsAfterPriorityResolve, nil).Return(nil)
			batchScheduler.On("ListJobs", ctx, namespaceSpec, models.SchedulerListOptions{OnlyName: true}).Return(jobs, nil)
			defer batchScheduler.AssertExpectations(t)

			svc := job.NewService(jobSpecRepoFac, batchScheduler, nil, dumpAssets, depenResolver, priorityResolver, projJobSpecRepoFac, nil, nil, nil, nil, nil)
			err := svc.Sync(ctx, namespaceSpec, nil)
			assert.Nil(t, err)
		})
		t.Run("should ignore the failure of dependency resolution of different namespaces but not current one", func(t *testing.T) {
			jobSpecsBase := []models.JobSpec{
				{
					Version: 1,
					Name:    "test",
					Owner:   "optimus",
					Schedule: models.JobSpecSchedule{
						StartDate: time.Date(2020, 12, 2, 0, 0, 0, 0, time.UTC),
						Interval:  "@daily",
					},
					Task: models.JobSpecTask{},
				},
				{
					Version: 1,
					Name:    "test-but-for-different-namespace",
				},
			}

			jobSpecRepo := new(mock.JobSpecRepository)
			defer jobSpecRepo.AssertExpectations(t)

			jobSpecRepoFac := new(mock.JobSpecRepoFactory)
			defer jobSpecRepoFac.AssertExpectations(t)

			projectJobSpecRepo := new(mock.ProjectJobSpecRepository)
			projectJobSpecRepo.On("GetAll", ctx).Return(jobSpecsBase, nil)
			projectJobSpecRepo.On("GetJobNamespaces", ctx).Return(map[string][]string{
				namespaceSpec.Name:  {jobSpecsBase[0].Name},
				"not-our-namespace": {jobSpecsBase[1].Name},
			}, nil)
			defer projectJobSpecRepo.AssertExpectations(t)

			projJobSpecRepoFac := new(mock.ProjectJobSpecRepoFactory)
			projJobSpecRepoFac.On("New", projSpec).Return(projectJobSpecRepo)
			defer projJobSpecRepoFac.AssertExpectations(t)

			// resolve dependencies
			depenResolver := new(mock.DependencyResolver)
			depenResolver.On("Resolve", ctx, projSpec, jobSpecsBase[0], nil).Return(models.JobSpec{}, errors.New("failed to resolve 1"))
			depenResolver.On("Resolve", ctx, projSpec, jobSpecsBase[1], nil).Return(models.JobSpec{}, errors.New("failed to resolve 2"))
			defer depenResolver.AssertExpectations(t)

			// resolve priority
			priorityResolver := new(mock.PriorityResolver)
			defer priorityResolver.AssertExpectations(t)

			batchScheduler := new(mock.Scheduler)
			defer batchScheduler.AssertExpectations(t)

			svc := job.NewService(jobSpecRepoFac, batchScheduler, nil, dumpAssets, depenResolver, priorityResolver, projJobSpecRepoFac, nil, nil, nil, nil, nil)
			err := svc.Sync(ctx, namespaceSpec, nil)
			assert.NotNil(t, err)
		})
		t.Run("should ignore the failure of dependency resolution of different namespaces but not any other error", func(t *testing.T) {
			jobSpecsBase := []models.JobSpec{
				{
					Version: 1,
					Name:    "test",
					Owner:   "optimus",
					Schedule: models.JobSpecSchedule{
						StartDate: time.Date(2020, 12, 2, 0, 0, 0, 0, time.UTC),
						Interval:  "@daily",
					},
					Task: models.JobSpecTask{},
				},
				{
					Version: 1,
					Name:    "test-but-for-different-namespace",
				},
			}

			jobSpecRepo := new(mock.JobSpecRepository)
			defer jobSpecRepo.AssertExpectations(t)

			jobSpecRepoFac := new(mock.JobSpecRepoFactory)
			defer jobSpecRepoFac.AssertExpectations(t)

			projectJobSpecRepo := new(mock.ProjectJobSpecRepository)
			projectJobSpecRepo.On("GetAll", ctx).Return(jobSpecsBase, nil)
			projectJobSpecRepo.On("GetJobNamespaces", ctx).Return(nil, errors.New("some error"))
			defer projectJobSpecRepo.AssertExpectations(t)

			projJobSpecRepoFac := new(mock.ProjectJobSpecRepoFactory)
			projJobSpecRepoFac.On("New", projSpec).Return(projectJobSpecRepo)
			defer projJobSpecRepoFac.AssertExpectations(t)

			// resolve dependencies
			depenResolver := new(mock.DependencyResolver)
			defer depenResolver.AssertExpectations(t)

			// resolve priority
			priorityResolver := new(mock.PriorityResolver)
			defer priorityResolver.AssertExpectations(t)

			batchScheduler := new(mock.Scheduler)
			defer batchScheduler.AssertExpectations(t)

			svc := job.NewService(jobSpecRepoFac, batchScheduler, nil, dumpAssets, depenResolver, priorityResolver, projJobSpecRepoFac, nil, nil, nil, nil, nil)
			err := svc.Sync(ctx, namespaceSpec, nil)
			assert.NotNil(t, err)
		})
		t.Run("should delete job specs from target store if there are existing specs that are no longer present in job specs", func(t *testing.T) {
			jobSpecsBase := []models.JobSpec{
				{
					Version: 1,
					Name:    "test",
					Owner:   "optimus",
					Schedule: models.JobSpecSchedule{
						StartDate: time.Date(2020, 12, 2, 0, 0, 0, 0, time.UTC),
						Interval:  "@daily",
					},
					Task: models.JobSpecTask{},
				},
			}
			jobSpecsAfterDepenResolve := []models.JobSpec{
				{
					Version: 1,
					Name:    "test",
					Owner:   "optimus",
					Schedule: models.JobSpecSchedule{
						StartDate: time.Date(2020, 12, 2, 0, 0, 0, 0, time.UTC),
						Interval:  "@daily",
					},
					Task: models.JobSpecTask{},
				},
			}
			jobSpecsAfterPriorityResolve := []models.JobSpec{
				{
					Version: 1,
					Name:    "test",
					Owner:   "optimus",
					Schedule: models.JobSpecSchedule{
						StartDate: time.Date(2020, 12, 2, 0, 0, 0, 0, time.UTC),
						Interval:  "@daily",
					},
					Task: models.JobSpecTask{
						Priority: 10000,
					},
				},
			}

			jobs := []models.Job{
				{
					Name: "test",
				},
				{
					Name: "test2",
				},
			}

			// used to store raw job specs
			jobSpecRepo := new(mock.JobSpecRepository)
			defer jobSpecRepo.AssertExpectations(t)

			jobSpecRepoFac := new(mock.JobSpecRepoFactory)
			defer jobSpecRepoFac.AssertExpectations(t)

			projectJobSpecRepo := new(mock.ProjectJobSpecRepository)
			projectJobSpecRepo.On("GetAll", ctx).Return(jobSpecsBase, nil)
			projectJobSpecRepo.On("GetJobNamespaces", ctx).Return(map[string][]string{
				namespaceSpec.Name: {jobSpecsBase[0].Name},
			}, nil)
			defer projectJobSpecRepo.AssertExpectations(t)

			projJobSpecRepoFac := new(mock.ProjectJobSpecRepoFactory)
			projJobSpecRepoFac.On("New", projSpec).Return(projectJobSpecRepo)
			defer projJobSpecRepoFac.AssertExpectations(t)

			// resolve dependencies
			depenResolver := new(mock.DependencyResolver)
			depenResolver.On("Resolve", ctx, projSpec, jobSpecsBase[0], nil).Return(jobSpecsAfterDepenResolve[0], nil)
			defer depenResolver.AssertExpectations(t)

			// resolve priority
			priorityResolver := new(mock.PriorityResolver)
			priorityResolver.On("Resolve", ctx, jobSpecsAfterDepenResolve, nil).Return(jobSpecsAfterPriorityResolve, nil)
			defer priorityResolver.AssertExpectations(t)

			// fetch currently stored
			projectJobSpecRepo.On("GetAll", ctx).Return(jobSpecsBase, nil)

			batchScheduler := new(mock.Scheduler)
			batchScheduler.On("DeployJobs", ctx, namespaceSpec, jobSpecsAfterPriorityResolve, nil).Return(nil)
			batchScheduler.On("ListJobs", ctx, namespaceSpec, models.SchedulerListOptions{OnlyName: true}).Return(jobs, nil)
			batchScheduler.On("DeleteJobs", ctx, namespaceSpec, []string{jobs[1].Name}, nil).Return(nil)
			defer batchScheduler.AssertExpectations(t)

			svc := job.NewService(jobSpecRepoFac, batchScheduler, nil, dumpAssets, depenResolver, priorityResolver, projJobSpecRepoFac, nil, nil, nil, nil, nil)
			err := svc.Sync(ctx, namespaceSpec, nil)
			assert.Nil(t, err)
		})

		t.Run("should batch dependency resolution errors if any for all jobs", func(t *testing.T) {
			jobSpecsBase := []models.JobSpec{
				{
					Version: 1,
					Name:    "test",
					Owner:   "optimus",
					Schedule: models.JobSpecSchedule{
						StartDate: time.Date(2020, 12, 2, 0, 0, 0, 0, time.UTC),
						Interval:  "@daily",
					},
					Task: models.JobSpecTask{},
				},
				{
					Version: 1,
					Name:    "test-2",
					Owner:   "optimus",
					Schedule: models.JobSpecSchedule{
						StartDate: time.Date(2020, 12, 2, 0, 0, 0, 0, time.UTC),
						Interval:  "@daily",
					},
					Task: models.JobSpecTask{},
				},
			}

			// used to store raw job specs
			jobSpecRepoFac := new(mock.JobSpecRepoFactory)
			defer jobSpecRepoFac.AssertExpectations(t)

			projectJobSpecRepo := new(mock.ProjectJobSpecRepository)
			projectJobSpecRepo.On("GetAll", ctx).Return(jobSpecsBase, nil)
			projectJobSpecRepo.On("GetJobNamespaces", ctx).Return(map[string][]string{
				namespaceSpec.Name: {jobSpecsBase[1].Name},
			}, nil)
			defer projectJobSpecRepo.AssertExpectations(t)

			projJobSpecRepoFac := new(mock.ProjectJobSpecRepoFactory)
			projJobSpecRepoFac.On("New", projSpec).Return(projectJobSpecRepo)
			defer projJobSpecRepoFac.AssertExpectations(t)

			// resolve dependencies
			depenResolver := new(mock.DependencyResolver)
			depenResolver.On("Resolve", ctx, projSpec, jobSpecsBase[0], nil).Return(models.JobSpec{}, errors.New("error test"))
			depenResolver.On("Resolve", ctx, projSpec, jobSpecsBase[1], nil).Return(models.JobSpec{},
				errors.New("error test-2"))
			defer depenResolver.AssertExpectations(t)

			svc := job.NewService(jobSpecRepoFac, nil, nil, dumpAssets, depenResolver, nil, projJobSpecRepoFac, nil, nil, nil, nil, nil)
			err := svc.Sync(ctx, namespaceSpec, nil)
			assert.NotNil(t, err)
			assert.Contains(t, err.Error(), "error test")
			assert.Contains(t, err.Error(), "error test-2")
		})

		t.Run("should successfully publish metadata for all job specs", func(t *testing.T) {
			jobSpecsBase := []models.JobSpec{
				{
					Version: 1,
					Name:    "test",
					Owner:   "optimus",
					Schedule: models.JobSpecSchedule{
						StartDate: time.Date(2020, 12, 2, 0, 0, 0, 0, time.UTC),
						Interval:  "@daily",
					},
					Task: models.JobSpecTask{},
				},
			}
			jobSpecsAfterDepenResolve := []models.JobSpec{
				{
					Version: 1,
					Name:    "test",
					Owner:   "optimus",
					Schedule: models.JobSpecSchedule{
						StartDate: time.Date(2020, 12, 2, 0, 0, 0, 0, time.UTC),
						Interval:  "@daily",
					},
					Task: models.JobSpecTask{},
				},
			}
			jobSpecsAfterPriorityResolve := []models.JobSpec{
				{
					Version: 1,
					Name:    "test",
					Owner:   "optimus",
					Schedule: models.JobSpecSchedule{
						StartDate: time.Date(2020, 12, 2, 0, 0, 0, 0, time.UTC),
						Interval:  "@daily",
					},
					Task: models.JobSpecTask{
						Priority: 10000,
					},
				},
			}

			jobs := []models.Job{
				{
					Name: "test",
				},
			}

			jobSpecRepo := new(mock.JobSpecRepository)
			defer jobSpecRepo.AssertExpectations(t)

			jobSpecRepoFac := new(mock.JobSpecRepoFactory)
			defer jobSpecRepoFac.AssertExpectations(t)

			projectJobSpecRepo := new(mock.ProjectJobSpecRepository)
			projectJobSpecRepo.On("GetAll", ctx).Return(jobSpecsBase, nil)
			projectJobSpecRepo.On("GetJobNamespaces", ctx).Return(map[string][]string{
				namespaceSpec.Name: {jobSpecsBase[0].Name},
			}, nil)
			defer projectJobSpecRepo.AssertExpectations(t)

			projJobSpecRepoFac := new(mock.ProjectJobSpecRepoFactory)
			projJobSpecRepoFac.On("New", projSpec).Return(projectJobSpecRepo)
			defer projJobSpecRepoFac.AssertExpectations(t)

			// resolve dependencies
			depenResolver := new(mock.DependencyResolver)
			depenResolver.On("Resolve", ctx, projSpec, jobSpecsBase[0], nil).Return(jobSpecsAfterDepenResolve[0], nil)
			defer depenResolver.AssertExpectations(t)

			// resolve priority
			priorityResolver := new(mock.PriorityResolver)
			priorityResolver.On("Resolve", ctx, jobSpecsAfterDepenResolve, nil).Return(jobSpecsAfterPriorityResolve, nil)
			defer priorityResolver.AssertExpectations(t)

			batchScheduler := new(mock.Scheduler)
			batchScheduler.On("DeployJobs", ctx, namespaceSpec, jobSpecsAfterPriorityResolve, nil).Return(nil)
			batchScheduler.On("ListJobs", ctx, namespaceSpec, models.SchedulerListOptions{OnlyName: true}).Return(jobs, nil)
			defer batchScheduler.AssertExpectations(t)

			svc := job.NewService(jobSpecRepoFac, batchScheduler, nil, dumpAssets, depenResolver, priorityResolver, projJobSpecRepoFac, nil, nil, nil, nil, nil)
			err := svc.Sync(ctx, namespaceSpec, nil)
			assert.Nil(t, err)
		})
	})

	t.Run("KeepOnly", func(t *testing.T) {
		projSpec := models.ProjectSpec{
			Name: "proj",
		}

		namespaceSpec := models.NamespaceSpec{
			ID:          uuid.Must(uuid.NewRandom()),
			Name:        "dev-team-1",
			ProjectSpec: projSpec,
		}

		t.Run("should keep only provided specs and delete rest", func(t *testing.T) {
			jobSpecsBase := []models.JobSpec{
				{
					Version: 1,
					Name:    "test-1",
					Owner:   "optimus",
					Schedule: models.JobSpecSchedule{
						StartDate: time.Date(2020, 12, 2, 0, 0, 0, 0, time.UTC),
						Interval:  "@daily",
					},
					Task: models.JobSpecTask{},
				},
				{
					Version: 1,
					Name:    "test-2",
					Owner:   "optimus",
					Schedule: models.JobSpecSchedule{
						StartDate: time.Date(2020, 12, 2, 0, 0, 0, 0, time.UTC),
						Interval:  "@daily",
					},
					Task: models.JobSpecTask{},
				},
			}

			toKeep := []models.JobSpec{
				{
					Version: 1,
					Name:    "test-2",
					Owner:   "optimus",
					Schedule: models.JobSpecSchedule{
						StartDate: time.Date(2020, 12, 2, 0, 0, 0, 0, time.UTC),
						Interval:  "@daily",
					},
					Task: models.JobSpecTask{},
				},
			}

			// used to store raw job specs
			jobSpecRepo := new(mock.JobSpecRepository)
			jobSpecRepo.On("GetAll", ctx).Return(jobSpecsBase, nil)
			defer jobSpecRepo.AssertExpectations(t)

			jobSpecRepoFac := new(mock.JobSpecRepoFactory)
			jobSpecRepoFac.On("New", namespaceSpec).Return(jobSpecRepo)
			defer jobSpecRepoFac.AssertExpectations(t)

			projectJobSpecRepo := new(mock.ProjectJobSpecRepository)
			defer projectJobSpecRepo.AssertExpectations(t)

			projJobSpecRepoFac := new(mock.ProjectJobSpecRepoFactory)
			defer projJobSpecRepoFac.AssertExpectations(t)

			// fetch currently stored
			jobSpecRepo.On("GetAll", ctx).Return(jobSpecsBase, nil)
			// delete unwanted
			jobSpecRepo.On("Delete", ctx, jobSpecsBase[0].Name).Return(nil)

			svc := job.NewService(jobSpecRepoFac, nil, nil, dumpAssets, nil, nil, projJobSpecRepoFac, nil, nil, nil, nil, nil)
			err := svc.KeepOnly(ctx, namespaceSpec, toKeep, nil)
			assert.Nil(t, err)
		})
	})

	t.Run("GetTaskDependencies", func(t *testing.T) {
		projectSpec := models.ProjectSpec{
			Name: "proj",
		}
		namespaceSpec := models.NamespaceSpec{
			ID:          uuid.Must(uuid.NewRandom()),
			Name:        "dev-team-1",
			ProjectSpec: projectSpec,
		}
		t.Run("should successfully generate destination and dependencies for job task", func(t *testing.T) {
			execUnit1 := new(mock.DependencyResolverMod)
			defer execUnit1.AssertExpectations(t)
			jobSpec := models.JobSpec{
				Version: 1,
				Name:    "test",
				Task: models.JobSpecTask{
					Unit: &models.Plugin{
						Base:          execUnit1,
						DependencyMod: execUnit1,
					},
					Config: models.JobSpecConfigs{
						{
							Name:  "do",
							Value: "this",
						},
					},
				},
				Assets: *models.JobAssets{}.New(
					[]models.JobSpecAsset{
						{
							Name:  "query.sql",
							Value: "select * from 1",
						},
					},
				),
			}

			pluginService := new(mock.DependencyResolverPluginService)
			pluginService.On("GenerateDestination", ctx, jobSpec, namespaceSpec).
				Return(&models.GenerateDestinationResponse{
					Destination: "project.dataset.table",
					Type:        "bq",
				}, nil)
			pluginService.On("GenerateDependencies", ctx, jobSpec, namespaceSpec, false).
				Return(&models.GenerateDependenciesResponse{
					Dependencies: []string{"bq://project.dataset.table"},
				}, nil)
			defer pluginService.AssertExpectations(t)

			svc := job.NewService(nil, nil, nil, dumpAssets, nil, nil, nil, nil, nil, nil, nil, pluginService)
			dest, depen, err := svc.GetTaskDependencies(ctx, namespaceSpec, jobSpec)
			assert.Nil(t, err)
			assert.Equal(t, models.JobSpecTaskDestination{
				Destination: "project.dataset.table",
				Type:        "bq",
			}, dest)
			assert.Equal(t, models.JobSpecTaskDependencies{
				"bq://project.dataset.table",
			}, depen)
		})
	})
	t.Run("Delete", func(t *testing.T) {
		projSpec := models.ProjectSpec{
			Name: "proj",
		}

		namespaceSpec := models.NamespaceSpec{
			ID:          uuid.Must(uuid.NewRandom()),
			Name:        "dev-team-1",
			ProjectSpec: projSpec,
		}

		t.Run("should successfully delete a job spec", func(t *testing.T) {
			jobSpecsBase := []models.JobSpec{
				{
					Version: 1,
					Name:    "test",
					Owner:   "optimus",
					Schedule: models.JobSpecSchedule{
						StartDate: time.Date(2020, 12, 2, 0, 0, 0, 0, time.UTC),
						Interval:  "@daily",
					},
					Task: models.JobSpecTask{},
				},
			}
			jobSpecsAfterDepenResolve := []models.JobSpec{
				{
					Version: 1,
					Name:    "test",
					Owner:   "optimus",
					Schedule: models.JobSpecSchedule{
						StartDate: time.Date(2020, 12, 2, 0, 0, 0, 0, time.UTC),
						Interval:  "@daily",
					},
					Task: models.JobSpecTask{},
				},
			}

			jobs := []models.Job{
				{
					Name: "test",
				},
			}

			jobSpecRepo := new(mock.JobSpecRepository)
			jobSpecRepo.On("Delete", ctx, "test").Return(nil)
			defer jobSpecRepo.AssertExpectations(t)

			jobSpecRepoFac := new(mock.JobSpecRepoFactory)
			jobSpecRepoFac.On("New", namespaceSpec).Return(jobSpecRepo)
			defer jobSpecRepoFac.AssertExpectations(t)

			projectJobSpecRepo := new(mock.ProjectJobSpecRepository)
			projectJobSpecRepo.On("GetAll", ctx).Return(jobSpecsBase, nil)
			projectJobSpecRepo.On("GetJobNamespaces", ctx).Return(map[string][]string{
				namespaceSpec.Name: {jobSpecsBase[0].Name},
			}, nil)
			defer projectJobSpecRepo.AssertExpectations(t)

			projJobSpecRepoFac := new(mock.ProjectJobSpecRepoFactory)
			projJobSpecRepoFac.On("New", projSpec).Return(projectJobSpecRepo)
			defer projJobSpecRepoFac.AssertExpectations(t)

			// resolve dependencies
			depenResolver := new(mock.DependencyResolver)
			depenResolver.On("Resolve", ctx, projSpec, jobSpecsBase[0], nil).Return(jobSpecsAfterDepenResolve[0], nil)
			defer depenResolver.AssertExpectations(t)

			batchScheduler := new(mock.Scheduler)
			batchScheduler.On("DeleteJobs", ctx, namespaceSpec, []string{jobs[0].Name}, nil).Return(nil)
			defer batchScheduler.AssertExpectations(t)

			svc := job.NewService(jobSpecRepoFac, batchScheduler, nil, dumpAssets, depenResolver, nil, projJobSpecRepoFac, nil, nil, nil, nil, nil)
			err := svc.Delete(ctx, namespaceSpec, jobSpecsBase[0])
			assert.Nil(t, err)
		})

		t.Run("should fail to delete a job spec if it is dependency of some other job", func(t *testing.T) {
			jobSpecsBase := []models.JobSpec{
				{
					Version: 1,
					Name:    "test",
					Owner:   "optimus",
					Schedule: models.JobSpecSchedule{
						StartDate: time.Date(2020, 12, 2, 0, 0, 0, 0, time.UTC),
						Interval:  "@daily",
					},
					Task: models.JobSpecTask{},
				},
				{
					Version: 1,
					Name:    "downstream-test",
					Owner:   "optimus",
					Schedule: models.JobSpecSchedule{
						StartDate: time.Date(2020, 12, 2, 0, 0, 0, 0, time.UTC),
						Interval:  "@daily",
					},
					Task: models.JobSpecTask{},
				},
			}
			jobSpecsAfterDepenResolve := []models.JobSpec{
				{
					Version: 1,
					Name:    "test",
					Owner:   "optimus",
					Schedule: models.JobSpecSchedule{
						StartDate: time.Date(2020, 12, 2, 0, 0, 0, 0, time.UTC),
						Interval:  "@daily",
					},
					Task: models.JobSpecTask{},
				},
				{
					Version: 1,
					Name:    "downstream-test",
					Owner:   "optimus",
					Schedule: models.JobSpecSchedule{
						StartDate: time.Date(2020, 12, 2, 0, 0, 0, 0, time.UTC),
						Interval:  "@daily",
					},
					Task: models.JobSpecTask{},
					Dependencies: map[string]models.JobSpecDependency{
						// set the test job spec as dependency of this job
						jobSpecsBase[0].Name: {Job: &jobSpecsBase[0], Project: &projSpec, Type: models.JobSpecDependencyTypeInter},
					},
				},
			}

			jobSpecRepo := new(mock.JobSpecRepository)
			defer jobSpecRepo.AssertExpectations(t)

			jobSpecRepoFac := new(mock.JobSpecRepoFactory)
			defer jobSpecRepoFac.AssertExpectations(t)

			projectJobSpecRepo := new(mock.ProjectJobSpecRepository)
			projectJobSpecRepo.On("GetAll", ctx).Return(jobSpecsBase, nil)
			projectJobSpecRepo.On("GetJobNamespaces", ctx).Return(map[string][]string{
				namespaceSpec.Name: {jobSpecsBase[1].Name},
			}, nil)
			defer projectJobSpecRepo.AssertExpectations(t)

			projJobSpecRepoFac := new(mock.ProjectJobSpecRepoFactory)
			projJobSpecRepoFac.On("New", projSpec).Return(projectJobSpecRepo)
			defer projJobSpecRepoFac.AssertExpectations(t)

			// resolve dependencies
			depenResolver := new(mock.DependencyResolver)
			depenResolver.On("Resolve", ctx, projSpec, jobSpecsBase[0], nil).Return(jobSpecsAfterDepenResolve[0], nil)
			depenResolver.On("Resolve", ctx, projSpec, jobSpecsBase[1], nil).Return(jobSpecsAfterDepenResolve[1], nil)
			defer depenResolver.AssertExpectations(t)

			batchScheduler := new(mock.Scheduler)
			defer batchScheduler.AssertExpectations(t)

			svc := job.NewService(jobSpecRepoFac, batchScheduler, nil, dumpAssets, depenResolver, nil, projJobSpecRepoFac, nil, nil, nil, nil, nil)
			err := svc.Delete(ctx, namespaceSpec, jobSpecsBase[0])
			assert.NotNil(t, err)
			assert.Equal(t, "cannot delete job test since it's dependency of job downstream-test", err.Error())
		})
	})

	t.Run("GetByDestination", func(t *testing.T) {
		t.Run("should return job spec given a destination", func(t *testing.T) {
			projSpec := models.ProjectSpec{
				Name: "proj",
			}
			destination := "resource-urn"
			jobSpec1 := models.JobSpec{Name: "dag1-no-deps", Dependencies: map[string]models.JobSpecDependency{}}

			projectJobSpecRepo := new(mock.ProjectJobSpecRepository)
			defer projectJobSpecRepo.AssertExpectations(t)
			projectJobSpecRepo.On("GetByDestination", ctx, destination).Return([]store.ProjectJobPair{
				{
					Project: projSpec,
					Job:     jobSpec1,
				},
			}, nil)

			projJobSpecRepoFac := new(mock.ProjectJobSpecRepoFactory)
			defer projJobSpecRepoFac.AssertExpectations(t)
			projJobSpecRepoFac.On("New", projSpec).Return(projectJobSpecRepo)

			svc := job.NewService(nil, nil, nil, dumpAssets, nil, nil, projJobSpecRepoFac, nil, nil, nil, nil, nil)
			jobSpecsResult, err := svc.GetByDestination(ctx, projSpec, destination)
			assert.Nil(t, err)
			assert.Equal(t, jobSpec1, jobSpecsResult)
		})
		t.Run("should return error when unable to fetch job spec using destination", func(t *testing.T) {
			projSpec := models.ProjectSpec{
				Name: "proj",
			}
			destination := "resource-urn"

			projectJobSpecRepo := new(mock.ProjectJobSpecRepository)
			defer projectJobSpecRepo.AssertExpectations(t)
			errorMsg := "unable to fetch jobspec"
			projectJobSpecRepo.On("GetByDestination", ctx, destination).Return(nil, errors.New(errorMsg))

			projJobSpecRepoFac := new(mock.ProjectJobSpecRepoFactory)
			defer projJobSpecRepoFac.AssertExpectations(t)
			projJobSpecRepoFac.On("New", projSpec).Return(projectJobSpecRepo)

			svc := job.NewService(nil, nil, nil, dumpAssets, nil, nil, projJobSpecRepoFac, nil, nil, nil, nil, nil)
			jobSpecsResult, err := svc.GetByDestination(ctx, projSpec, destination)
			assert.Contains(t, err.Error(), errorMsg)
			assert.Equal(t, models.JobSpec{}, jobSpecsResult)
		})
	})
	t.Run("GetDownstream", func(t *testing.T) {
		t.Run("should return downstream job specs", func(t *testing.T) {
			projSpec := models.ProjectSpec{
				Name: "proj",
			}
			jobSpecsMap := make(map[string]models.JobSpec)
			jobSpec1 := models.JobSpec{Name: "dag1-no-deps", Dependencies: map[string]models.JobSpecDependency{}}
			jobSpecsMap[jobSpec1.GetName()] = jobSpec1
			jobSpec2 := models.JobSpec{Name: "dag2-deps-on-dag1", Dependencies: getDependencyObject(jobSpecsMap, jobSpec1.GetName())}
			jobSpecs := []models.JobSpec{jobSpec1, jobSpec2}

			projectJobSpecRepo := new(mock.ProjectJobSpecRepository)
			projectJobSpecRepo.On("GetAll", ctx).Return(jobSpecs, nil)
			projectJobSpecRepo.On("GetJobNamespaces", ctx).Return(map[string][]string{
				"a": {jobSpecs[0].Name},
				"b": {jobSpecs[1].Name},
			}, nil)
			defer projectJobSpecRepo.AssertExpectations(t)

			projJobSpecRepoFac := new(mock.ProjectJobSpecRepoFactory)
			defer projJobSpecRepoFac.AssertExpectations(t)
			projJobSpecRepoFac.On("New", projSpec).Return(projectJobSpecRepo)

			depenResolver := new(mock.DependencyResolver)
			defer depenResolver.AssertExpectations(t)
			depenResolver.On("Resolve", ctx, projSpec, jobSpec1, nil).Return(jobSpec1, nil)
			depenResolver.On("Resolve", ctx, projSpec, jobSpec2, nil).Return(jobSpec2, nil)

			svc := job.NewService(nil, nil, nil, dumpAssets, depenResolver, nil, projJobSpecRepoFac, nil, nil, nil, nil, nil)
			jobSpecsResult, err := svc.GetDownstream(ctx, projSpec, jobSpec1.Name)
			assert.Nil(t, err)
			assert.Equal(t, []models.JobSpec{jobSpec2}, jobSpecsResult)
		})
		t.Run("should return error when unable to get all job specs to resolve dependency", func(t *testing.T) {
			projSpec := models.ProjectSpec{
				Name: "proj",
			}
			destination := "resource-urn"
			jobSpecsMap := make(map[string]models.JobSpec)
			jobSpec1 := models.JobSpec{Name: "dag1-no-deps", Dependencies: map[string]models.JobSpecDependency{}}
			jobSpecsMap[jobSpec1.GetName()] = jobSpec1
			jobSpec2 := models.JobSpec{Name: "dag2-deps-on-dag1", Dependencies: getDependencyObject(jobSpecsMap, jobSpec1.GetName())}
			jobSpecsMap[jobSpec2.GetName()] = jobSpec2

			projectJobSpecRepo := new(mock.ProjectJobSpecRepository)
			defer projectJobSpecRepo.AssertExpectations(t)
			errorMsg := "unable to get all job specs of a project"
			projectJobSpecRepo.On("GetAll", ctx).Return([]models.JobSpec{}, errors.New(errorMsg))

			projJobSpecRepoFac := new(mock.ProjectJobSpecRepoFactory)
			defer projJobSpecRepoFac.AssertExpectations(t)
			projJobSpecRepoFac.On("New", projSpec).Return(projectJobSpecRepo)

			svc := job.NewService(nil, nil, nil, dumpAssets, nil, nil, projJobSpecRepoFac, nil, nil, nil, nil, nil)
			jobSpecsResult, err := svc.GetDownstream(ctx, projSpec, destination)
			assert.Contains(t, err.Error(), errorMsg)
			assert.Nil(t, jobSpecsResult)
		})
		t.Run("should return error when unable to resolve dependency", func(t *testing.T) {
			projSpec := models.ProjectSpec{
				Name: "proj",
			}
			destination := "resource-urn"
			jobSpecsMap := make(map[string]models.JobSpec)
			jobSpec1 := models.JobSpec{Name: "dag1-no-deps", Dependencies: map[string]models.JobSpecDependency{}}
			jobSpecsMap[jobSpec1.GetName()] = jobSpec1
			jobSpec2 := models.JobSpec{Name: "dag2-deps-on-dag1", Dependencies: getDependencyObject(jobSpecsMap, jobSpec1.GetName())}
			jobSpecsMap[jobSpec2.GetName()] = jobSpec2
			jobSpecs := []models.JobSpec{jobSpec1, jobSpec2}

			projectJobSpecRepo := new(mock.ProjectJobSpecRepository)
			projectJobSpecRepo.On("GetAll", ctx).Return(jobSpecs, nil)
			projectJobSpecRepo.On("GetJobNamespaces", ctx).Return(map[string][]string{
				"ns": {jobSpecs[0].Name, jobSpecs[1].Name},
			}, nil)
			defer projectJobSpecRepo.AssertExpectations(t)

			projJobSpecRepoFac := new(mock.ProjectJobSpecRepoFactory)
			defer projJobSpecRepoFac.AssertExpectations(t)
			projJobSpecRepoFac.On("New", projSpec).Return(projectJobSpecRepo)

			depenResolver := new(mock.DependencyResolver)
			defer depenResolver.AssertExpectations(t)
			errorMsg := "unable to resolve dependency"
			depenResolver.On("Resolve", ctx, projSpec, jobSpec1, nil).Return(models.JobSpec{}, errors.New(errorMsg))
			depenResolver.On("Resolve", ctx, projSpec, jobSpec2, nil).Return(models.JobSpec{}, errors.New(errorMsg))

			svc := job.NewService(nil, nil, nil, dumpAssets, depenResolver, nil, projJobSpecRepoFac, nil, nil, nil, nil, nil)
			jobSpecsResult, err := svc.GetDownstream(ctx, projSpec, destination)

			assert.Contains(t, err.Error(), errorMsg)
			assert.Nil(t, jobSpecsResult)
		})
	})

	t.Run("Refresh", func(t *testing.T) {
		projSpec := models.ProjectSpec{
			Name: "proj",
		}
		namespaceSpec := models.NamespaceSpec{
			ID:          uuid.Must(uuid.NewRandom()),
			Name:        "dev-team-1",
			ProjectSpec: projSpec,
		}
		deployID := models.DeploymentID(uuid.New())
		errorMsg := "internal error"

		t.Run("should successfully refresh job specs for the whole project", func(t *testing.T) {
			projectJobSpecRepo := new(mock.ProjectJobSpecRepository)
			defer projectJobSpecRepo.AssertExpectations(t)

			projJobSpecRepoFac := new(mock.ProjectJobSpecRepoFactory)
			defer projJobSpecRepoFac.AssertExpectations(t)

			dependencyResolver := new(mock.DependencyResolver)
			defer dependencyResolver.AssertExpectations(t)

			namespaceService := new(mock.NamespaceService)
			defer namespaceService.AssertExpectations(t)

			projectService := new(mock.ProjectService)
			defer projectService.AssertExpectations(t)

			deployManager := new(mock.DeployManager)
			defer deployManager.AssertExpectations(t)

			jobSpecsBase := []models.JobSpec{
				{
					Version: 1,
					Name:    "test",
					Owner:   "optimus",
					Schedule: models.JobSpecSchedule{
						StartDate: time.Date(2020, 12, 2, 0, 0, 0, 0, time.UTC),
						Interval:  "@daily",
					},
					Task: models.JobSpecTask{},
				},
			}
			jobSpecsAfterDependencyResolved := []models.JobSpec{
				{
					Version: 1,
					Name:    "test",
					Owner:   "optimus",
					Schedule: models.JobSpecSchedule{
						StartDate: time.Date(2020, 12, 2, 0, 0, 0, 0, time.UTC),
						Interval:  "@daily",
					},
					Task: models.JobSpecTask{},
				},
			}

			projectService.On("Get", ctx, projSpec.Name).Return(projSpec, nil)

			projJobSpecRepoFac.On("New", projSpec).Return(projectJobSpecRepo)
			projectJobSpecRepo.On("GetAll", ctx).Return(jobSpecsBase, nil)

			dependencyResolver.On("Resolve", ctx, projSpec, jobSpecsBase[0], nil).Return(jobSpecsAfterDependencyResolved[0], nil)
			dependencyResolver.On("Persist", ctx, jobSpecsBase[0]).Return(nil)

			deployManager.On("Deploy", ctx, projSpec).Return(deployID, nil)

			svc := job.NewService(nil, nil, nil, dumpAssets, dependencyResolver,
<<<<<<< HEAD
				nil, projJobSpecRepoFac, nil, namespaceService, projectService, deployManager)
=======
				nil, projJobSpecRepoFac, nil, namespaceService, projectService, deployer, nil)
>>>>>>> 8c26fc99
			err := svc.Refresh(ctx, projSpec.Name, nil, nil, nil)

			assert.Nil(t, err)
		})
		t.Run("should successfully refresh job specs for a namespace", func(t *testing.T) {
			jobSpecRepo := new(mock.JobSpecRepository)
			defer jobSpecRepo.AssertExpectations(t)

			jobSpecRepoFac := new(mock.JobSpecRepoFactory)
			defer jobSpecRepoFac.AssertExpectations(t)

			dependencyResolver := new(mock.DependencyResolver)
			defer dependencyResolver.AssertExpectations(t)

			namespaceService := new(mock.NamespaceService)
			defer namespaceService.AssertExpectations(t)

			projectService := new(mock.ProjectService)
			defer projectService.AssertExpectations(t)

			deployManager := new(mock.DeployManager)
			defer deployManager.AssertExpectations(t)

			jobSpecsBase := []models.JobSpec{
				{
					Version: 1,
					Name:    "test",
					Owner:   "optimus",
					Schedule: models.JobSpecSchedule{
						StartDate: time.Date(2020, 12, 2, 0, 0, 0, 0, time.UTC),
						Interval:  "@daily",
					},
					Task: models.JobSpecTask{},
				},
			}
			jobSpecsAfterDependencyResolved := []models.JobSpec{
				{
					Version: 1,
					Name:    "test",
					Owner:   "optimus",
					Schedule: models.JobSpecSchedule{
						StartDate: time.Date(2020, 12, 2, 0, 0, 0, 0, time.UTC),
						Interval:  "@daily",
					},
					Task: models.JobSpecTask{},
				},
			}
			namespaceNames := []string{namespaceSpec.Name}

			projectService.On("Get", ctx, projSpec.Name).Return(projSpec, nil)

			namespaceService.On("Get", ctx, projSpec.Name, namespaceSpec.Name).Return(namespaceSpec, nil)

			jobSpecRepoFac.On("New", namespaceSpec).Return(jobSpecRepo)
			jobSpecRepo.On("GetAll", ctx).Return(jobSpecsBase, nil)

			dependencyResolver.On("Resolve", ctx, projSpec, jobSpecsBase[0], nil).Return(jobSpecsAfterDependencyResolved[0], nil)
			dependencyResolver.On("Persist", ctx, jobSpecsBase[0]).Return(nil)

			deployManager.On("Deploy", ctx, projSpec).Return(deployID, nil)

			svc := job.NewService(jobSpecRepoFac, nil, nil, dumpAssets, dependencyResolver,
<<<<<<< HEAD
				nil, nil, nil, namespaceService, projectService, deployManager)
=======
				nil, nil, nil, namespaceService, projectService, deployer, nil)
>>>>>>> 8c26fc99
			err := svc.Refresh(ctx, projSpec.Name, namespaceNames, nil, nil)

			assert.Nil(t, err)
		})
		t.Run("should successfully refresh job specs for the selected jobs", func(t *testing.T) {
			projectJobSpecRepo := new(mock.ProjectJobSpecRepository)
			defer projectJobSpecRepo.AssertExpectations(t)

			projJobSpecRepoFac := new(mock.ProjectJobSpecRepoFactory)
			defer projJobSpecRepoFac.AssertExpectations(t)

			dependencyResolver := new(mock.DependencyResolver)
			defer dependencyResolver.AssertExpectations(t)

			priorityResolver := new(mock.PriorityResolver)
			defer priorityResolver.AssertExpectations(t)

			batchScheduler := new(mock.Scheduler)
			defer batchScheduler.AssertExpectations(t)

			namespaceService := new(mock.NamespaceService)
			defer namespaceService.AssertExpectations(t)

			projectService := new(mock.ProjectService)
			defer projectService.AssertExpectations(t)

			deployManager := new(mock.DeployManager)
			defer deployManager.AssertExpectations(t)

			jobSpecsBase := []models.JobSpec{
				{
					Version: 1,
					Name:    "test",
					Owner:   "optimus",
					Schedule: models.JobSpecSchedule{
						StartDate: time.Date(2020, 12, 2, 0, 0, 0, 0, time.UTC),
						Interval:  "@daily",
					},
					Task: models.JobSpecTask{},
				},
			}
			jobSpecsAfterDependencyResolved := []models.JobSpec{
				{
					Version: 1,
					Name:    "test",
					Owner:   "optimus",
					Schedule: models.JobSpecSchedule{
						StartDate: time.Date(2020, 12, 2, 0, 0, 0, 0, time.UTC),
						Interval:  "@daily",
					},
					Task: models.JobSpecTask{},
				},
			}
			jobNames := []string{jobSpecsBase[0].Name}

			projectService.On("Get", ctx, projSpec.Name).Return(projSpec, nil)

			projJobSpecRepoFac.On("New", projSpec).Return(projectJobSpecRepo)
			projectJobSpecRepo.On("GetByName", ctx, jobNames[0]).Return(jobSpecsBase[0], namespaceSpec, nil)

			dependencyResolver.On("Resolve", ctx, projSpec, jobSpecsBase[0], nil).Return(jobSpecsAfterDependencyResolved[0], nil)
			dependencyResolver.On("Persist", ctx, jobSpecsBase[0]).Return(nil)

			deployManager.On("Deploy", ctx, projSpec).Return(deployID, nil)

			svc := job.NewService(nil, batchScheduler, nil, dumpAssets, dependencyResolver,
<<<<<<< HEAD
				priorityResolver, projJobSpecRepoFac, nil, namespaceService, projectService, deployManager)
=======
				priorityResolver, projJobSpecRepoFac, nil, namespaceService, projectService, deployer, nil)
>>>>>>> 8c26fc99
			err := svc.Refresh(ctx, projSpec.Name, nil, jobNames, nil)

			assert.Nil(t, err)
		})
		t.Run("should failed when unable to get project spec", func(t *testing.T) {
			projectJobSpecRepo := new(mock.ProjectJobSpecRepository)
			defer projectJobSpecRepo.AssertExpectations(t)

			projJobSpecRepoFac := new(mock.ProjectJobSpecRepoFactory)
			defer projJobSpecRepoFac.AssertExpectations(t)

			dependencyResolver := new(mock.DependencyResolver)
			defer dependencyResolver.AssertExpectations(t)

			namespaceService := new(mock.NamespaceService)
			defer namespaceService.AssertExpectations(t)

			projectService := new(mock.ProjectService)
			defer projectService.AssertExpectations(t)

			deployManager := new(mock.DeployManager)
			defer deployManager.AssertExpectations(t)

			projectService.On("Get", ctx, projSpec.Name).Return(models.ProjectSpec{}, errors.New(errorMsg))

			svc := job.NewService(nil, nil, nil, dumpAssets, dependencyResolver,
<<<<<<< HEAD
				nil, projJobSpecRepoFac, nil, namespaceService, projectService, deployManager)
=======
				nil, projJobSpecRepoFac, nil, namespaceService, projectService, deployer, nil)
>>>>>>> 8c26fc99
			err := svc.Refresh(ctx, projSpec.Name, nil, nil, nil)

			assert.Equal(t, errorMsg, err.Error())
		})
		t.Run("should failed when unable to fetch job specs when refreshing whole project", func(t *testing.T) {
			projectJobSpecRepo := new(mock.ProjectJobSpecRepository)
			defer projectJobSpecRepo.AssertExpectations(t)

			projJobSpecRepoFac := new(mock.ProjectJobSpecRepoFactory)
			defer projJobSpecRepoFac.AssertExpectations(t)

			dependencyResolver := new(mock.DependencyResolver)
			defer dependencyResolver.AssertExpectations(t)

			namespaceService := new(mock.NamespaceService)
			defer namespaceService.AssertExpectations(t)

			projectService := new(mock.ProjectService)
			defer projectService.AssertExpectations(t)

			deployManager := new(mock.DeployManager)
			defer deployManager.AssertExpectations(t)

			projectService.On("Get", ctx, projSpec.Name).Return(projSpec, nil)

			projJobSpecRepoFac.On("New", projSpec).Return(projectJobSpecRepo)
			projectJobSpecRepo.On("GetAll", ctx).Return([]models.JobSpec{}, errors.New(errorMsg))

			svc := job.NewService(nil, nil, nil, dumpAssets, dependencyResolver,
<<<<<<< HEAD
				nil, projJobSpecRepoFac, nil, namespaceService, projectService, deployManager)
=======
				nil, projJobSpecRepoFac, nil, namespaceService, projectService, deployer, nil)
>>>>>>> 8c26fc99
			err := svc.Refresh(ctx, projSpec.Name, nil, nil, nil)

			assert.Equal(t, fmt.Sprintf("failed to retrieve jobs: %s", errorMsg), err.Error())
		})
		t.Run("should failed when unable to get namespaceSpec when refreshing a namespace", func(t *testing.T) {
			jobSpecRepo := new(mock.JobSpecRepository)
			defer jobSpecRepo.AssertExpectations(t)

			jobSpecRepoFac := new(mock.JobSpecRepoFactory)
			defer jobSpecRepoFac.AssertExpectations(t)

			dependencyResolver := new(mock.DependencyResolver)
			defer dependencyResolver.AssertExpectations(t)

			namespaceService := new(mock.NamespaceService)
			defer namespaceService.AssertExpectations(t)

			projectService := new(mock.ProjectService)
			defer projectService.AssertExpectations(t)

			deployManager := new(mock.DeployManager)
			defer deployManager.AssertExpectations(t)

			namespaceNames := []string{namespaceSpec.Name}

			projectService.On("Get", ctx, projSpec.Name).Return(projSpec, nil)

			namespaceService.On("Get", ctx, projSpec.Name, namespaceSpec.Name).Return(models.NamespaceSpec{}, errors.New(errorMsg))

			svc := job.NewService(jobSpecRepoFac, nil, nil, dumpAssets, dependencyResolver,
<<<<<<< HEAD
				nil, nil, nil, namespaceService, projectService, deployManager)
=======
				nil, nil, nil, namespaceService, projectService, deployer, nil)
>>>>>>> 8c26fc99
			err := svc.Refresh(ctx, projSpec.Name, namespaceNames, nil, nil)

			assert.Equal(t, errorMsg, err.Error())
		})
		t.Run("should failed when unable to fetch job specs when refreshing a namespace", func(t *testing.T) {
			jobSpecRepo := new(mock.JobSpecRepository)
			defer jobSpecRepo.AssertExpectations(t)

			jobSpecRepoFac := new(mock.JobSpecRepoFactory)
			defer jobSpecRepoFac.AssertExpectations(t)

			dependencyResolver := new(mock.DependencyResolver)
			defer dependencyResolver.AssertExpectations(t)

			namespaceService := new(mock.NamespaceService)
			defer namespaceService.AssertExpectations(t)

			projectService := new(mock.ProjectService)
			defer projectService.AssertExpectations(t)

			deployManager := new(mock.DeployManager)
			defer deployManager.AssertExpectations(t)

			namespaceNames := []string{namespaceSpec.Name}

			projectService.On("Get", ctx, projSpec.Name).Return(projSpec, nil)

			namespaceService.On("Get", ctx, projSpec.Name, namespaceSpec.Name).Return(namespaceSpec, nil)

			jobSpecRepoFac.On("New", namespaceSpec).Return(jobSpecRepo)
			jobSpecRepo.On("GetAll", ctx).Return([]models.JobSpec{}, errors.New(errorMsg))

			svc := job.NewService(jobSpecRepoFac, nil, nil, dumpAssets, dependencyResolver,
<<<<<<< HEAD
				nil, nil, nil, namespaceService, projectService, deployManager)
=======
				nil, nil, nil, namespaceService, projectService, deployer, nil)
>>>>>>> 8c26fc99
			err := svc.Refresh(ctx, projSpec.Name, namespaceNames, nil, nil)

			assert.Equal(t, fmt.Sprintf("failed to retrieve jobs: %s", errorMsg), err.Error())
		})
		t.Run("should failed when unable to fetch job specs when refreshing selected jobs", func(t *testing.T) {
			projectJobSpecRepo := new(mock.ProjectJobSpecRepository)
			defer projectJobSpecRepo.AssertExpectations(t)

			projectJobSpecRepoFac := new(mock.ProjectJobSpecRepoFactory)
			defer projectJobSpecRepoFac.AssertExpectations(t)

			dependencyResolver := new(mock.DependencyResolver)
			defer dependencyResolver.AssertExpectations(t)

			namespaceService := new(mock.NamespaceService)
			defer namespaceService.AssertExpectations(t)

			projectService := new(mock.ProjectService)
			defer projectService.AssertExpectations(t)

			deployManager := new(mock.DeployManager)
			defer deployManager.AssertExpectations(t)

			jobSpecsBase := []models.JobSpec{
				{
					Version: 1,
					Name:    "test",
					Owner:   "optimus",
					Schedule: models.JobSpecSchedule{
						StartDate: time.Date(2020, 12, 2, 0, 0, 0, 0, time.UTC),
						Interval:  "@daily",
					},
					Task: models.JobSpecTask{},
				},
			}
			jobNames := []string{jobSpecsBase[0].Name}

			projectService.On("Get", ctx, projSpec.Name).Return(projSpec, nil)

			projectJobSpecRepoFac.On("New", projSpec).Return(projectJobSpecRepo)
			projectJobSpecRepo.On("GetByName", ctx, jobSpecsBase[0].Name).Return(models.JobSpec{}, models.NamespaceSpec{}, errors.New(errorMsg))

			svc := job.NewService(nil, nil, nil, dumpAssets, dependencyResolver,
<<<<<<< HEAD
				nil, projectJobSpecRepoFac, nil, namespaceService, projectService, deployManager)
=======
				nil, projectJobSpecRepoFac, nil, namespaceService, projectService, deployer, nil)
>>>>>>> 8c26fc99
			err := svc.Refresh(ctx, projSpec.Name, nil, jobNames, nil)

			assert.Equal(t, fmt.Sprintf("failed to retrieve job: %s", errorMsg), err.Error())
		})
		t.Run("should not failed refresh when one of dependency resolution failed", func(t *testing.T) {
			projectJobSpecRepo := new(mock.ProjectJobSpecRepository)
			defer projectJobSpecRepo.AssertExpectations(t)

			projJobSpecRepoFac := new(mock.ProjectJobSpecRepoFactory)
			defer projJobSpecRepoFac.AssertExpectations(t)

			dependencyResolver := new(mock.DependencyResolver)
			defer dependencyResolver.AssertExpectations(t)

			namespaceService := new(mock.NamespaceService)
			defer namespaceService.AssertExpectations(t)

			projectService := new(mock.ProjectService)
			defer projectService.AssertExpectations(t)

			deployManager := new(mock.DeployManager)
			defer deployManager.AssertExpectations(t)

			jobSpecsBase := []models.JobSpec{
				{
					Version: 1,
					Name:    "test",
					Owner:   "optimus",
					Schedule: models.JobSpecSchedule{
						StartDate: time.Date(2020, 12, 2, 0, 0, 0, 0, time.UTC),
						Interval:  "@daily",
					},
					Task: models.JobSpecTask{},
				},
				{
					Version: 1,
					Name:    "test-2",
					Owner:   "optimus",
					Schedule: models.JobSpecSchedule{
						StartDate: time.Date(2020, 12, 2, 0, 0, 0, 0, time.UTC),
						Interval:  "@daily",
					},
					Task: models.JobSpecTask{},
				},
			}
			jobSpecsAfterDependencyResolved := []models.JobSpec{
				{
					Version: 1,
					Name:    "test",
					Owner:   "optimus",
					Schedule: models.JobSpecSchedule{
						StartDate: time.Date(2020, 12, 2, 0, 0, 0, 0, time.UTC),
						Interval:  "@daily",
					},
					Task: models.JobSpecTask{},
				},
				{
					Version: 1,
					Name:    "test-2",
					Owner:   "optimus",
					Schedule: models.JobSpecSchedule{
						StartDate: time.Date(2020, 12, 2, 0, 0, 0, 0, time.UTC),
						Interval:  "@daily",
					},
					Task: models.JobSpecTask{},
				},
			}

			projectService.On("Get", ctx, projSpec.Name).Return(projSpec, nil)

			projJobSpecRepoFac.On("New", projSpec).Return(projectJobSpecRepo)
			projectJobSpecRepo.On("GetAll", ctx).Return(jobSpecsBase, nil)

			dependencyResolver.On("Resolve", ctx, projSpec, jobSpecsBase[0], nil).Return(jobSpecsAfterDependencyResolved[0], nil)
			dependencyResolver.On("Persist", ctx, jobSpecsAfterDependencyResolved[0]).Return(nil)

			dependencyResolver.On("Resolve", ctx, projSpec, jobSpecsBase[1], nil).Return(models.JobSpec{}, errors.New(errorMsg))

			deployManager.On("Deploy", ctx, projSpec).Return(deployID, nil)

			svc := job.NewService(nil, nil, nil, dumpAssets, dependencyResolver,
<<<<<<< HEAD
				nil, projJobSpecRepoFac, nil, namespaceService, projectService, deployManager)
=======
				nil, projJobSpecRepoFac, nil, namespaceService, projectService, deployer, nil)
>>>>>>> 8c26fc99
			err := svc.Refresh(ctx, projSpec.Name, nil, nil, nil)

			assert.Nil(t, err)
		})
		t.Run("should not failed refresh when one of persisting dependency process failed", func(t *testing.T) {
			projectJobSpecRepo := new(mock.ProjectJobSpecRepository)
			defer projectJobSpecRepo.AssertExpectations(t)

			projJobSpecRepoFac := new(mock.ProjectJobSpecRepoFactory)
			defer projJobSpecRepoFac.AssertExpectations(t)

			dependencyResolver := new(mock.DependencyResolver)
			defer dependencyResolver.AssertExpectations(t)

			namespaceService := new(mock.NamespaceService)
			defer namespaceService.AssertExpectations(t)

			projectService := new(mock.ProjectService)
			defer projectService.AssertExpectations(t)

			deployManager := new(mock.DeployManager)
			defer deployManager.AssertExpectations(t)

			jobSpecsBase := []models.JobSpec{
				{
					Version: 1,
					Name:    "test",
					Owner:   "optimus",
					Schedule: models.JobSpecSchedule{
						StartDate: time.Date(2020, 12, 2, 0, 0, 0, 0, time.UTC),
						Interval:  "@daily",
					},
					Task: models.JobSpecTask{},
				},
				{
					Version: 1,
					Name:    "test-2",
					Owner:   "optimus",
					Schedule: models.JobSpecSchedule{
						StartDate: time.Date(2020, 12, 2, 0, 0, 0, 0, time.UTC),
						Interval:  "@daily",
					},
					Task: models.JobSpecTask{},
				},
			}
			jobSpecsAfterDependencyResolved := []models.JobSpec{
				{
					Version: 1,
					Name:    "test",
					Owner:   "optimus",
					Schedule: models.JobSpecSchedule{
						StartDate: time.Date(2020, 12, 2, 0, 0, 0, 0, time.UTC),
						Interval:  "@daily",
					},
					Task: models.JobSpecTask{},
				},
				{
					Version: 1,
					Name:    "test-2",
					Owner:   "optimus",
					Schedule: models.JobSpecSchedule{
						StartDate: time.Date(2020, 12, 2, 0, 0, 0, 0, time.UTC),
						Interval:  "@daily",
					},
					Task: models.JobSpecTask{},
				},
			}

			projectService.On("Get", ctx, projSpec.Name).Return(projSpec, nil)

			projJobSpecRepoFac.On("New", projSpec).Return(projectJobSpecRepo)
			projectJobSpecRepo.On("GetAll", ctx).Return(jobSpecsBase, nil)

			dependencyResolver.On("Resolve", ctx, projSpec, jobSpecsBase[0], nil).Return(jobSpecsAfterDependencyResolved[0], nil)
			dependencyResolver.On("Persist", ctx, jobSpecsAfterDependencyResolved[0]).Return(nil)

			dependencyResolver.On("Resolve", ctx, projSpec, jobSpecsBase[1], nil).Return(jobSpecsAfterDependencyResolved[1], nil)
			dependencyResolver.On("Persist", ctx, jobSpecsAfterDependencyResolved[1]).Return(errors.New(errorMsg))

			deployManager.On("Deploy", ctx, projSpec).Return(deployID, nil)

			svc := job.NewService(nil, nil, nil, dumpAssets, dependencyResolver,
<<<<<<< HEAD
				nil, projJobSpecRepoFac, nil, namespaceService, projectService, deployManager)
=======
				nil, projJobSpecRepoFac, nil, namespaceService, projectService, deployer, nil)
>>>>>>> 8c26fc99
			err := svc.Refresh(ctx, projSpec.Name, nil, nil, nil)

			assert.Nil(t, err)
		})
	})
}<|MERGE_RESOLUTION|>--- conflicted
+++ resolved
@@ -1175,11 +1175,7 @@
 			deployManager.On("Deploy", ctx, projSpec).Return(deployID, nil)
 
 			svc := job.NewService(nil, nil, nil, dumpAssets, dependencyResolver,
-<<<<<<< HEAD
-				nil, projJobSpecRepoFac, nil, namespaceService, projectService, deployManager)
-=======
-				nil, projJobSpecRepoFac, nil, namespaceService, projectService, deployer, nil)
->>>>>>> 8c26fc99
+				nil, projJobSpecRepoFac, nil, namespaceService, projectService, deployManager, nil)
 			err := svc.Refresh(ctx, projSpec.Name, nil, nil, nil)
 
 			assert.Nil(t, err)
@@ -1242,11 +1238,7 @@
 			deployManager.On("Deploy", ctx, projSpec).Return(deployID, nil)
 
 			svc := job.NewService(jobSpecRepoFac, nil, nil, dumpAssets, dependencyResolver,
-<<<<<<< HEAD
-				nil, nil, nil, namespaceService, projectService, deployManager)
-=======
-				nil, nil, nil, namespaceService, projectService, deployer, nil)
->>>>>>> 8c26fc99
+				nil, nil, nil, namespaceService, projectService, deployManager, nil)
 			err := svc.Refresh(ctx, projSpec.Name, namespaceNames, nil, nil)
 
 			assert.Nil(t, err)
@@ -1313,11 +1305,7 @@
 			deployManager.On("Deploy", ctx, projSpec).Return(deployID, nil)
 
 			svc := job.NewService(nil, batchScheduler, nil, dumpAssets, dependencyResolver,
-<<<<<<< HEAD
-				priorityResolver, projJobSpecRepoFac, nil, namespaceService, projectService, deployManager)
-=======
-				priorityResolver, projJobSpecRepoFac, nil, namespaceService, projectService, deployer, nil)
->>>>>>> 8c26fc99
+				priorityResolver, projJobSpecRepoFac, nil, namespaceService, projectService, deployManager, nil)
 			err := svc.Refresh(ctx, projSpec.Name, nil, jobNames, nil)
 
 			assert.Nil(t, err)
@@ -1344,11 +1332,7 @@
 			projectService.On("Get", ctx, projSpec.Name).Return(models.ProjectSpec{}, errors.New(errorMsg))
 
 			svc := job.NewService(nil, nil, nil, dumpAssets, dependencyResolver,
-<<<<<<< HEAD
-				nil, projJobSpecRepoFac, nil, namespaceService, projectService, deployManager)
-=======
-				nil, projJobSpecRepoFac, nil, namespaceService, projectService, deployer, nil)
->>>>>>> 8c26fc99
+				nil, projJobSpecRepoFac, nil, namespaceService, projectService, deployManager, nil)
 			err := svc.Refresh(ctx, projSpec.Name, nil, nil, nil)
 
 			assert.Equal(t, errorMsg, err.Error())
@@ -1378,11 +1362,7 @@
 			projectJobSpecRepo.On("GetAll", ctx).Return([]models.JobSpec{}, errors.New(errorMsg))
 
 			svc := job.NewService(nil, nil, nil, dumpAssets, dependencyResolver,
-<<<<<<< HEAD
-				nil, projJobSpecRepoFac, nil, namespaceService, projectService, deployManager)
-=======
-				nil, projJobSpecRepoFac, nil, namespaceService, projectService, deployer, nil)
->>>>>>> 8c26fc99
+				nil, projJobSpecRepoFac, nil, namespaceService, projectService, deployManager, nil)
 			err := svc.Refresh(ctx, projSpec.Name, nil, nil, nil)
 
 			assert.Equal(t, fmt.Sprintf("failed to retrieve jobs: %s", errorMsg), err.Error())
@@ -1413,11 +1393,7 @@
 			namespaceService.On("Get", ctx, projSpec.Name, namespaceSpec.Name).Return(models.NamespaceSpec{}, errors.New(errorMsg))
 
 			svc := job.NewService(jobSpecRepoFac, nil, nil, dumpAssets, dependencyResolver,
-<<<<<<< HEAD
-				nil, nil, nil, namespaceService, projectService, deployManager)
-=======
-				nil, nil, nil, namespaceService, projectService, deployer, nil)
->>>>>>> 8c26fc99
+				nil, nil, nil, namespaceService, projectService, deployManager, nil)
 			err := svc.Refresh(ctx, projSpec.Name, namespaceNames, nil, nil)
 
 			assert.Equal(t, errorMsg, err.Error())
@@ -1451,11 +1427,7 @@
 			jobSpecRepo.On("GetAll", ctx).Return([]models.JobSpec{}, errors.New(errorMsg))
 
 			svc := job.NewService(jobSpecRepoFac, nil, nil, dumpAssets, dependencyResolver,
-<<<<<<< HEAD
-				nil, nil, nil, namespaceService, projectService, deployManager)
-=======
-				nil, nil, nil, namespaceService, projectService, deployer, nil)
->>>>>>> 8c26fc99
+				nil, nil, nil, namespaceService, projectService, deployManager, nil)
 			err := svc.Refresh(ctx, projSpec.Name, namespaceNames, nil, nil)
 
 			assert.Equal(t, fmt.Sprintf("failed to retrieve jobs: %s", errorMsg), err.Error())
@@ -1499,11 +1471,7 @@
 			projectJobSpecRepo.On("GetByName", ctx, jobSpecsBase[0].Name).Return(models.JobSpec{}, models.NamespaceSpec{}, errors.New(errorMsg))
 
 			svc := job.NewService(nil, nil, nil, dumpAssets, dependencyResolver,
-<<<<<<< HEAD
-				nil, projectJobSpecRepoFac, nil, namespaceService, projectService, deployManager)
-=======
-				nil, projectJobSpecRepoFac, nil, namespaceService, projectService, deployer, nil)
->>>>>>> 8c26fc99
+				nil, projectJobSpecRepoFac, nil, namespaceService, projectService, deployManager, nil)
 			err := svc.Refresh(ctx, projSpec.Name, nil, jobNames, nil)
 
 			assert.Equal(t, fmt.Sprintf("failed to retrieve job: %s", errorMsg), err.Error())
@@ -1585,11 +1553,7 @@
 			deployManager.On("Deploy", ctx, projSpec).Return(deployID, nil)
 
 			svc := job.NewService(nil, nil, nil, dumpAssets, dependencyResolver,
-<<<<<<< HEAD
-				nil, projJobSpecRepoFac, nil, namespaceService, projectService, deployManager)
-=======
-				nil, projJobSpecRepoFac, nil, namespaceService, projectService, deployer, nil)
->>>>>>> 8c26fc99
+				nil, projJobSpecRepoFac, nil, namespaceService, projectService, deployManager, nil)
 			err := svc.Refresh(ctx, projSpec.Name, nil, nil, nil)
 
 			assert.Nil(t, err)
@@ -1672,11 +1636,7 @@
 			deployManager.On("Deploy", ctx, projSpec).Return(deployID, nil)
 
 			svc := job.NewService(nil, nil, nil, dumpAssets, dependencyResolver,
-<<<<<<< HEAD
-				nil, projJobSpecRepoFac, nil, namespaceService, projectService, deployManager)
-=======
-				nil, projJobSpecRepoFac, nil, namespaceService, projectService, deployer, nil)
->>>>>>> 8c26fc99
+				nil, projJobSpecRepoFac, nil, namespaceService, projectService, deployManager, nil)
 			err := svc.Refresh(ctx, projSpec.Name, nil, nil, nil)
 
 			assert.Nil(t, err)
