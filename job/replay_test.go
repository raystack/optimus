--- conflicted
+++ resolved
@@ -107,11 +107,7 @@
 			replayStart, _ := time.Parse(job.ReplayDateFormat, "2020-08-05")
 			replayEnd, _ := time.Parse(job.ReplayDateFormat, "2020-08-07")
 
-<<<<<<< HEAD
-			jobSvc := job.NewService(nil, nil, nil, dumpAssets, nil, nil, projJobSpecRepoFac, nil, nil)
-=======
-			jobSvc := job.NewService(nil, nil, nil, dumpAssets, nil, nil, projJobSpecRepoFac, nil, nil, nil, nil)
->>>>>>> 4bfeffe4
+			jobSvc := job.NewService(nil, nil, nil, dumpAssets, nil, nil, projJobSpecRepoFac, nil, nil, nil, nil, nil)
 			replayRequest := models.ReplayRequest{
 				Job:                         specs[spec1],
 				Start:                       replayStart,
@@ -156,11 +152,7 @@
 			replayStart, _ := time.Parse(job.ReplayDateFormat, "2020-08-05")
 			replayEnd, _ := time.Parse(job.ReplayDateFormat, "2020-08-07")
 
-<<<<<<< HEAD
-			jobSvc := job.NewService(nil, nil, nil, dumpAssets, depenResolver, nil, projJobSpecRepoFac, nil, nil)
-=======
-			jobSvc := job.NewService(nil, nil, nil, dumpAssets, depenResolver, nil, projJobSpecRepoFac, nil, nil, nil, nil)
->>>>>>> 4bfeffe4
+			jobSvc := job.NewService(nil, nil, nil, dumpAssets, depenResolver, nil, projJobSpecRepoFac, nil, nil, nil, nil, nil)
 			replayRequest := models.ReplayRequest{
 				Job:                         specs[spec1],
 				Start:                       replayStart,
@@ -217,11 +209,7 @@
 			replayStart, _ := time.Parse(job.ReplayDateFormat, "2020-08-05")
 			replayEnd, _ := time.Parse(job.ReplayDateFormat, "2020-08-07")
 
-<<<<<<< HEAD
-			jobSvc := job.NewService(nil, nil, nil, dumpAssets, depenResolver, nil, projJobSpecRepoFac, nil, nil)
-=======
-			jobSvc := job.NewService(nil, nil, nil, dumpAssets, depenResolver, nil, projJobSpecRepoFac, nil, nil, nil, nil)
->>>>>>> 4bfeffe4
+			jobSvc := job.NewService(nil, nil, nil, dumpAssets, depenResolver, nil, projJobSpecRepoFac, nil, nil, nil, nil, nil)
 			replayRequest := models.ReplayRequest{
 				Job:                         cyclicDagSpec[0],
 				Start:                       replayStart,
@@ -264,11 +252,7 @@
 			depenResolver.On("Resolve", ctx, projSpec, jobSpecs[5], "ns", nil).Return(jobSpecs[5], nil)
 			defer depenResolver.AssertExpectations(t)
 
-<<<<<<< HEAD
-			jobSvc := job.NewService(nil, nil, nil, dumpAssets, depenResolver, nil, projJobSpecRepoFac, nil, nil)
-=======
-			jobSvc := job.NewService(nil, nil, nil, dumpAssets, depenResolver, nil, projJobSpecRepoFac, nil, nil, nil, nil)
->>>>>>> 4bfeffe4
+			jobSvc := job.NewService(nil, nil, nil, dumpAssets, depenResolver, nil, projJobSpecRepoFac, nil, nil, nil, nil, nil)
 			replayStart, _ := time.Parse(job.ReplayDateFormat, "2020-08-05")
 			replayEnd, _ := time.Parse(job.ReplayDateFormat, "2020-08-07")
 			replayRequest := models.ReplayRequest{
@@ -335,11 +319,7 @@
 			depenResolver.On("Resolve", ctx, projSpec, jobSpecs[5], "ns", nil).Return(jobSpecs[5], nil)
 			defer depenResolver.AssertExpectations(t)
 
-<<<<<<< HEAD
-			jobSvc := job.NewService(nil, nil, nil, dumpAssets, depenResolver, nil, projJobSpecRepoFac, nil, nil)
-=======
-			jobSvc := job.NewService(nil, nil, nil, dumpAssets, depenResolver, nil, projJobSpecRepoFac, nil, nil, nil, nil)
->>>>>>> 4bfeffe4
+			jobSvc := job.NewService(nil, nil, nil, dumpAssets, depenResolver, nil, projJobSpecRepoFac, nil, nil, nil, nil, nil)
 			replayStart, _ := time.Parse(job.ReplayDateFormat, "2020-08-05")
 			replayEnd, _ := time.Parse(job.ReplayDateFormat, "2020-08-05")
 			replayRequest := models.ReplayRequest{
@@ -417,11 +397,7 @@
 			defer depenResolver.AssertExpectations(t)
 
 			jobSvc := job.NewService(nil, nil, nil, dumpAssets,
-<<<<<<< HEAD
-				depenResolver, nil, projJobSpecRepoFac, nil, nil)
-=======
-				depenResolver, nil, projJobSpecRepoFac, nil, nil, nil, nil)
->>>>>>> 4bfeffe4
+				depenResolver, nil, projJobSpecRepoFac, nil, nil, nil, nil, nil)
 			replayStart, _ := time.Parse(job.ReplayDateFormat, "2020-08-05")
 			replayEnd, _ := time.Parse(job.ReplayDateFormat, "2020-08-05")
 			replayRequest := models.ReplayRequest{
@@ -484,11 +460,7 @@
 			depenResolver.On("Resolve", ctx, projSpec, jobSpecs[5], "namespace1", nil).Return(jobSpecs[5], nil)
 			defer depenResolver.AssertExpectations(t)
 
-<<<<<<< HEAD
-			jobSvc := job.NewService(nil, nil, nil, dumpAssets, depenResolver, nil, projJobSpecRepoFac, nil, nil)
-=======
-			jobSvc := job.NewService(nil, nil, nil, dumpAssets, depenResolver, nil, projJobSpecRepoFac, nil, nil, nil, nil)
->>>>>>> 4bfeffe4
+			jobSvc := job.NewService(nil, nil, nil, dumpAssets, depenResolver, nil, projJobSpecRepoFac, nil, nil, nil, nil, nil)
 			replayStart, _ := time.Parse(job.ReplayDateFormat, "2020-08-05")
 			replayEnd, _ := time.Parse(job.ReplayDateFormat, "2020-08-05")
 			replayRequest := models.ReplayRequest{
@@ -529,11 +501,7 @@
 			replayStart, _ := time.Parse(job.ReplayDateFormat, "2020-08-05")
 			replayEnd, _ := time.Parse(job.ReplayDateFormat, "2020-08-07")
 
-<<<<<<< HEAD
-			jobSvc := job.NewService(nil, nil, nil, dumpAssets, nil, nil, projJobSpecRepoFac, nil, nil)
-=======
-			jobSvc := job.NewService(nil, nil, nil, dumpAssets, nil, nil, projJobSpecRepoFac, nil, nil, nil, nil)
->>>>>>> 4bfeffe4
+			jobSvc := job.NewService(nil, nil, nil, dumpAssets, nil, nil, projJobSpecRepoFac, nil, nil, nil, nil, nil)
 			replayRequest := models.ReplayRequest{
 				Job:                         specs[spec1],
 				Start:                       replayStart,
@@ -595,11 +563,7 @@
 			replayManager.On("Replay", ctx, replayRequest).Return(models.ReplayResult{}, errors.New(errMessage))
 			defer replayManager.AssertExpectations(t)
 
-<<<<<<< HEAD
-			jobSvc := job.NewService(nil, nil, nil, dumpAssets, depenResolver, nil, projJobSpecRepoFac, replayManager, nil)
-=======
-			jobSvc := job.NewService(nil, nil, nil, dumpAssets, depenResolver, nil, projJobSpecRepoFac, replayManager, nil, nil, nil)
->>>>>>> 4bfeffe4
+			jobSvc := job.NewService(nil, nil, nil, dumpAssets, depenResolver, nil, projJobSpecRepoFac, replayManager, nil, nil, nil, nil)
 
 			_, err := jobSvc.Replay(ctx, replayRequest)
 			assert.NotNil(t, err)
@@ -655,11 +619,7 @@
 			replayManager.On("Replay", ctx, replayRequest).Return(models.ReplayResult{ID: objUUID}, nil)
 			defer replayManager.AssertExpectations(t)
 
-<<<<<<< HEAD
-			jobSvc := job.NewService(nil, nil, nil, dumpAssets, depenResolver, nil, projJobSpecRepoFac, replayManager, nil)
-=======
-			jobSvc := job.NewService(nil, nil, nil, dumpAssets, depenResolver, nil, projJobSpecRepoFac, replayManager, nil, nil, nil)
->>>>>>> 4bfeffe4
+			jobSvc := job.NewService(nil, nil, nil, dumpAssets, depenResolver, nil, projJobSpecRepoFac, replayManager, nil, nil, nil, nil)
 
 			replayResult, err := jobSvc.Replay(ctx, replayRequest)
 			assert.Nil(t, err)
@@ -705,11 +665,7 @@
 				Project: projSpec,
 			}
 
-<<<<<<< HEAD
-			jobSvc := job.NewService(nil, nil, nil, dumpAssets, nil, nil, nil, replayManager, nil)
-=======
-			jobSvc := job.NewService(nil, nil, nil, dumpAssets, nil, nil, nil, replayManager, nil, nil, nil)
->>>>>>> 4bfeffe4
+			jobSvc := job.NewService(nil, nil, nil, dumpAssets, nil, nil, nil, replayManager, nil, nil, nil, nil)
 			_, err := jobSvc.GetReplayStatus(ctx, replayRequest)
 
 			assert.NotNil(t, err)
@@ -744,11 +700,7 @@
 				Job:     jobSpec1,
 			}
 
-<<<<<<< HEAD
-			jobSvc := job.NewService(nil, nil, nil, dumpAssets, nil, nil, nil, replayManager, nil)
-=======
-			jobSvc := job.NewService(nil, nil, nil, dumpAssets, nil, nil, nil, replayManager, nil, nil, nil)
->>>>>>> 4bfeffe4
+			jobSvc := job.NewService(nil, nil, nil, dumpAssets, nil, nil, nil, replayManager, nil, nil, nil, nil)
 			_, err := jobSvc.GetReplayStatus(ctx, replayRequest)
 
 			assert.Equal(t, errorMsg, err.Error())
@@ -817,11 +769,7 @@
 				Job:     jobSpec0,
 			}
 
-<<<<<<< HEAD
-			jobSvc := job.NewService(nil, nil, nil, dumpAssets, nil, nil, nil, replayManager, nil)
-=======
-			jobSvc := job.NewService(nil, nil, nil, dumpAssets, nil, nil, nil, replayManager, nil, nil, nil)
->>>>>>> 4bfeffe4
+			jobSvc := job.NewService(nil, nil, nil, dumpAssets, nil, nil, nil, replayManager, nil, nil, nil, nil)
 			_, err := jobSvc.GetReplayStatus(ctx, replayRequest)
 
 			assert.Equal(t, errorMsg, err.Error())
@@ -888,11 +836,7 @@
 				Job:     jobSpec0,
 			}
 
-<<<<<<< HEAD
-			jobSvc := job.NewService(nil, nil, nil, dumpAssets, nil, nil, nil, replayManager, nil)
-=======
-			jobSvc := job.NewService(nil, nil, nil, dumpAssets, nil, nil, nil, replayManager, nil, nil, nil)
->>>>>>> 4bfeffe4
+			jobSvc := job.NewService(nil, nil, nil, dumpAssets, nil, nil, nil, replayManager, nil, nil, nil, nil)
 			_, err := jobSvc.GetReplayStatus(ctx, replayRequest)
 
 			assert.Equal(t, errorMsg, err.Error())
@@ -918,11 +862,7 @@
 			defer replayManager.AssertExpectations(t)
 			replayManager.On("GetReplayList", ctx, projSpec.ID).Return(replaySpecs, nil)
 
-<<<<<<< HEAD
-			jobSvc := job.NewService(nil, nil, nil, dumpAssets, nil, nil, nil, replayManager, nil)
-=======
-			jobSvc := job.NewService(nil, nil, nil, dumpAssets, nil, nil, nil, replayManager, nil, nil, nil)
->>>>>>> 4bfeffe4
+			jobSvc := job.NewService(nil, nil, nil, dumpAssets, nil, nil, nil, replayManager, nil, nil, nil, nil)
 			replayList, err := jobSvc.GetReplayList(ctx, projSpec.ID)
 
 			assert.Nil(t, err)
@@ -934,11 +874,7 @@
 			errorMsg := "unable to get replay list"
 			replayManager.On("GetReplayList", ctx, projSpec.ID).Return([]models.ReplaySpec{}, errors.New(errorMsg))
 
-<<<<<<< HEAD
-			jobSvc := job.NewService(nil, nil, nil, dumpAssets, nil, nil, nil, replayManager, nil)
-=======
-			jobSvc := job.NewService(nil, nil, nil, dumpAssets, nil, nil, nil, replayManager, nil, nil, nil)
->>>>>>> 4bfeffe4
+			jobSvc := job.NewService(nil, nil, nil, dumpAssets, nil, nil, nil, replayManager, nil, nil, nil, nil)
 			replayList, err := jobSvc.GetReplayList(ctx, projSpec.ID)
 
 			assert.Equal(t, errorMsg, err.Error())
