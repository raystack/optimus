package job

import (
	"context"
	"errors"
	"sync"
	"sync/atomic"
	"time"

	"github.com/google/uuid"
	"github.com/odpf/optimus/core/tree"
	"github.com/odpf/optimus/models"
	"github.com/odpf/optimus/store"
	"github.com/odpf/optimus/utils"
	"github.com/odpf/salt/log"
	"github.com/robfig/cron/v3"
)

var (
	// ErrRequestQueueFull signifies that the deployment manager's
	// request queue is full
	ErrRequestQueueFull = errors.New("request queue is full")
	// ErrConflictedJobRun signifies other replay job / dependency run is active or instance already running
	ErrConflictedJobRun = errors.New("conflicted job run found")
)

const (
	// ReplayRunTimeout signifies type of replay failure caused by timeout
	ReplayRunTimeout = "long running replay timeout"
	// TimestampLogFormat format of a timestamp will be used in logs
	TimestampLogFormat = "2006-01-02T15:04:05+00:00"
	// schedulerBatchSize number of run instances to be checked per request
	schedulerBatchSize = 100
	// replayListWindow window interval to fetch recent replays
	replayListWindow = -3 * 30 * 24 * time.Hour
)

const (
	syncInterval = "@every 5m"
)

type ReplayManagerConfig struct {
	NumWorkers    int
	WorkerTimeout time.Duration
	RunTimeout    time.Duration
}

type ReplayWorkerFactory interface {
	New() ReplayWorker
}

type ReplaySyncer interface {
	Sync(context.Context, time.Duration) error
}

type ReplayValidator interface {
	Validate(context.Context, store.ReplaySpecRepository, models.ReplayRequest, *tree.TreeNode) error
}

// Manager for replaying operation(s).
// Offers an asynchronous interface to pipeline, with a fixed size request queue
// Each replay request is handled by a replay worker and the number of parallel replay workers
// can be provided through configuration.
type Manager struct {
	// wait group to synchronise on workers
	wg sync.WaitGroup

	uuidProvider utils.UUIDProvider
	config       ReplayManagerConfig

	// request queue, used by workers
	requestQ chan models.ReplayRequest

	replayWorkerFactory ReplayWorkerFactory
	replaySpecRepoFac   ReplaySpecRepoFactory
	scheduler           models.SchedulerUnit
	replayValidator     ReplayValidator
	replaySyncer        ReplaySyncer
	syncerScheduler     *cron.Cron
	l                   log.Logger

	workerCapacity int32
}

// Replay a request asynchronously, returns a replay id that can
// can be used to query its status
func (m *Manager) Replay(ctx context.Context, reqInput models.ReplayRequest) (models.ReplayResult, error) {
	replaySpecRepo := m.replaySpecRepoFac.New()

	replayPlan, err := prepareReplayPlan(reqInput)
	if err != nil {
		return models.ReplayResult{}, err
	}
	if err := m.replayValidator.Validate(ctx, replaySpecRepo, reqInput, replayPlan.ExecutionTree); err != nil {
		return models.ReplayResult{}, err
	}
	if reqInput.ID, err = m.uuidProvider.NewUUID(); err != nil {
		return models.ReplayResult{}, err
	}

	// save replay request and mark status as accepted
	replay := models.ReplaySpec{
		ID:            reqInput.ID,
		Job:           reqInput.Job,
		StartDate:     reqInput.Start,
		EndDate:       reqInput.End,
		Config:        prepareReplayConfig(reqInput.AllowedDownstreamNamespaces),
		Status:        models.ReplayStatusAccepted,
		ExecutionTree: replayPlan.ExecutionTree,
	}

	// could get cancelled later if queue is full
	if err = replaySpecRepo.Insert(ctx, &replay); err != nil {
		return models.ReplayResult{}, err
	}

	select {
	case m.requestQ <- reqInput:
		return models.ReplayResult{
			ID:          reqInput.ID,
			IgnoredJobs: replayPlan.IgnoredJobs,
		}, nil
	default:
		// all workers busy, mark the inserted request as cancelled
		_ = replaySpecRepo.UpdateStatus(ctx, reqInput.ID, models.ReplayStatusCancelled, models.ReplayMessage{
			Type:    models.ReplayStatusCancelled,
			Message: ErrRequestQueueFull.Error(),
		})
		return models.ReplayResult{}, ErrRequestQueueFull
	}
}

func prepareReplayConfig(allowedDownstreamNamespaces []string) map[string]string {
	config := make(map[string]string)

	config[models.ConfigIgnoreDownstream] = "true"
	if len(allowedDownstreamNamespaces) > 0 {
		config[models.ConfigIgnoreDownstream] = "false"
	}

	return config
}

// start a worker goroutine that runs the replay in background
func (m *Manager) spawnServiceWorker(worker ReplayWorker) {
	defer m.wg.Done()
	atomic.AddInt32(&m.workerCapacity, 1)
	for reqInput := range m.requestQ {
		atomic.AddInt32(&m.workerCapacity, -1)

		m.l.Info("worker picked up the request", "request id", reqInput.ID)
		ctx, cancelCtx := context.WithTimeout(context.Background(), m.config.WorkerTimeout)
		if err := worker.Process(ctx, reqInput); err != nil {
			m.l.Error("worker failed to process", "error", err)
		}
		cancelCtx()

		atomic.AddInt32(&m.workerCapacity, 1)
	}
}

// SchedulerSyncer to sync for latest replay status
func (m *Manager) SchedulerSyncer() {
	m.l.Debug("start synchronizing replays...")
	ctx, cancelCtx := context.WithTimeout(context.Background(), m.config.WorkerTimeout)
	defer cancelCtx()
	if err := m.replaySyncer.Sync(ctx, m.config.RunTimeout); err != nil {
		m.l.Error("syncer failed to process", "error", err)
	}
	m.l.Debug("replays synced")
}

// GetReplay using UUID
func (m *Manager) GetReplay(ctx context.Context, replayUUID uuid.UUID) (models.ReplaySpec, error) {
	return m.replaySpecRepoFac.New().GetByID(ctx, replayUUID)
}

// GetReplayList using Project ID
func (m *Manager) GetReplayList(ctx context.Context, projectUUID uuid.UUID) ([]models.ReplaySpec, error) {
	replays, err := m.replaySpecRepoFac.New().GetByProjectID(ctx, projectUUID)
	if err != nil {
		if errors.Is(err, store.ErrResourceNotFound) {
			return []models.ReplaySpec{}, nil
		}
		return []models.ReplaySpec{}, err
	}

	var recentReplays []models.ReplaySpec
	for _, replay := range replays {
		if replay.CreatedAt.After(time.Now().UTC().Add(replayListWindow)) {
			recentReplays = append(recentReplays, replay)
		}
	}
	return recentReplays, nil
}

// GetRunsStatus
func (m *Manager) GetRunStatus(ctx context.Context, projectSpec models.ProjectSpec, startDate time.Time,
	endDate time.Time, jobName string) ([]models.JobStatus, error) {
	batchEndDate := endDate.AddDate(0, 0, 1).Add(time.Second * -1)
	return m.scheduler.GetJobRunStatus(ctx, projectSpec, jobName, startDate, batchEndDate, schedulerBatchSize)
}

<<<<<<< HEAD
// Close stops consuming any new request
func (m *Manager) Close() error {
=======
//Close stops consuming any new request
func (m *Manager) Close() error { // nolint: unparam
>>>>>>> 287f7b84
	if m.requestQ != nil {
		// stop accepting any more requests
		close(m.requestQ)
	}
	// wait for request worker to finish
	m.wg.Wait()

	if m.syncerScheduler != nil {
		// wait for syncer to finish
		<-m.syncerScheduler.Stop().Done()
	}
	return nil
}

func (m *Manager) Init() {
	if m.replaySyncer != nil {
		_, err := m.syncerScheduler.AddFunc(syncInterval, m.SchedulerSyncer)
		if err != nil {
			m.l.Fatal("Failed to sync scheduler", "error", err)
		}
		m.syncerScheduler.Start()
	}

	m.l.Info("starting replay workers", "count", m.config.NumWorkers)
	for i := 0; i < m.config.NumWorkers; i++ {
		m.wg.Add(1)
		worker := m.replayWorkerFactory.New()
		go m.spawnServiceWorker(worker)
	}

	// wait until all workers are ready
	for {
		if int(atomic.LoadInt32(&m.workerCapacity)) == m.config.NumWorkers {
			break
		}
		time.Sleep(time.Millisecond * 50) //nolint: gomnd
	}
}

// NewManager constructs a new instance of Manager
func NewManager(l log.Logger, workerFact ReplayWorkerFactory, replaySpecRepoFac ReplaySpecRepoFactory, uuidProvider utils.UUIDProvider,
	config ReplayManagerConfig, scheduler models.SchedulerUnit, validator ReplayValidator, syncer ReplaySyncer) *Manager {
	mgr := &Manager{
		l:                   l,
		replayWorkerFactory: workerFact,
		config:              config,
		requestQ:            make(chan models.ReplayRequest),
		replaySpecRepoFac:   replaySpecRepoFac,
		uuidProvider:        uuidProvider,
		scheduler:           scheduler,
		replayValidator:     validator,
		replaySyncer:        syncer,
		workerCapacity:      0,
		syncerScheduler: cron.New(cron.WithChain(
			cron.SkipIfStillRunning(cron.DefaultLogger),
		)),
	}
	mgr.Init()
	return mgr
}<|MERGE_RESOLUTION|>--- conflicted
+++ resolved
@@ -201,13 +201,8 @@
 	return m.scheduler.GetJobRunStatus(ctx, projectSpec, jobName, startDate, batchEndDate, schedulerBatchSize)
 }
 
-<<<<<<< HEAD
 // Close stops consuming any new request
-func (m *Manager) Close() error {
-=======
-//Close stops consuming any new request
 func (m *Manager) Close() error { // nolint: unparam
->>>>>>> 287f7b84
 	if m.requestQ != nil {
 		// stop accepting any more requests
 		close(m.requestQ)
