package job

import (
	"context"
	"errors"
	"fmt"
	"strings"

	"github.com/odpf/optimus/core/progress"
	"github.com/odpf/optimus/models"
	"github.com/odpf/optimus/store"
)

var (
	ErrUnknownLocalDependency        = errors.New("unknown local dependency")
	ErrUnknownCrossProjectDependency = errors.New("unknown cross project dependency")
	UnknownRuntimeDependencyMessage  = "could not find registered destination '%s' during compiling dependencies for the provided job '%s', " +
		"please check if the source is correct, " +
		"if it is and want this to be ignored as dependency, " +
		"check docs how this can be done in used transformation task"
)

const IterJobDependencyNameSections = 2

type dependencyResolver struct {
	projectJobSpecRepoFactory ProjectJobSpecRepoFactory
}

// Resolve resolves all kind of dependencies (inter/intra project, static deps) of a given JobSpec
func (r *dependencyResolver) Resolve(ctx context.Context, projectSpec models.ProjectSpec, jobSpec models.JobSpec,
	observer progress.Observer) (models.JobSpec, error) {
	if ctx.Err() != nil {
		return models.JobSpec{}, ctx.Err()
	}

	projectJobSpecRepo := r.projectJobSpecRepoFactory.New(projectSpec)
	// resolve inter/intra dependencies inferred by optimus
	jobSpec, err := r.resolveInferredDependencies(ctx, jobSpec, projectSpec, projectJobSpecRepo, observer)
	if err != nil {
		return models.JobSpec{}, err
	}

	// resolve statically defined dependencies
	jobSpec, err = r.resolveStaticDependencies(ctx, jobSpec, projectSpec, projectJobSpecRepo)
	if err != nil {
		return models.JobSpec{}, err
	}

	// resolve inter hook dependencies
	jobSpec = r.resolveHookDependencies(jobSpec)

	return jobSpec, nil
}

func (r *dependencyResolver) resolveInferredDependencies(ctx context.Context, jobSpec models.JobSpec, projectSpec models.ProjectSpec,
	projectJobSpecRepo store.ProjectJobSpecRepository, observer progress.Observer) (models.JobSpec, error) {
	// get destinations of dependencies, assets should be dependent on
	var jobDependencies []string
	if jobSpec.Task.Unit.DependencyMod != nil {
		resp, err := jobSpec.Task.Unit.DependencyMod.GenerateDependencies(ctx, models.GenerateDependenciesRequest{
			Config:  models.PluginConfigs{}.FromJobSpec(jobSpec.Task.Config),
			Assets:  models.PluginAssets{}.FromJobSpec(jobSpec.Assets),
			Project: projectSpec,
		})
		if err != nil {
			return models.JobSpec{}, err
		}
		jobDependencies = resp.Dependencies
	}

	// get job spec of these destinations and append to current jobSpec
	for _, depDestination := range jobDependencies {
		projectJobPairs, err := projectJobSpecRepo.GetByDestination(ctx, depDestination)
		if err != nil && err != store.ErrResourceNotFound {
			return jobSpec, fmt.Errorf("runtime dependency evaluation failed: %w", err)
		}
		if len(projectJobPairs) == 0 {
			// should not fail for unknown dependency, its okay to not have a upstream job
			// registered in optimus project and still refer to them in our job
			r.notifyProgress(observer, &EventJobSpecUnknownDependencyUsed{Job: jobSpec.Name, Dependency: depDestination})
			continue
		}
		dep := extractDependency(projectJobPairs, projectSpec)
		jobSpec.Dependencies[dep.Job.Name] = dep
	}

	return jobSpec, nil
}

// extractDependency extracts tries to find the upstream dependency from multiple matches
// type of dependency is decided based on if the job belongs to same project or other
// Note(kushsharma): correct way to do this is by creating a unique destination for each job
// this will require us to either change the database schema or add some kind of
// unique literal convention
func extractDependency(projectJobPairs []store.ProjectJobPair, projectSpec models.ProjectSpec) models.JobSpecDependency {
	var dep models.JobSpecDependency
	if len(projectJobPairs) == 1 {
		dep = models.JobSpecDependency{
			Job:     &projectJobPairs[0].Job,
			Project: &projectJobPairs[0].Project,
			Type:    models.JobSpecDependencyTypeIntra,
		}

		if projectJobPairs[0].Project.Name != projectSpec.Name {
			// if doesn't belong to same project, this is inter
			dep.Type = models.JobSpecDependencyTypeInter
		}
		return dep
	}

	// multiple projects found, this should not happen ideally and we should make
	// each destination unique, but now this has happened, give higher priority
	// to current project if found or choose any from the rest
	for _, pair := range projectJobPairs {
		if pair.Project.Name == projectSpec.Name {
			return models.JobSpecDependency{
				Job:     &pair.Job,
				Project: &pair.Project,
				Type:    models.JobSpecDependencyTypeIntra,
			}
		}
	}

	// dependency doesn't belong to this project, choose any(first)
	return models.JobSpecDependency{
		Job:     &projectJobPairs[0].Job,
		Project: &projectJobPairs[0].Project,
		Type:    models.JobSpecDependencyTypeInter,
	}
}

// update named (explicit/static) dependencies if unresolved with its spec model
// this can normally happen when reading specs from a store[local/postgres]
func (r *dependencyResolver) resolveStaticDependencies(ctx context.Context, jobSpec models.JobSpec, projectSpec models.ProjectSpec,
	projectJobSpecRepo store.ProjectJobSpecRepository) (models.JobSpec, error) {
	// update static dependencies if unresolved with its spec model
	for depName, depSpec := range jobSpec.Dependencies {
		if depSpec.Job == nil {
			switch depSpec.Type {
			case models.JobSpecDependencyTypeIntra:
				{
					job, _, err := projectJobSpecRepo.GetByName(ctx, depName)
					if err != nil {
						return models.JobSpec{}, fmt.Errorf("%s for job %s: %w", ErrUnknownLocalDependency, depName, err)
					}
					depSpec.Job = &job
					depSpec.Project = &projectSpec
					jobSpec.Dependencies[depName] = depSpec
				}
			case models.JobSpecDependencyTypeInter:
				{
					// extract project name
<<<<<<< HEAD
					depParts := strings.SplitN(depName, "/", IterJobDependencyNameSections)
					if len(depParts) != IterJobDependencyNameSections {
						return models.JobSpec{}, errors.Errorf("%s dependency should be in 'project_name/job_name' format: %s", models.JobSpecDependencyTypeInter, depName)
=======
					depParts := strings.SplitN(depName, "/", 2)
					if len(depParts) != 2 {
						return models.JobSpec{}, fmt.Errorf("%s dependency should be in 'project_name/job_name' format: %s", models.JobSpecDependencyTypeInter, depName)
>>>>>>> 3d6f2771
					}
					projectName := depParts[0]
					jobName := depParts[1]
					job, proj, err := projectJobSpecRepo.GetByNameForProject(ctx, projectName, jobName)
					if err != nil {
						return models.JobSpec{}, fmt.Errorf("%s for job %s: %w", ErrUnknownCrossProjectDependency, depName, err)
					}
					depSpec.Job = &job
					depSpec.Project = &proj
					jobSpec.Dependencies[depName] = depSpec
				}
			default:
				return models.JobSpec{}, fmt.Errorf("unsupported dependency type: %s", depSpec.Type)
			}
		}
	}

	return jobSpec, nil
}

// hooks can be dependent on each other inside a job spec, this will populate
// the local array that points to its dependent hook
func (r *dependencyResolver) resolveHookDependencies(jobSpec models.JobSpec) models.JobSpec {
	for hookIdx, jobHook := range jobSpec.Hooks {
		jobHook.DependsOn = nil
		for _, depends := range jobHook.Unit.Info().DependsOn {
			dependentHook, err := jobSpec.GetHookByName(depends)
			if err == nil {
				jobHook.DependsOn = append(jobHook.DependsOn, &dependentHook)
			}
		}
		jobSpec.Hooks[hookIdx] = jobHook
	}
	return jobSpec
}

func (r *dependencyResolver) notifyProgress(observer progress.Observer, e progress.Event) {
	if observer == nil {
		return
	}
	observer.Notify(e)
}

// NewDependencyResolver creates a new instance of Resolver
func NewDependencyResolver(projectJobSpecRepoFactory ProjectJobSpecRepoFactory) *dependencyResolver {
	return &dependencyResolver{
		projectJobSpecRepoFactory: projectJobSpecRepoFactory,
	}
}<|MERGE_RESOLUTION|>--- conflicted
+++ resolved
@@ -150,15 +150,9 @@
 			case models.JobSpecDependencyTypeInter:
 				{
 					// extract project name
-<<<<<<< HEAD
 					depParts := strings.SplitN(depName, "/", IterJobDependencyNameSections)
 					if len(depParts) != IterJobDependencyNameSections {
-						return models.JobSpec{}, errors.Errorf("%s dependency should be in 'project_name/job_name' format: %s", models.JobSpecDependencyTypeInter, depName)
-=======
-					depParts := strings.SplitN(depName, "/", 2)
-					if len(depParts) != 2 {
 						return models.JobSpec{}, fmt.Errorf("%s dependency should be in 'project_name/job_name' format: %s", models.JobSpecDependencyTypeInter, depName)
->>>>>>> 3d6f2771
 					}
 					projectName := depParts[0]
 					jobName := depParts[1]
