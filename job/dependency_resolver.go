package job

import (
	"context"
	"errors"
	"fmt"
	"strings"

	"github.com/google/uuid"

	"github.com/odpf/optimus/core/progress"
	"github.com/odpf/optimus/models"
	"github.com/odpf/optimus/service"
	"github.com/odpf/optimus/store"
)

var (
	ErrUnknownLocalDependency        = errors.New("unknown local dependency")
	ErrUnknownCrossProjectDependency = errors.New("unknown cross project dependency")
	UnknownRuntimeDependencyMessage  = "could not find registered destination '%s' during compiling dependencies for the provided job '%s', " +
		"please check if the source is correct, " +
		"if it is and want this to be ignored as dependency, " +
		"check docs how this can be done in used transformation task"
)

const InterJobDependencyNameSections = 2

type dependencyResolver struct {
	projectJobSpecRepoFactory ProjectJobSpecRepoFactory
<<<<<<< HEAD
	pluginService             service.PluginService
	namespaceService          service.NamespaceService
=======
	dependencyRepo            store.JobDependencyRepository
>>>>>>> 4bfeffe4
}

// Resolve resolves all kind of dependencies (inter/intra project, static deps) of a given JobSpec
func (r *dependencyResolver) Resolve(ctx context.Context, projectSpec models.ProjectSpec, jobSpec models.JobSpec,
	namespaceName string, observer progress.Observer) (models.JobSpec, error) {
	if ctx.Err() != nil {
		return models.JobSpec{}, ctx.Err()
	}

	projectJobSpecRepo := r.projectJobSpecRepoFactory.New(projectSpec)
	// resolve inter/intra dependencies inferred by optimus
	jobSpec, err := r.resolveInferredDependencies(ctx, jobSpec, projectSpec, projectJobSpecRepo, namespaceName, observer)
	if err != nil {
		return models.JobSpec{}, err
	}

	// resolve statically defined dependencies
	jobSpec, err = r.resolveStaticDependencies(ctx, jobSpec, projectSpec, projectJobSpecRepo)
	if err != nil {
		return models.JobSpec{}, err
	}

	// resolve inter hook dependencies
	jobSpec = r.resolveHookDependencies(jobSpec)

	return jobSpec, nil
}

<<<<<<< HEAD
func (r *dependencyResolver) resolveInferredDependencies(ctx context.Context, jobSpec models.JobSpec, projectSpec models.ProjectSpec, projectJobSpecRepo store.ProjectJobSpecRepository, namespaceName string, observer progress.Observer) (models.JobSpec, error) {
	namespace, err := r.namespaceService.GetByName(ctx, projectSpec, namespaceName)
	if err != nil {
		return models.JobSpec{}, err
	}

=======
// Persist resolve inter/intra dependencies inferred by optimus and persist
func (r *dependencyResolver) Persist(ctx context.Context, jobSpec models.JobSpec) error {
	if ctx.Err() != nil {
		return ctx.Err()
	}

	// delete from dependency table
	if err := r.dependencyRepo.DeleteByJobID(ctx, jobSpec.ID); err != nil {
		return err
	}

	for _, dependency := range jobSpec.Dependencies {
		// insert the new ones
		err := r.dependencyRepo.Save(ctx, jobSpec.GetProjectSpec().ID, jobSpec.ID, dependency)
		if err != nil {
			return err
		}
	}
	return nil
}

func (r *dependencyResolver) FetchJobSpecsWithJobDependencies(ctx context.Context, projectSpec models.ProjectSpec, observer progress.Observer) ([]models.JobSpec, error) {
	projectJobSpecRepo := r.projectJobSpecRepoFactory.New(projectSpec)
	jobSpecs, err := projectJobSpecRepo.GetAll(ctx)
	if err != nil {
		return nil, err
	}
	r.notifyProgress(observer, &models.ProgressJobSpecFetch{})

	// fetch all dependencies
	dependencies, err := r.dependencyRepo.GetAll(ctx, projectSpec.ID)
	if err != nil {
		return nil, err
	}
	r.notifyProgress(observer, &models.ProgressJobDependencyFetch{})

	// fetch inter project dependencies job specs
	externalJobSpecs, err := r.getExternalProjectJobSpecs(ctx, dependencies)
	if err != nil {
		return nil, err
	}

	// create job spec map
	jobSpecMap := createJobSpecMap(jobSpecs, externalJobSpecs)

	// enrich
	return r.enrichJobSpecsWithJobDependencies(jobSpecs, dependencies, jobSpecMap)
}

func (r *dependencyResolver) enrichJobSpecsWithJobDependencies(jobSpecs []models.JobSpec, jobDependencies []models.JobIDDependenciesPair,
	jobSpecMap map[uuid.UUID]models.JobSpec) ([]models.JobSpec, error) {
	var enrichedJobSpecs []models.JobSpec
	jobSpecAndDependenciesMap := models.JobIDDependenciesPairs(jobDependencies).GetJobDependencyMap()
	for _, jobSpec := range jobSpecs {
		dependencies := jobSpecAndDependenciesMap[jobSpec.ID]
		enrichedJobSpec := enrichSingleJobSpecWithDependencies(dependencies, jobSpec, jobSpecMap)
		enrichedJobSpecs = append(enrichedJobSpecs, enrichedJobSpec)
	}
	return enrichedJobSpecs, nil
}

func enrichSingleJobSpecWithDependencies(dependencies []models.JobIDDependenciesPair,
	jobSpec models.JobSpec, jobSpecMap map[uuid.UUID]models.JobSpec) models.JobSpec {
	if len(dependencies) > 0 {
		jobSpec.Dependencies = make(map[string]models.JobSpecDependency)
	}

	for _, dep := range dependencies {
		dependentJob := jobSpecMap[dep.DependentJobID]
		dependentProject := dep.DependentProject
		jobSpec.Dependencies[dependentJob.Name] = models.JobSpecDependency{
			Project: &dependentProject,
			Job:     &dependentJob,
			Type:    dep.Type,
		}
	}
	return jobSpec
}

func createJobSpecMap(jobSpecs []models.JobSpec, externalProjectJobSpecs []models.JobSpec) map[uuid.UUID]models.JobSpec {
	jobSpecMap := make(map[uuid.UUID]models.JobSpec)
	for _, jobSpec := range append(externalProjectJobSpecs, jobSpecs...) {
		jobSpecMap[jobSpec.ID] = jobSpec
	}
	return jobSpecMap
}

func (r *dependencyResolver) getExternalProjectJobSpecs(ctx context.Context, jobDependencies []models.JobIDDependenciesPair) ([]models.JobSpec, error) {
	var externalJobSpecs []models.JobSpec

	externalProjectAndDependenciesMap := models.JobIDDependenciesPairs(jobDependencies).GetExternalProjectAndDependenciesMap()
	for _, dependencies := range externalProjectAndDependenciesMap {
		specs, err := r.getJobSpecsPerExternalProject(ctx, dependencies)
		if err != nil {
			return nil, err
		}
		externalJobSpecs = append(externalJobSpecs, specs...)
	}
	return externalJobSpecs, nil
}

func (r *dependencyResolver) getJobSpecsPerExternalProject(ctx context.Context, dependencies []models.JobIDDependenciesPair) ([]models.JobSpec, error) {
	var dependencyJobIDs []uuid.UUID
	for _, dependency := range dependencies {
		dependencyJobIDs = append(dependencyJobIDs, dependency.DependentJobID)
	}

	projectJobSpecRepo := r.projectJobSpecRepoFactory.New(dependencies[0].DependentProject)
	specs, err := projectJobSpecRepo.GetByIDs(ctx, dependencyJobIDs)
	if err != nil {
		return nil, err
	}
	return specs, nil
}

func (r *dependencyResolver) resolveInferredDependencies(ctx context.Context, jobSpec models.JobSpec, projectSpec models.ProjectSpec,
	projectJobSpecRepo store.ProjectJobSpecRepository, observer progress.Observer) (models.JobSpec, error) {
>>>>>>> 4bfeffe4
	// get destinations of dependencies, assets should be dependent on
	var jobDependencies []string
	resp, err := r.pluginService.GenerateDependencies(ctx, jobSpec, namespace, false)
	if err != nil {
		if !errors.Is(err, service.ErrDependencyModNotFound) {
			return models.JobSpec{}, err
		}
	}
	if resp != nil {
		jobDependencies = resp.Dependencies
	}

	// get job spec of these destinations and append to current jobSpec
	for _, depDestination := range jobDependencies {
		projectJobPairs, err := projectJobSpecRepo.GetByDestination(ctx, depDestination)
		if err != nil && !errors.Is(err, store.ErrResourceNotFound) {
			return jobSpec, fmt.Errorf("runtime dependency evaluation failed: %w", err)
		}
		if len(projectJobPairs) == 0 {
			// should not fail for unknown dependency, its okay to not have a upstream job
			// registered in optimus project and still refer to them in our job
			r.notifyProgress(observer, &models.ProgressJobSpecUnknownDependencyUsed{Job: jobSpec.Name, Dependency: depDestination})
			continue
		}
		dep := extractDependency(projectJobPairs, projectSpec)
		jobSpec.Dependencies[dep.Job.Name] = dep
	}

	return jobSpec, nil
}

// extractDependency extracts tries to find the upstream dependency from multiple matches
// type of dependency is decided based on if the job belongs to same project or other
// Note(kushsharma): correct way to do this is by creating a unique destination for each job
// this will require us to either change the database schema or add some kind of
// unique literal convention
func extractDependency(projectJobPairs []store.ProjectJobPair, projectSpec models.ProjectSpec) models.JobSpecDependency {
	var dep models.JobSpecDependency
	if len(projectJobPairs) == 1 {
		dep = models.JobSpecDependency{
			Job:     &projectJobPairs[0].Job,
			Project: &projectJobPairs[0].Project,
			Type:    models.JobSpecDependencyTypeIntra,
		}

		if projectJobPairs[0].Project.Name != projectSpec.Name {
			// if doesn't belong to same project, this is inter
			dep.Type = models.JobSpecDependencyTypeInter
		}
		return dep
	}

	// multiple projects found, this should not happen ideally and we should make
	// each destination unique, but now this has happened, give higher priority
	// to current project if found or choose any from the rest
	for _, pair := range projectJobPairs {
		if pair.Project.Name == projectSpec.Name {
			return models.JobSpecDependency{
				Job:     &pair.Job,
				Project: &pair.Project,
				Type:    models.JobSpecDependencyTypeIntra,
			}
		}
	}

	// dependency doesn't belong to this project, choose any(first)
	return models.JobSpecDependency{
		Job:     &projectJobPairs[0].Job,
		Project: &projectJobPairs[0].Project,
		Type:    models.JobSpecDependencyTypeInter,
	}
}

// update named (explicit/static) dependencies if unresolved with its spec model
// this can normally happen when reading specs from a store[local/postgres]
func (r *dependencyResolver) resolveStaticDependencies(ctx context.Context, jobSpec models.JobSpec, projectSpec models.ProjectSpec,
	projectJobSpecRepo store.ProjectJobSpecRepository) (models.JobSpec, error) {
	// update static dependencies if unresolved with its spec model
	for depName, depSpec := range jobSpec.Dependencies {
		if depSpec.Job == nil {
			switch depSpec.Type {
			case models.JobSpecDependencyTypeIntra:
				{
					job, _, err := projectJobSpecRepo.GetByName(ctx, depName)
					if err != nil {
						return models.JobSpec{}, fmt.Errorf("%s for job %s: %w", ErrUnknownLocalDependency, depName, err)
					}
					depSpec.Job = &job
					depSpec.Project = &projectSpec
					jobSpec.Dependencies[depName] = depSpec
				}
			case models.JobSpecDependencyTypeInter:
				{
					// extract project name
					depParts := strings.SplitN(depName, "/", InterJobDependencyNameSections)
					if len(depParts) != InterJobDependencyNameSections {
						return models.JobSpec{}, fmt.Errorf("%s dependency should be in 'project_name/job_name' format: %s", models.JobSpecDependencyTypeInter, depName)
					}
					projectName := depParts[0]
					jobName := depParts[1]
					job, proj, err := projectJobSpecRepo.GetByNameForProject(ctx, projectName, jobName)
					if err != nil {
						return models.JobSpec{}, fmt.Errorf("%s for job %s: %w", ErrUnknownCrossProjectDependency, depName, err)
					}
					depSpec.Job = &job
					depSpec.Project = &proj
					jobSpec.Dependencies[depName] = depSpec
				}
			default:
				return models.JobSpec{}, fmt.Errorf("unsupported dependency type: %s", depSpec.Type)
			}
		}
	}

	return jobSpec, nil
}

// hooks can be dependent on each other inside a job spec, this will populate
// the local array that points to its dependent hook
func (r *dependencyResolver) resolveHookDependencies(jobSpec models.JobSpec) models.JobSpec {
	for hookIdx, jobHook := range jobSpec.Hooks {
		jobHook.DependsOn = nil
		for _, depends := range jobHook.Unit.Info().DependsOn {
			dependentHook, err := jobSpec.GetHookByName(depends)
			if err == nil {
				jobHook.DependsOn = append(jobHook.DependsOn, &dependentHook)
			}
		}
		jobSpec.Hooks[hookIdx] = jobHook
	}
	return jobSpec
}

func (r *dependencyResolver) FetchHookWithDependencies(jobSpec models.JobSpec) []models.JobSpecHook {
	var hooks []models.JobSpecHook
	for _, jobHook := range jobSpec.Hooks {
		jobHook.DependsOn = nil
		for _, depends := range jobHook.Unit.Info().DependsOn {
			dependentHook, err := jobSpec.GetHookByName(depends)
			if err == nil {
				jobHook.DependsOn = append(jobHook.DependsOn, &dependentHook)
			}
		}
		hooks = append(hooks, jobHook)
	}
	return hooks
}

func (r *dependencyResolver) notifyProgress(observer progress.Observer, e progress.Event) {
	if observer == nil {
		return
	}
	observer.Notify(e)
}

// NewDependencyResolver creates a new instance of Resolver
<<<<<<< HEAD
func NewDependencyResolver(projectJobSpecRepoFactory ProjectJobSpecRepoFactory, namespaceService service.NamespaceService, pluginService service.PluginService) *dependencyResolver {
	return &dependencyResolver{
		projectJobSpecRepoFactory: projectJobSpecRepoFactory,
		namespaceService:          namespaceService,
		pluginService:             pluginService,
=======
func NewDependencyResolver(projectJobSpecRepoFactory ProjectJobSpecRepoFactory,
	dependencyRepo store.JobDependencyRepository) *dependencyResolver {
	return &dependencyResolver{
		projectJobSpecRepoFactory: projectJobSpecRepoFactory,
		dependencyRepo:            dependencyRepo,
>>>>>>> 4bfeffe4
	}
}<|MERGE_RESOLUTION|>--- conflicted
+++ resolved
@@ -27,24 +27,20 @@
 
 type dependencyResolver struct {
 	projectJobSpecRepoFactory ProjectJobSpecRepoFactory
-<<<<<<< HEAD
 	pluginService             service.PluginService
-	namespaceService          service.NamespaceService
-=======
 	dependencyRepo            store.JobDependencyRepository
->>>>>>> 4bfeffe4
 }
 
 // Resolve resolves all kind of dependencies (inter/intra project, static deps) of a given JobSpec
 func (r *dependencyResolver) Resolve(ctx context.Context, projectSpec models.ProjectSpec, jobSpec models.JobSpec,
-	namespaceName string, observer progress.Observer) (models.JobSpec, error) {
+	observer progress.Observer) (models.JobSpec, error) {
 	if ctx.Err() != nil {
 		return models.JobSpec{}, ctx.Err()
 	}
 
 	projectJobSpecRepo := r.projectJobSpecRepoFactory.New(projectSpec)
 	// resolve inter/intra dependencies inferred by optimus
-	jobSpec, err := r.resolveInferredDependencies(ctx, jobSpec, projectSpec, projectJobSpecRepo, namespaceName, observer)
+	jobSpec, err := r.resolveInferredDependencies(ctx, jobSpec, projectSpec, projectJobSpecRepo, observer)
 	if err != nil {
 		return models.JobSpec{}, err
 	}
@@ -61,14 +57,6 @@
 	return jobSpec, nil
 }
 
-<<<<<<< HEAD
-func (r *dependencyResolver) resolveInferredDependencies(ctx context.Context, jobSpec models.JobSpec, projectSpec models.ProjectSpec, projectJobSpecRepo store.ProjectJobSpecRepository, namespaceName string, observer progress.Observer) (models.JobSpec, error) {
-	namespace, err := r.namespaceService.GetByName(ctx, projectSpec, namespaceName)
-	if err != nil {
-		return models.JobSpec{}, err
-	}
-
-=======
 // Persist resolve inter/intra dependencies inferred by optimus and persist
 func (r *dependencyResolver) Persist(ctx context.Context, jobSpec models.JobSpec) error {
 	if ctx.Err() != nil {
@@ -186,10 +174,9 @@
 
 func (r *dependencyResolver) resolveInferredDependencies(ctx context.Context, jobSpec models.JobSpec, projectSpec models.ProjectSpec,
 	projectJobSpecRepo store.ProjectJobSpecRepository, observer progress.Observer) (models.JobSpec, error) {
->>>>>>> 4bfeffe4
 	// get destinations of dependencies, assets should be dependent on
 	var jobDependencies []string
-	resp, err := r.pluginService.GenerateDependencies(ctx, jobSpec, namespace, false)
+	resp, err := r.pluginService.GenerateDependencies(ctx, jobSpec, jobSpec.NamespaceSpec, false)
 	if err != nil {
 		if !errors.Is(err, service.ErrDependencyModNotFound) {
 			return models.JobSpec{}, err
@@ -343,18 +330,12 @@
 }
 
 // NewDependencyResolver creates a new instance of Resolver
-<<<<<<< HEAD
-func NewDependencyResolver(projectJobSpecRepoFactory ProjectJobSpecRepoFactory, namespaceService service.NamespaceService, pluginService service.PluginService) *dependencyResolver {
-	return &dependencyResolver{
-		projectJobSpecRepoFactory: projectJobSpecRepoFactory,
-		namespaceService:          namespaceService,
-		pluginService:             pluginService,
-=======
 func NewDependencyResolver(projectJobSpecRepoFactory ProjectJobSpecRepoFactory,
-	dependencyRepo store.JobDependencyRepository) *dependencyResolver {
+	dependencyRepo store.JobDependencyRepository,
+	pluginService service.PluginService) *dependencyResolver {
 	return &dependencyResolver{
 		projectJobSpecRepoFactory: projectJobSpecRepoFactory,
 		dependencyRepo:            dependencyRepo,
->>>>>>> 4bfeffe4
+		pluginService:             pluginService,
 	}
 }