--- conflicted
+++ resolved
@@ -124,15 +124,10 @@
 				DependsOn: []string{"hook1"},
 			}, nil)
 
-<<<<<<< HEAD
-			resolver := job.NewDependencyResolver(projectJobSpecRepoFactory, namespaceService, pluginService)
-			resolvedJobSpec1, err := resolver.Resolve(ctx, projectSpec, jobSpec1, namespaceSpec.Name, nil)
-=======
-			resolver := job.NewDependencyResolver(projectJobSpecRepoFactory, nil)
+			resolver := job.NewDependencyResolver(projectJobSpecRepoFactory, nil, pluginService)
 			resolvedJobSpec1, err := resolver.Resolve(ctx, projectSpec, jobSpec1, nil)
->>>>>>> 4bfeffe4
 			assert.Nil(t, err)
-			resolvedJobSpec2, err := resolver.Resolve(ctx, projectSpec, jobSpec2, namespaceSpec.Name, nil)
+			resolvedJobSpec2, err := resolver.Resolve(ctx, projectSpec, jobSpec2, nil)
 			assert.Nil(t, err)
 
 			assert.Equal(t, map[string]models.JobSpecDependency{
@@ -245,15 +240,10 @@
 				DependsOn: []string{"hook1"},
 			}, nil)
 
-<<<<<<< HEAD
-			resolver := job.NewDependencyResolver(projectJobSpecRepoFactory, namespaceService, pluginService)
-			resolvedJobSpec1, err := resolver.Resolve(ctx, projectSpec, jobSpec1, namespaceSpec.Name, nil)
-=======
-			resolver := job.NewDependencyResolver(projectJobSpecRepoFactory, nil)
+			resolver := job.NewDependencyResolver(projectJobSpecRepoFactory, nil, pluginService)
 			resolvedJobSpec1, err := resolver.Resolve(ctx, projectSpec, jobSpec1, nil)
->>>>>>> 4bfeffe4
 			assert.Nil(t, err)
-			resolvedJobSpec2, err := resolver.Resolve(ctx, projectSpec, jobSpec2, namespaceSpec.Name, nil)
+			resolvedJobSpec2, err := resolver.Resolve(ctx, projectSpec, jobSpec2, nil)
 			assert.Nil(t, err)
 
 			assert.Equal(t, map[string]models.JobSpecDependency{
@@ -362,15 +352,10 @@
 				DependsOn: []string{"hook1"},
 			}, nil)
 
-<<<<<<< HEAD
-			resolver := job.NewDependencyResolver(projectJobSpecRepoFactory, namespaceService, pluginService)
-			resolvedJobSpec1, err := resolver.Resolve(ctx, projectSpec, jobSpec1, namespaceSpec.Name, nil)
-=======
-			resolver := job.NewDependencyResolver(projectJobSpecRepoFactory, nil)
+			resolver := job.NewDependencyResolver(projectJobSpecRepoFactory, nil, pluginService)
 			resolvedJobSpec1, err := resolver.Resolve(ctx, projectSpec, jobSpec1, nil)
->>>>>>> 4bfeffe4
 			assert.Nil(t, err)
-			resolvedJobSpec2, err := resolver.Resolve(ctx, projectSpec, jobSpec2, namespaceSpec.Name, nil)
+			resolvedJobSpec2, err := resolver.Resolve(ctx, projectSpec, jobSpec2, nil)
 			assert.Nil(t, err)
 
 			assert.Equal(t, map[string]models.JobSpecDependency{
@@ -465,15 +450,10 @@
 			pluginService.On("GenerateDependencies", ctx, jobSpec2, namespaceSpec, false).Return(&models.GenerateDependenciesResponse{}, nil)
 			defer pluginService.AssertExpectations(t)
 
-<<<<<<< HEAD
-			resolver := job.NewDependencyResolver(projectJobSpecRepoFactory, namespaceService, pluginService)
-			resolvedJobSpec1, err := resolver.Resolve(ctx, projectSpec, jobSpec1, namespaceSpec.Name, nil)
-=======
-			resolver := job.NewDependencyResolver(projectJobSpecRepoFactory, nil)
+			resolver := job.NewDependencyResolver(projectJobSpecRepoFactory, nil, pluginService)
 			resolvedJobSpec1, err := resolver.Resolve(ctx, projectSpec, jobSpec1, nil)
->>>>>>> 4bfeffe4
 			assert.Nil(t, err)
-			resolvedJobSpec2, err := resolver.Resolve(ctx, projectSpec, jobSpec2, namespaceSpec.Name, nil)
+			resolvedJobSpec2, err := resolver.Resolve(ctx, projectSpec, jobSpec2, nil)
 			assert.Nil(t, err)
 
 			assert.Equal(t, map[string]models.JobSpecDependency{
@@ -546,13 +526,8 @@
 				&models.GenerateDependenciesResponse{Dependencies: []string{"project.dataset.table2_destination"}}, nil)
 			defer pluginService.AssertExpectations(t)
 
-<<<<<<< HEAD
-			resolver := job.NewDependencyResolver(projectJobSpecRepoFactory, namespaceService, pluginService)
-			resolvedJobSpec1, err := resolver.Resolve(ctx, projectSpec, jobSpec1, namespaceSpec.Name, nil)
-=======
-			resolver := job.NewDependencyResolver(projectJobSpecRepoFactory, nil)
+			resolver := job.NewDependencyResolver(projectJobSpecRepoFactory, nil, pluginService)
 			resolvedJobSpec1, err := resolver.Resolve(ctx, projectSpec, jobSpec1, nil)
->>>>>>> 4bfeffe4
 
 			assert.Error(t, fmt.Errorf(job.UnknownRuntimeDependencyMessage,
 				"project.dataset.table2_destination: %w", jobSpec1.Name, errors.New("random error")),
@@ -595,17 +570,12 @@
 				Return(namespaceSpec, nil)
 			defer namespaceService.AssertExpectations(t)
 
-<<<<<<< HEAD
 			pluginService := new(mock.DependencyResolverPluginService)
 			pluginService.On("GenerateDependencies", ctx, jobSpec1, namespaceSpec, false).Return(&models.GenerateDependenciesResponse{}, errors.New("random error"))
 			defer pluginService.AssertExpectations(t)
 
-			resolver := job.NewDependencyResolver(projectJobSpecRepoFactory, namespaceService, pluginService)
-			resolvedJobSpec1, err := resolver.Resolve(ctx, projectSpec, jobSpec1, namespaceSpec.Name, nil)
-=======
-			resolver := job.NewDependencyResolver(projectJobSpecRepoFactory, nil)
+			resolver := job.NewDependencyResolver(projectJobSpecRepoFactory, nil, pluginService)
 			resolvedJobSpec1, err := resolver.Resolve(ctx, projectSpec, jobSpec1, nil)
->>>>>>> 4bfeffe4
 
 			assert.Equal(t, "random error", err.Error())
 			assert.Equal(t, models.JobSpec{}, resolvedJobSpec1)
@@ -654,13 +624,8 @@
 			}, nil)
 			defer pluginService.AssertExpectations(t)
 
-<<<<<<< HEAD
-			resolver := job.NewDependencyResolver(projectJobSpecRepoFactory, namespaceService, pluginService)
-			_, err := resolver.Resolve(ctx, projectSpec, jobSpec1, namespaceSpec.Name, nil)
-=======
-			resolver := job.NewDependencyResolver(projectJobSpecRepoFactory, nil)
+			resolver := job.NewDependencyResolver(projectJobSpecRepoFactory, nil, pluginService)
 			_, err := resolver.Resolve(ctx, projectSpec, jobSpec1, nil)
->>>>>>> 4bfeffe4
 			assert.Error(t, fmt.Errorf(job.UnknownRuntimeDependencyMessage,
 				"project.dataset.table3_destination", jobSpec1.Name),
 				err.Error(), errors.New("spec not found"))
@@ -730,13 +695,8 @@
 			}, nil)
 			defer pluginService.AssertExpectations(t)
 
-<<<<<<< HEAD
-			resolver := job.NewDependencyResolver(projectJobSpecRepoFactory, namespaceService, pluginService)
-			_, err := resolver.Resolve(ctx, projectSpec, jobSpec2, namespaceSpec.Name, nil)
-=======
-			resolver := job.NewDependencyResolver(projectJobSpecRepoFactory, nil)
+			resolver := job.NewDependencyResolver(projectJobSpecRepoFactory, nil, pluginService)
 			_, err := resolver.Resolve(ctx, projectSpec, jobSpec2, nil)
->>>>>>> 4bfeffe4
 			assert.Equal(t, "unknown local dependency for job static_dep: spec not found", err.Error())
 		})
 
@@ -803,13 +763,8 @@
 			}, nil)
 			defer pluginService.AssertExpectations(t)
 
-<<<<<<< HEAD
-			resolver := job.NewDependencyResolver(projectJobSpecRepoFactory, namespaceService, pluginService)
-			_, err := resolver.Resolve(ctx, projectSpec, jobSpec2, namespaceSpec.Name, nil)
-=======
-			resolver := job.NewDependencyResolver(projectJobSpecRepoFactory, nil)
+			resolver := job.NewDependencyResolver(projectJobSpecRepoFactory, nil, pluginService)
 			_, err := resolver.Resolve(ctx, projectSpec, jobSpec2, nil)
->>>>>>> 4bfeffe4
 			assert.Equal(t, "unsupported dependency type: bad", err.Error())
 		})
 
@@ -899,15 +854,10 @@
 			pluginService.On("GenerateDependencies", ctx, jobSpec2, namespaceSpec, false).Return(&models.GenerateDependenciesResponse{}, nil)
 			defer pluginService.AssertExpectations(t)
 
-<<<<<<< HEAD
-			resolver := job.NewDependencyResolver(projectJobSpecRepoFactory, namespaceService, pluginService)
-			resolvedJobSpec1, err := resolver.Resolve(ctx, projectSpec, jobSpec1, namespaceSpec.Name, nil)
-=======
-			resolver := job.NewDependencyResolver(projectJobSpecRepoFactory, nil)
+			resolver := job.NewDependencyResolver(projectJobSpecRepoFactory, nil, pluginService)
 			resolvedJobSpec1, err := resolver.Resolve(ctx, projectSpec, jobSpec1, nil)
->>>>>>> 4bfeffe4
 			assert.Nil(t, err)
-			resolvedJobSpec2, err := resolver.Resolve(ctx, projectSpec, jobSpec2, namespaceSpec.Name, nil)
+			resolvedJobSpec2, err := resolver.Resolve(ctx, projectSpec, jobSpec2, nil)
 			assert.Nil(t, err)
 
 			assert.Nil(t, err)
@@ -1041,15 +991,10 @@
 			pluginService.On("GenerateDependencies", ctx, jobSpec2, namespaceSpec, false).Return(&models.GenerateDependenciesResponse{}, nil)
 			defer pluginService.AssertExpectations(t)
 
-<<<<<<< HEAD
-			resolver := job.NewDependencyResolver(projectJobSpecRepoFactory, namespaceService, pluginService)
-			resolvedJobSpec1, err := resolver.Resolve(ctx, projectSpec, jobSpec1, namespaceSpec.Name, nil)
-=======
-			resolver := job.NewDependencyResolver(projectJobSpecRepoFactory, nil)
+			resolver := job.NewDependencyResolver(projectJobSpecRepoFactory, nil, pluginService)
 			resolvedJobSpec1, err := resolver.Resolve(ctx, projectSpec, jobSpec1, nil)
->>>>>>> 4bfeffe4
 			assert.Nil(t, err)
-			resolvedJobSpec2, err := resolver.Resolve(ctx, projectSpec, jobSpec2, namespaceSpec.Name, nil)
+			resolvedJobSpec2, err := resolver.Resolve(ctx, projectSpec, jobSpec2, nil)
 			assert.Nil(t, err)
 
 			assert.Nil(t, err)
@@ -1110,7 +1055,7 @@
 			jobDependencyRepository.On("DeleteByJobID", ctx, jobSpec1.ID).Return(nil)
 			jobDependencyRepository.On("Save", ctx, projectSpec.ID, jobSpec1.ID, jobSpecDependency).Return(nil)
 
-			resolver := job.NewDependencyResolver(projectJobSpecRepoFactory, jobDependencyRepository)
+			resolver := job.NewDependencyResolver(projectJobSpecRepoFactory, jobDependencyRepository, nil)
 			err := resolver.Persist(ctx, jobSpec1)
 
 			assert.Nil(t, err)
@@ -1148,7 +1093,7 @@
 			errorMsg := "internal error"
 			jobDependencyRepository.On("DeleteByJobID", ctx, jobSpec1.ID).Return(errors.New(errorMsg))
 
-			resolver := job.NewDependencyResolver(projectJobSpecRepoFactory, jobDependencyRepository)
+			resolver := job.NewDependencyResolver(projectJobSpecRepoFactory, jobDependencyRepository, nil)
 			err := resolver.Persist(ctx, jobSpec1)
 
 			assert.Equal(t, errorMsg, err.Error())
@@ -1210,7 +1155,7 @@
 			errorMsg := "internal error"
 			jobDependencyRepository.On("Save", ctx, projectSpec.ID, jobSpec1.ID, jobSpecDependency).Return(errors.New(errorMsg))
 
-			resolver := job.NewDependencyResolver(projectJobSpecRepoFactory, jobDependencyRepository)
+			resolver := job.NewDependencyResolver(projectJobSpecRepoFactory, jobDependencyRepository, nil)
 			err := resolver.Persist(ctx, jobSpec1)
 
 			assert.Equal(t, errorMsg, err.Error())
@@ -1357,7 +1302,7 @@
 			projJobSpecRepoFac.On("New", externalProjectSpec2).Return(projectJobSpecRepo)
 			projectJobSpecRepo.On("GetByIDs", ctx, []uuid.UUID{jobSpec4.ID, jobSpec5.ID}).Return([]models.JobSpec{jobSpec4, jobSpec5}, nil)
 
-			resolver := job.NewDependencyResolver(projJobSpecRepoFac, jobDependencyRepository)
+			resolver := job.NewDependencyResolver(projJobSpecRepoFac, jobDependencyRepository, nil)
 			actual, err := resolver.FetchJobSpecsWithJobDependencies(ctx, projectSpec, nil)
 
 			assert.Nil(t, err)
@@ -1379,7 +1324,7 @@
 			projJobSpecRepoFac.On("New", projectSpec).Return(projectJobSpecRepo)
 			projectJobSpecRepo.On("GetAll", ctx).Return([]models.JobSpec{}, errors.New(errorMsg))
 
-			resolver := job.NewDependencyResolver(projJobSpecRepoFac, jobDependencyRepository)
+			resolver := job.NewDependencyResolver(projJobSpecRepoFac, jobDependencyRepository, nil)
 			actual, err := resolver.FetchJobSpecsWithJobDependencies(ctx, projectSpec, nil)
 
 			assert.Nil(t, actual)
@@ -1415,7 +1360,7 @@
 
 			jobDependencyRepository.On("GetAll", ctx, projectSpec.ID).Return([]models.JobIDDependenciesPair{}, errors.New(errorMsg))
 
-			resolver := job.NewDependencyResolver(projJobSpecRepoFac, jobDependencyRepository)
+			resolver := job.NewDependencyResolver(projJobSpecRepoFac, jobDependencyRepository, nil)
 			actual, err := resolver.FetchJobSpecsWithJobDependencies(ctx, projectSpec, nil)
 
 			assert.Nil(t, actual)
@@ -1500,7 +1445,7 @@
 			projJobSpecRepoFac.On("New", externalProjectSpec2).Return(projectJobSpecRepo)
 			projectJobSpecRepo.On("GetByIDs", ctx, []uuid.UUID{jobSpec4.ID, jobSpec5.ID}).Return([]models.JobSpec{}, errors.New(errorMsg))
 
-			resolver := job.NewDependencyResolver(projJobSpecRepoFac, jobDependencyRepository)
+			resolver := job.NewDependencyResolver(projJobSpecRepoFac, jobDependencyRepository, nil)
 			actual, err := resolver.FetchJobSpecsWithJobDependencies(ctx, projectSpec, nil)
 
 			assert.Nil(t, actual)
@@ -1555,7 +1500,7 @@
 			hookUnit1.On("PluginInfo").Return(&models.PluginInfoResponse{Name: "hook1"}, nil)
 			hookUnit2.On("PluginInfo").Return(&models.PluginInfoResponse{Name: "hook2", DependsOn: []string{"hook1"}}, nil)
 
-			resolver := job.NewDependencyResolver(nil, nil)
+			resolver := job.NewDependencyResolver(nil, nil, nil)
 			actual := resolver.FetchHookWithDependencies(jobSpec)
 
 			assert.Equal(t, expectedHooks, actual)
