--- conflicted
+++ resolved
@@ -89,15 +89,7 @@
 			defer replayRepository.AssertExpectations(t)
 			replayRepository.On("GetByProjectIDAndStatus", ctx, projectSpecs[0].ID, job.ReplayStatusToSynced).Return([]models.ReplaySpec{}, store.ErrResourceNotFound)
 
-<<<<<<< HEAD
-			replaySpecRepoFac := new(mock.ReplaySpecRepoFactory)
-			defer replaySpecRepoFac.AssertExpectations(t)
-			replaySpecRepoFac.On("New").Return(replayRepository)
-
-			replaySyncer := job.NewReplaySyncer(l, replaySpecRepoFac, projectRepoFactory, nil, time.Now)
-=======
-			replaySyncer := job.NewReplaySyncer(log, replayRepository, projectRepository, nil, time.Now)
->>>>>>> 6853d2dc
+			replaySyncer := job.NewReplaySyncer(l, replayRepository, projectRepository, nil, time.Now)
 			err := replaySyncer.Sync(ctx, runTimeout)
 
 			assert.Nil(t, err)
@@ -112,15 +104,7 @@
 			errorMsg := "fetching replay error"
 			replayRepository.On("GetByProjectIDAndStatus", ctx, projectSpecs[0].ID, job.ReplayStatusToSynced).Return([]models.ReplaySpec{}, errors.New(errorMsg))
 
-<<<<<<< HEAD
-			replaySpecRepoFac := new(mock.ReplaySpecRepoFactory)
-			defer replaySpecRepoFac.AssertExpectations(t)
-			replaySpecRepoFac.On("New").Return(replayRepository)
-
-			replaySyncer := job.NewReplaySyncer(l, replaySpecRepoFac, projectRepoFactory, nil, time.Now)
-=======
-			replaySyncer := job.NewReplaySyncer(log, replayRepository, projectRepository, nil, time.Now)
->>>>>>> 6853d2dc
+			replaySyncer := job.NewReplaySyncer(l, replayRepository, projectRepository, nil, time.Now)
 			err := replaySyncer.Sync(ctx, runTimeout)
 
 			assert.Equal(t, errorMsg, err.Error())
@@ -155,11 +139,7 @@
 			}
 			replayRepository.On("UpdateStatus", ctx, activeReplayUUID, models.ReplayStatusSuccess, successReplayMessage).Return(nil)
 
-<<<<<<< HEAD
-			replaySyncer := job.NewReplaySyncer(l, replaySpecRepoFac, projectRepoFactory, scheduler, time.Now)
-=======
-			replaySyncer := job.NewReplaySyncer(log, replayRepository, projectRepository, scheduler, time.Now)
->>>>>>> 6853d2dc
+			replaySyncer := job.NewReplaySyncer(l, replayRepository, projectRepository, scheduler, time.Now)
 			err := replaySyncer.Sync(ctx, runTimeout)
 
 			assert.Nil(t, err)
@@ -194,11 +174,7 @@
 			}
 			replayRepository.On("UpdateStatus", ctx, activeReplayUUID, models.ReplayStatusFailed, failedReplayMessage).Return(nil)
 
-<<<<<<< HEAD
-			replaySyncer := job.NewReplaySyncer(l, replaySpecRepoFac, projectRepoFactory, scheduler, time.Now)
-=======
-			replaySyncer := job.NewReplaySyncer(log, replayRepository, projectRepository, scheduler, time.Now)
->>>>>>> 6853d2dc
+			replaySyncer := job.NewReplaySyncer(l, replayRepository, projectRepository, scheduler, time.Now)
 			err := replaySyncer.Sync(ctx, runTimeout)
 
 			assert.Nil(t, err)
@@ -227,11 +203,7 @@
 			scheduler.On("GetJobRunStatus", ctx, projectSpecs[0], specs[spec1].Name, startDate, batchEndDate, reqBatchSize).Return(jobStatus, nil).Once()
 			scheduler.On("GetJobRunStatus", ctx, projectSpecs[0], specs[spec2].Name, startDate, batchEndDate, reqBatchSize).Return(jobStatus, nil).Once()
 
-<<<<<<< HEAD
-			replaySyncer := job.NewReplaySyncer(l, replaySpecRepoFac, projectRepoFactory, scheduler, time.Now)
-=======
-			replaySyncer := job.NewReplaySyncer(log, replayRepository, projectRepository, scheduler, time.Now)
->>>>>>> 6853d2dc
+			replaySyncer := job.NewReplaySyncer(l, replayRepository, projectRepository, scheduler, time.Now)
 			err := replaySyncer.Sync(ctx, runTimeout)
 
 			assert.Nil(t, err)
@@ -263,11 +235,7 @@
 			}
 			replayRepository.On("UpdateStatus", ctx, activeReplayUUID, models.ReplayStatusFailed, failedReplayMessage).Return(nil)
 
-<<<<<<< HEAD
-			replaySyncer := job.NewReplaySyncer(l, replaySpecRepoFac, projectRepoFactory, nil, time.Now)
-=======
-			replaySyncer := job.NewReplaySyncer(log, replayRepository, projectRepository, nil, time.Now)
->>>>>>> 6853d2dc
+			replaySyncer := job.NewReplaySyncer(l, replayRepository, projectRepository, nil, time.Now)
 			err := replaySyncer.Sync(ctx, runTimeout)
 
 			assert.Nil(t, err)
@@ -286,11 +254,7 @@
 			errorMsg := "fetch dag run status from batchScheduler failed"
 			scheduler.On("GetJobRunStatus", ctx, projectSpecs[0], specs[spec1].Name, startDate, batchEndDate, reqBatchSize).Return([]models.JobStatus{}, errors.New(errorMsg)).Once()
 
-<<<<<<< HEAD
-			replaySyncer := job.NewReplaySyncer(l, replaySpecRepoFac, projectRepoFactory, scheduler, time.Now)
-=======
-			replaySyncer := job.NewReplaySyncer(log, replayRepository, projectRepository, scheduler, time.Now)
->>>>>>> 6853d2dc
+			replaySyncer := job.NewReplaySyncer(l, replayRepository, projectRepository, scheduler, time.Now)
 			err := replaySyncer.Sync(ctx, runTimeout)
 
 			assert.Contains(t, err.Error(), errorMsg)
