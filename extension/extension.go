package extension

import (
	"bytes"
	"context"
	"encoding/json"
	"errors"
	"fmt"
	"io"
	"io/ioutil"
	"net/http"
	"os"
	"os/exec"
	"path"
	"runtime"
	"strings"
	"time"

	"github.com/google/go-github/github"
)

const defaultRepoPrefix = "optimus-extension-"

// Installer is a contract to install an extension from Github
type Installer interface {
	Install(ctx context.Context, owner, repo, alias string) error
}

// Extension is manager for extension
type Extension struct {
	ghReleaseGetter GithubReleaseGetter
	httpDoer        HTTPDoer

	manifest *Manifest

	dirPath          string
	reservedCommands []string
}

// NewExtension initializes extension
func NewExtension(
	manifest *Manifest,
	ghReleaseGetter GithubReleaseGetter,
	httpDoer HTTPDoer,
	dirPath string,
	reservedCommands ...string,
) (*Extension, error) {
	if manifest == nil {
		return nil, errors.New("manifest is nil")
	}
	if ghReleaseGetter == nil {
		return nil, errors.New("github release getter is nil")
	}
	if httpDoer == nil {
		return nil, errors.New("http doer is nil")
	}
	if dirPath == "" {
		return nil, errors.New("directory path is empty")
	}
	return &Extension{
		ghReleaseGetter:  ghReleaseGetter,
		httpDoer:         httpDoer,
		manifest:         manifest,
		dirPath:          dirPath,
		reservedCommands: reservedCommands,
	}, nil
}

// Install installs extension from a Github repository
func (e *Extension) Install(ctx context.Context, owner, repo, alias string) error {
	if ctx == nil {
		return errors.New("context is nil")
	}
	if err := e.validateInstall(owner, repo, alias); err != nil {
		return err
	}
	release, _, err := e.ghReleaseGetter.GetLatestRelease(ctx, owner, repo)
	if err != nil {
		return fmt.Errorf("error getting the latest release: %w", err)
	}
	downloadURL, err := e.getDownloadURL(release)
	if err != nil {
		return err
	}
	destDirPath := path.Join(e.dirPath, owner, repo)
	if err := os.MkdirAll(destDirPath, os.ModePerm); err != nil {
		return fmt.Errorf("error creating dir: %w", err)
	}
	tag := repo
	if release.TagName != nil {
		tag = *release.TagName
	}
	destFilePath := path.Join(destDirPath, tag)
	if err := e.downloadAsset(ctx, downloadURL, destFilePath); err != nil {
		return err
	}
	name := strings.TrimPrefix(repo, defaultRepoPrefix)
	aliases := []string{name}
	if alias != "" {
		aliases = append(aliases, alias)
	}
	metadata := &Metadata{
		Owner:     owner,
		Repo:      repo,
		Aliases:   aliases,
		Tag:       tag,
		LocalPath: destFilePath,
	}
	e.manifest.Metadatas = append(e.manifest.Metadatas, metadata)
	e.manifest.Update = time.Now()
	return FlushManifest(e.manifest, e.dirPath)
}

<<<<<<< HEAD
func (e *Extension) downloadAsset(ctx context.Context, url, destPath string) error {
	req, err := http.NewRequestWithContext(ctx, "GET", url, nil)
=======
func (e *Extension) downloadAsset(url, destPath string) error {
	req, err := http.NewRequest("GET", url, http.NoBody)
>>>>>>> e791078f
	if err != nil {
		return fmt.Errorf("error creating request: %w", err)
	}
	req.Header.Set("Accept", "application/octet-stream")

	resp, err := e.httpDoer.Do(req)
	if err != nil {
		return fmt.Errorf("error executing request: %w", err)
	}
	defer resp.Body.Close()

	if resp.StatusCode >= 300 { //nolint: gomnd
		return e.getResponseError(resp)
	}

	f, err := os.OpenFile(destPath, os.O_CREATE|os.O_WRONLY|os.O_TRUNC, 0o755)
	if err != nil {
		return fmt.Errorf("error opening file: %w", err)
	}
	defer f.Close()

	_, err = io.Copy(f, resp.Body)
	if err != nil {
		return fmt.Errorf("error copying file: %w", err)
	}
	return nil
}

func (e *Extension) getResponseError(resp *http.Response) error {
	body, err := ioutil.ReadAll(resp.Body)
	if err != nil {
		return fmt.Errorf("error reading body: %w", err)
	}
	var buff bytes.Buffer
	if err := json.Indent(&buff, body, "", "  "); err != nil {
		return fmt.Errorf("error indenting json: %w", err)
	}
	return errors.New(buff.String())
}

func (e *Extension) getDownloadURL(release *github.RepositoryRelease) (string, error) {
	currentDist := e.getCurrentDist()
	for _, asset := range release.Assets {
		if asset.Name != nil {
			if strings.HasSuffix(*asset.Name, currentDist) && asset.BrowserDownloadURL != nil {
				return asset.GetBrowserDownloadURL(), nil
			}
		}
	}
	return "", fmt.Errorf("asset for [%s] is not found", currentDist)
}

func (e *Extension) getCurrentDist() string {
	return runtime.GOOS + "-" + runtime.GOARCH
}

func (e *Extension) validateInstall(owner, repo, alias string) error {
	if owner == "" {
		return errors.New("owner is empty")
	}
	if !strings.HasPrefix(repo, defaultRepoPrefix) {
		return fmt.Errorf("[%s] does not have prefix [%s]", repo, defaultRepoPrefix)
	}
	name := strings.TrimPrefix(repo, defaultRepoPrefix)
	for _, c := range e.reservedCommands {
		if name == c {
			return fmt.Errorf("[%s] is reserved command", name)
		}
		if alias != "" && alias == c {
			return fmt.Errorf("[%s] is reserved command", name)
		}
	}
	for _, metadata := range e.manifest.Metadatas {
		if owner == metadata.Owner && repo == metadata.Repo {
			return fmt.Errorf("%s/%s [%s] is already installed", owner, repo, metadata.Tag)
		}
		for _, a := range metadata.Aliases {
			if alias == a {
				return fmt.Errorf("alias [%s] is already used", alias)
			}
		}
	}
	return nil
}

// Run executes extension
func (e *Extension) Run(name string, args []string) error {
	var path string
	for _, metadata := range e.manifest.Metadatas {
		for _, a := range metadata.Aliases {
			if name == a {
				path = metadata.LocalPath
			}
		}
	}
	cmd := exec.Command(path, args...)
	cmd.Stdout = os.Stdout
	cmd.Stdin = os.Stdin
	cmd.Stderr = os.Stderr
	return cmd.Run()
}<|MERGE_RESOLUTION|>--- conflicted
+++ resolved
@@ -111,13 +111,8 @@
 	return FlushManifest(e.manifest, e.dirPath)
 }
 
-<<<<<<< HEAD
 func (e *Extension) downloadAsset(ctx context.Context, url, destPath string) error {
-	req, err := http.NewRequestWithContext(ctx, "GET", url, nil)
-=======
-func (e *Extension) downloadAsset(url, destPath string) error {
-	req, err := http.NewRequest("GET", url, http.NoBody)
->>>>>>> e791078f
+	req, err := http.NewRequestWithContext(ctx, "GET", url, http.NoBody)
 	if err != nil {
 		return fmt.Errorf("error creating request: %w", err)
 	}
