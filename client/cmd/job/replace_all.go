--- conflicted
+++ resolved
@@ -45,11 +45,7 @@
 		Short: "Replace all current optimus project to server",
 		Long: heredoc.Doc(`Apply local changes to destination server which includes creating/updating/deleting
 				jobs`),
-<<<<<<< HEAD
-		Example: "optimus job replace-all",
-=======
 		Example: "optimus job replace-all [--verbose]",
->>>>>>> 4d714111
 		Annotations: map[string]string{
 			"group:core": "true",
 		},
