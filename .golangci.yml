run:
  timeout: 5m
  skip-dirs:
    - api/proto
    - api/third_party
output:
  format: colored-line-number
linters:
  enable-all: true
  disable:
    # Rules to review
    - varnamelen
    - wrapcheck
    - tagliatelle
    - paralleltest
    - nlreturn
    - gochecknoglobals
    - exhaustivestruct
    - forcetypeassert
    - exhaustive
    - contextcheck
    - wsl
    - scopelint
    - promlinter
    - interfacer
<<<<<<< HEAD
    - gofumpt
=======
    - gosec
>>>>>>> e44256db
    - godox
    - godot
    - gci
    - forbidigo
    - errcheck
    - maintidx
    - errchkjson

    # Following linters should be enabled after fixing the code
    - testpackage
    - cyclop
    - noctx
    - ireturn
    - goerr113
    - nilerr
    - bodyclose
    - prealloc
    - nestif
    - lll
    - maligned
    - golint
    - gocritic
    - gocognit
    - funlen
    - gocyclo
    - dupl
linters-settings:
  gofumpt:
    lang-version: "1.17"
    extra-rules: true
  revive:
    ignore-generated-header: true
    severity: warning
  goconst:
    ignore-tests: true
    numbers: true
  gomnd:
    ignored-numbers: # Why we have a big range of file permissions
<<<<<<< HEAD
      - '0600'
      - '0644'
      - '0655'
      - '0666'
      - '0770'
      - '0755'
      - '0765'
      - '0777'
=======
      - '0o644'
      - '0o655'
      - '0o666'
      - '0o770'
      - '0o755'
      - '0o765'
      - '0o777'
>>>>>>> e44256db
    ignored-functions:
      - 'survey.MinLength'
      - 'survey.MaxLength'
      - 'args.Error'
  gosimple:
    go: "1.17"
    checks:
      - "all"
      - "-S1002"
  unparam:
    # Inspect exported functions.
    # XXX: if you enable this setting, unparam will report a lot of false-positives in text editors:
    check-exported: true
severity:
  default-severity: error<|MERGE_RESOLUTION|>--- conflicted
+++ resolved
@@ -23,11 +23,6 @@
     - scopelint
     - promlinter
     - interfacer
-<<<<<<< HEAD
-    - gofumpt
-=======
-    - gosec
->>>>>>> e44256db
     - godox
     - godot
     - gci
@@ -66,16 +61,7 @@
     numbers: true
   gomnd:
     ignored-numbers: # Why we have a big range of file permissions
-<<<<<<< HEAD
-      - '0600'
-      - '0644'
-      - '0655'
-      - '0666'
-      - '0770'
-      - '0755'
-      - '0765'
-      - '0777'
-=======
+      - '0o600'
       - '0o644'
       - '0o655'
       - '0o666'
@@ -83,7 +69,6 @@
       - '0o755'
       - '0o765'
       - '0o777'
->>>>>>> e44256db
     ignored-functions:
       - 'survey.MinLength'
       - 'survey.MaxLength'
