--- conflicted
+++ resolved
@@ -39,11 +39,6 @@
     - cyclop
     - noctx
     - ireturn
-<<<<<<< HEAD
-    - gomnd
-=======
-    - gosimple
->>>>>>> e1ec42d2
     - goerr113
     - nilerr
     - errorlint
