run:
  timeout: 5m
  skip-dirs:
    - api/proto
    - api/third_party
output:
  format: colored-line-number
linters:
  enable-all: true
  disable:
    # Rules to review
    - varnamelen
    - wrapcheck
    - tagliatelle
    - paralleltest
    - nlreturn
    - gochecknoglobals
    - exhaustivestruct
    - forcetypeassert
    - exhaustive
    - contextcheck
    - wsl
    - scopelint
    - promlinter
    - interfacer
    - godox
    - godot
    - forbidigo
    - errcheck
    - maintidx
    - errchkjson

    # Following linters should be enabled after fixing the code
    - testpackage
    - cyclop
    - noctx
    - ireturn
    - goerr113
    - nilerr
    - bodyclose
    - prealloc
    - nestif
    - lll
    - maligned
    - golint
    - gocognit
    - funlen
    - gocyclo
    - dupl
    - gofumpt
linters-settings:
  gofumpt:
    lang-version: "1.17"
    extra-rules: true
  revive:
    ignore-generated-header: true
    severity: warning
  goconst:
    ignore-tests: true
    numbers: true
  gomnd:
    ignored-numbers: # Why we have a big range of file permissions
      - '0o600'
      - '0o644'
      - '0o655'
      - '0o666'
      - '0o770'
      - '0o755'
      - '0o765'
      - '0o777'
    ignored-functions:
      - 'survey.MinLength'
      - 'survey.MaxLength'
      - 'args.Error'
  gosimple:
    go: "1.17"
    checks:
      - "all"
      - "-S1002"
<<<<<<< HEAD
  goimports:
    local-prefixes: github.com/odpf/optimus
  gci:
    sections:
      - standard # Captures all standard packages if they do not match another section.
      - default # Contains all imports that could not be matched to another section type.
      - prefix(github.com/odpf/optimus) # Groups all imports with the specified Prefix.
=======
  gocritic:
    disabled-checks:
      - ifElseChain
      - singleCaseSwitch
    enabled-tags:
      - diagnostic
#      - style
#      - opinionated
#      - performance
>>>>>>> e791078f
  unparam:
    # Inspect exported functions.
    # XXX: if you enable this setting, unparam will report a lot of false-positives in text editors:
    check-exported: true
issues:
  exclude-rules:
    # Exclude some linters from running on tests files.
    - path: _test\.go
      linters:
        - gocritic
severity:
  default-severity: error<|MERGE_RESOLUTION|>--- conflicted
+++ resolved
@@ -77,7 +77,6 @@
     checks:
       - "all"
       - "-S1002"
-<<<<<<< HEAD
   goimports:
     local-prefixes: github.com/odpf/optimus
   gci:
@@ -85,7 +84,6 @@
       - standard # Captures all standard packages if they do not match another section.
       - default # Contains all imports that could not be matched to another section type.
       - prefix(github.com/odpf/optimus) # Groups all imports with the specified Prefix.
-=======
   gocritic:
     disabled-checks:
       - ifElseChain
@@ -95,7 +93,6 @@
 #      - style
 #      - opinionated
 #      - performance
->>>>>>> e791078f
   unparam:
     # Inspect exported functions.
     # XXX: if you enable this setting, unparam will report a lot of false-positives in text editors:
