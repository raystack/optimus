--- conflicted
+++ resolved
@@ -25,11 +25,6 @@
     - interfacer
     - godox
     - godot
-<<<<<<< HEAD
-    - gci
-=======
-    - forbidigo
->>>>>>> a5349fe3
     - errcheck
     - maintidx
     - errchkjson
