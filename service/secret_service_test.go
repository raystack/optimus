--- conflicted
+++ resolved
@@ -192,7 +192,6 @@
 			assert.Equal(t, secretItems, list)
 		})
 	})
-<<<<<<< HEAD
 	t.Run("GetSecrets", func(t *testing.T) {
 		t.Run("returns secrets for a namespace", func(t *testing.T) {
 			secrets := []models.ProjectSecretItem{
@@ -223,7 +222,21 @@
 			secretRepo := new(mock.ProjectSecretRepository)
 			secretRepo.On("GetSecrets", ctx, namespace).Return([]models.ProjectSecretItem{},
 				errors.New("random error"))
-=======
+			defer secretRepo.AssertExpectations(t)
+
+			secretRepoFac := new(mock.ProjectSecretRepoFactory)
+			secretRepoFac.On("New", project).Return(secretRepo)
+			defer secretRepoFac.AssertExpectations(t)
+
+			svc := service.NewSecretService(nil, nil, secretRepoFac)
+
+			list, err := svc.GetSecrets(ctx, namespace)
+			assert.Len(t, list, 0)
+
+			assert.NotNil(t, err)
+			assert.Equal(t, "error while getting secrets: internal error for entity secret", err.Error())
+		})
+	})
 	t.Run("Delete", func(t *testing.T) {
 		t.Run("returns error when error during getting namespace", func(t *testing.T) {
 			nsService := new(mock.NamespaceService)
@@ -244,27 +257,16 @@
 
 			secretRepo := new(mock.ProjectSecretRepository)
 			secretRepo.On("Delete", ctx, namespace, "hello").Return(nil)
->>>>>>> 9b1629d0
-			defer secretRepo.AssertExpectations(t)
-
-			secretRepoFac := new(mock.ProjectSecretRepoFactory)
-			secretRepoFac.On("New", project).Return(secretRepo)
-			defer secretRepoFac.AssertExpectations(t)
-
-<<<<<<< HEAD
-			svc := service.NewSecretService(nil, nil, secretRepoFac)
-
-			list, err := svc.GetSecrets(ctx, namespace)
-			assert.Len(t, list, 0)
-
-			assert.NotNil(t, err)
-			assert.Equal(t, "error while getting secrets: internal error for entity secret", err.Error())
-=======
+			defer secretRepo.AssertExpectations(t)
+
+			secretRepoFac := new(mock.ProjectSecretRepoFactory)
+			secretRepoFac.On("New", project).Return(secretRepo)
+			defer secretRepoFac.AssertExpectations(t)
+
 			svc := service.NewSecretService(nil, nsService, secretRepoFac)
 
 			err := svc.Delete(ctx, project.Name, "namespace", "hello")
 			assert.Nil(t, err)
->>>>>>> 9b1629d0
 		})
 	})
 }