package service

import (
	"context"
	"errors"
	"fmt"
	"time"

	"github.com/google/uuid"

	"github.com/odpf/optimus/core/cron"
	"github.com/odpf/optimus/models"
	"github.com/odpf/optimus/store"
)

type JobRunService interface {
	// GetScheduledRun find if already present or create a new scheduled run
	GetScheduledRun(ctx context.Context, namespace models.NamespaceSpec, JobID models.JobSpec, scheduledAt time.Time) (models.JobRun, error)

	// GetByID returns job run, normally gets requested for manual runs
	GetByID(ctx context.Context, JobRunID uuid.UUID) (models.JobRun, models.NamespaceSpec, error)

	// Register creates a new instance in provided job run
	Register(ctx context.Context, namespace models.NamespaceSpec, jobRun models.JobRun, instanceType models.InstanceType, instanceName string) (models.InstanceSpec, error)

	// GetJobRunList returns all the job based given status and date range
	GetJobRunList(ctx context.Context, projectSpec models.ProjectSpec, jobSpec models.JobSpec, jobQuery *models.JobQuery) ([]models.JobRun, error)
}

type jobRunService struct {
	jobRunRepo    store.JobRunRepository
	scheduler     models.SchedulerUnit
	Now           func() time.Time
	pluginService PluginService
}

func (s *jobRunService) GetScheduledRun(ctx context.Context, namespace models.NamespaceSpec, jobSpec models.JobSpec,
	scheduledAt time.Time) (models.JobRun, error) {
	newJobRun := models.JobRun{
		Spec:        jobSpec,
		Trigger:     models.TriggerSchedule,
		Status:      models.RunStatePending,
		ScheduledAt: scheduledAt,
		ExecutedAt:  s.Now(),
	}

<<<<<<< HEAD
	jobRun, _, err := s.jobRunRepo.GetByScheduledAt(ctx, jobSpec.ID, scheduledAt)
	if err == nil || errors.Is(err, store.ErrResourceNotFound) {
		// create a new instance if it does not already exists
		if err == nil {
			// if already exists, use the same id for in place update
			// because job spec might have changed by now, status needs to be reset
			newJobRun.ID = jobRun.ID

			// If existing job run found, use its time.
			// This might be a retry of existing instances and whole pipeline(of instances)
			// would like to inherit same run level variable even though it might be triggered
			// more than once.
			newJobRun.ExecutedAt = jobRun.ExecutedAt
		}
		jobDestinationResponse, err := s.pluginService.GenerateDestination(ctx, jobSpec, namespace)
		if err != nil {
			if !errors.Is(err, ErrDependencyModNotFound) {
				return models.JobRun{}, fmt.Errorf("failed to GenerateDestination for job: %s: %w", jobSpec.Name, err)
			}
		}
		var jobDestination string
		if jobDestinationResponse != nil {
			jobDestination = jobDestinationResponse.URN()
		}
		if err := s.jobRunRepo.Save(ctx, namespace, newJobRun, jobDestination); err != nil {
			return models.JobRun{}, err
=======
	repo := s.repoFac.New()
	jobRun, _, err := repo.GetByScheduledAt(ctx, jobSpec.ID, scheduledAt)
	if err != nil && !errors.Is(err, store.ErrResourceNotFound) {
		// When err exists and is not "NotFound"
		return models.JobRun{}, err
	}
	if err == nil {
		// if already exists, use the same id for in place update
		// because job spec might have changed by now, status needs to be reset
		newJobRun.ID = jobRun.ID

		// If existing job run found, use its time.
		// This might be a retry of existing instances and whole pipeline(of instances)
		// would like to inherit same run level variable even though it might be triggered
		// more than once.
		newJobRun.ExecutedAt = jobRun.ExecutedAt
	}
	jobDestinationResponse, err := s.pluginService.GenerateDestination(ctx, jobSpec, namespace)
	if err != nil {
		if !errors.Is(err, ErrDependencyModNotFound) {
			return models.JobRun{}, fmt.Errorf("failed to GenerateDestination for job: %s: %w", jobSpec.Name, err)
>>>>>>> 9ee309d8
		}
	}
	var jobDestination string
	if jobDestinationResponse != nil {
		jobDestination = jobDestinationResponse.URN()
	}
	if err := repo.Save(ctx, namespace, newJobRun, jobDestination); err != nil {
		return models.JobRun{}, err
	}

	jobRun, _, err = s.jobRunRepo.GetByScheduledAt(ctx, jobSpec.ID, scheduledAt)
	return jobRun, err
}

func (s *jobRunService) GetJobRunList(ctx context.Context, projectSpec models.ProjectSpec, jobSpec models.JobSpec, jobQuery *models.JobQuery) ([]models.JobRun, error) {
	var jobRuns []models.JobRun

	interval := jobSpec.Schedule.Interval
	if interval == "" {
		return jobRuns, errors.New("job interval not found at DB")
	}
	// jobCron
	jobCron, err := cron.ParseCronSchedule(interval)
	if err != nil {
		return jobRuns, fmt.Errorf("unable to parse the interval from DB %w", err)
	}

	if jobQuery.OnlyLastRun {
		return s.scheduler.GetJobRuns(ctx, projectSpec, jobQuery, jobCron)
	}
	// validate job query
	err = validateJobQuery(jobQuery, jobSpec)
	if err != nil {
		return jobRuns, err
	}
	// get expected runs StartDate and EndDate inclusive
	expectedRuns := getExpectedRuns(jobCron, jobQuery.StartDate, jobQuery.EndDate)

	// call to airflow for get runs
	actualRuns, err := s.scheduler.GetJobRuns(ctx, projectSpec, jobQuery, jobCron)
	if err != nil {
		return jobRuns, fmt.Errorf("unable to get job runs from airflow %w", err)
	}
	// mergeRuns
	totalRuns := mergeRuns(expectedRuns, actualRuns)

	// filterRuns
	result := filterRuns(totalRuns, createFilterSet(jobQuery.Filter))

	return result, nil
}

func (s *jobRunService) Register(ctx context.Context, namespace models.NamespaceSpec, jobRun models.JobRun,
	instanceType models.InstanceType, instanceName string) (models.InstanceSpec, error) {
	// clear old run
	for _, instance := range jobRun.Instances {
		if instance.Name == instanceName && instance.Type == instanceType {
			if err := s.jobRunRepo.ClearInstance(ctx, jobRun.ID, instance.Type, instance.Name); err != nil && !errors.Is(err, store.ErrResourceNotFound) {
				return models.InstanceSpec{}, fmt.Errorf("Register: failed to clear instance of job %s: %w", jobRun, err)
			}
			break
		}
	}

	instanceToSave, err := s.prepInstance(ctx, jobRun, instanceType, instanceName, jobRun.ExecutedAt, namespace)
	if err != nil {
		return models.InstanceSpec{}, fmt.Errorf("Register: failed to prepare instance: %w", err)
	}
	if err := s.jobRunRepo.AddInstance(ctx, namespace, jobRun, instanceToSave); err != nil {
		return models.InstanceSpec{}, err
	}

	// get whatever is saved, querying again ensures it was saved correctly
	if jobRun, _, err = s.jobRunRepo.GetByID(ctx, jobRun.ID); err != nil {
		return models.InstanceSpec{}, fmt.Errorf("failed to save instance for %s of %s:%s: %w",
			jobRun, instanceName, instanceType, err)
	}
	return jobRun.GetInstance(instanceName, instanceType)
}

func (s *jobRunService) prepInstance(ctx context.Context, jobRun models.JobRun, instanceType models.InstanceType, instanceName string, executedAt time.Time, namespace models.NamespaceSpec) (models.InstanceSpec, error) {
	var jobDestination string
	dest, err := s.pluginService.GenerateDestination(ctx, jobRun.Spec, namespace)
	if err != nil {
		if !errors.Is(err, ErrDependencyModNotFound) {
			return models.InstanceSpec{}, fmt.Errorf("failed to generate destination for job %s: %w", jobRun.Spec.Name, err)
		}
	}
	if dest != nil {
		jobDestination = dest.Destination
	}

	return models.InstanceSpec{
		Name:       instanceName,
		Type:       instanceType,
		ExecutedAt: executedAt,
		Status:     models.RunStateRunning,
		// append optimus configs based on the values of a specific JobRun eg, jobScheduledTime
		Data: []models.InstanceSpecData{
			{
				Name:  models.ConfigKeyExecutionTime,
				Value: executedAt.Format(models.InstanceScheduledAtTimeLayout),
				Type:  models.InstanceDataTypeEnv,
			},
			{
				Name:  models.ConfigKeyDstart,
				Value: jobRun.Spec.Task.Window.GetStart(jobRun.ScheduledAt).Format(models.InstanceScheduledAtTimeLayout),
				Type:  models.InstanceDataTypeEnv,
			},
			{
				Name:  models.ConfigKeyDend,
				Value: jobRun.Spec.Task.Window.GetEnd(jobRun.ScheduledAt).Format(models.InstanceScheduledAtTimeLayout),
				Type:  models.InstanceDataTypeEnv,
			},
			{
				Name:  models.ConfigKeyDestination,
				Value: jobDestination,
				Type:  models.InstanceDataTypeEnv,
			},
		},
	}, nil
}

func (s *jobRunService) GetByID(ctx context.Context, jobRunID uuid.UUID) (models.JobRun, models.NamespaceSpec, error) {
	return s.jobRunRepo.GetByID(ctx, jobRunID)
}

func NewJobRunService(jobRunRepo store.JobRunRepository, timeFunc func() time.Time, scheduler models.SchedulerUnit, pluginService PluginService) *jobRunService {
	return &jobRunService{
		jobRunRepo:    jobRunRepo,
		Now:           timeFunc,
		scheduler:     scheduler,
		pluginService: pluginService,
	}
}

func validateJobQuery(jobQuery *models.JobQuery, jobSpec models.JobSpec) error {
	jobStartDate := jobSpec.Schedule.StartDate
	if jobStartDate.IsZero() {
		return errors.New("job start time not found at DB")
	}
	givenStartDate := jobQuery.StartDate
	givenEndDate := jobQuery.EndDate

	if givenStartDate.Before(jobStartDate) || givenEndDate.Before(jobStartDate) {
		return errors.New("invalid date range")
	}

	return nil
}

func getExpectedRuns(spec *cron.ScheduleSpec, startTime, endTime time.Time) []models.JobRun {
	var jobRuns []models.JobRun
	start := spec.Next(startTime.Add(-time.Second * 1))
	end := endTime
	exit := spec.Next(end)
	for !start.Equal(exit) {
		jobRuns = append(jobRuns, models.JobRun{
			Status:      models.RunStatePending,
			ScheduledAt: start,
		})
		start = spec.Next(start)
	}
	return jobRuns
}

func mergeRuns(expected, actual []models.JobRun) []models.JobRun {
	var mergeRuns []models.JobRun
	m := actualRunMap(actual)
	for _, exp := range expected {
		if act, ok := m[exp.ScheduledAt.UTC().String()]; ok {
			mergeRuns = append(mergeRuns, act)
		} else {
			mergeRuns = append(mergeRuns, exp)
		}
	}
	return mergeRuns
}

func actualRunMap(runs []models.JobRun) map[string]models.JobRun {
	m := map[string]models.JobRun{}
	for _, v := range runs {
		m[v.ScheduledAt.UTC().String()] = v
	}
	return m
}

func filterRuns(runs []models.JobRun, filter map[string]struct{}) []models.JobRun {
	var filteredRuns []models.JobRun
	if len(filter) == 0 {
		return runs
	}
	for _, v := range runs {
		if _, ok := filter[v.Status.String()]; ok {
			filteredRuns = append(filteredRuns, v)
		}
	}
	return filteredRuns
}

func createFilterSet(filter []string) map[string]struct{} {
	m := map[string]struct{}{}
	for _, v := range filter {
		m[models.JobRunState(v).String()] = struct{}{}
	}
	return m
}<|MERGE_RESOLUTION|>--- conflicted
+++ resolved
@@ -44,36 +44,7 @@
 		ExecutedAt:  s.Now(),
 	}
 
-<<<<<<< HEAD
 	jobRun, _, err := s.jobRunRepo.GetByScheduledAt(ctx, jobSpec.ID, scheduledAt)
-	if err == nil || errors.Is(err, store.ErrResourceNotFound) {
-		// create a new instance if it does not already exists
-		if err == nil {
-			// if already exists, use the same id for in place update
-			// because job spec might have changed by now, status needs to be reset
-			newJobRun.ID = jobRun.ID
-
-			// If existing job run found, use its time.
-			// This might be a retry of existing instances and whole pipeline(of instances)
-			// would like to inherit same run level variable even though it might be triggered
-			// more than once.
-			newJobRun.ExecutedAt = jobRun.ExecutedAt
-		}
-		jobDestinationResponse, err := s.pluginService.GenerateDestination(ctx, jobSpec, namespace)
-		if err != nil {
-			if !errors.Is(err, ErrDependencyModNotFound) {
-				return models.JobRun{}, fmt.Errorf("failed to GenerateDestination for job: %s: %w", jobSpec.Name, err)
-			}
-		}
-		var jobDestination string
-		if jobDestinationResponse != nil {
-			jobDestination = jobDestinationResponse.URN()
-		}
-		if err := s.jobRunRepo.Save(ctx, namespace, newJobRun, jobDestination); err != nil {
-			return models.JobRun{}, err
-=======
-	repo := s.repoFac.New()
-	jobRun, _, err := repo.GetByScheduledAt(ctx, jobSpec.ID, scheduledAt)
 	if err != nil && !errors.Is(err, store.ErrResourceNotFound) {
 		// When err exists and is not "NotFound"
 		return models.JobRun{}, err
@@ -93,14 +64,13 @@
 	if err != nil {
 		if !errors.Is(err, ErrDependencyModNotFound) {
 			return models.JobRun{}, fmt.Errorf("failed to GenerateDestination for job: %s: %w", jobSpec.Name, err)
->>>>>>> 9ee309d8
 		}
 	}
 	var jobDestination string
 	if jobDestinationResponse != nil {
 		jobDestination = jobDestinationResponse.URN()
 	}
-	if err := repo.Save(ctx, namespace, newJobRun, jobDestination); err != nil {
+	if err := s.jobRunRepo.Save(ctx, namespace, newJobRun, jobDestination); err != nil {
 		return models.JobRun{}, err
 	}
 
