package models

import (
	"context"
	"time"

	"github.com/odpf/optimus/core/cron"
	"github.com/odpf/optimus/core/progress"
)

var (
	// BatchScheduler is a single unit initialized at the start of application
	// based on configs. This will be used to perform schedule triggered
	// operations to support target scheduling engine
	BatchScheduler SchedulerUnit

	// ManualScheduler is a single unit initialized at the start of application
	// based on configs. This will be used to execute one shot manual triggered
	// operations to support target scheduling engine
	ManualScheduler SchedulerUnit
)

// SchedulerUnit is implemented by supported schedulers
type SchedulerUnit interface {
	GetName() string
	VerifyJob(ctx context.Context, namespace NamespaceSpec, job JobSpec) error
	ListJobs(ctx context.Context, namespace NamespaceSpec, opts SchedulerListOptions) ([]Job, error)
<<<<<<< HEAD
	// depricated for deploy in optimus
=======
>>>>>>> 6bda1555
	DeployJobs(ctx context.Context, namespace NamespaceSpec, jobs []JobSpec) (JobDeploymentDetail, error)
	DeleteJobs(ctx context.Context, namespace NamespaceSpec, jobNames []string, obs progress.Observer) error

	// GetJobStatus should return the current and previous status of job
	GetJobStatus(ctx context.Context, projSpec ProjectSpec, jobName string) ([]JobStatus, error)

	// Clear clears state of job between provided start and end dates
	Clear(ctx context.Context, projSpec ProjectSpec, jobName string, startDate, endDate time.Time) error

	// GetJobRunStatus should return batch of runs of a job
	GetJobRunStatus(ctx context.Context, projectSpec ProjectSpec, jobName string, startDate time.Time,
		endDate time.Time, batchSize int) ([]JobStatus, error)

	// GetJobRuns return all the job runs based on query
	GetJobRuns(ctx context.Context, projectSpec ProjectSpec, jobQuery *JobQuery, jobCron *cron.ScheduleSpec) ([]JobRun, error)
}

type SchedulerListOptions struct {
	OnlyName bool
}

type JobStatus struct {
	ScheduledAt time.Time
	State       JobRunState
}

// ExecutorUnit executes the actual job instance
type ExecutorUnit interface {
	// Start initiates the instance execution
	Start(ctx context.Context, req ExecutorStartRequest) *ExecutorStartResponse

	// Stop aborts the execution
	Stop(ctx context.Context, req ExecutorStopRequest) error

	// WaitForFinish returns a channel that should return the exit code of execution
	// once it finishes
	WaitForFinish(ctx context.Context, id string) (chan int, error)

	// Stats provides current statistics of the running/finished instance
	Stats(ctx context.Context, id string) (*ExecutorStats, error)
}

type ExecutorStartRequest struct {
	// ID will be used for identifying the job in future calls
	ID string

	Job       JobSpec
	Namespace NamespaceSpec
}

type ExecutorStopRequest struct {
	ID     string
	Signal string
}

type ExecutorStartResponse struct{}

type ExecutorStats struct {
	Logs   []byte
	Status string
}<|MERGE_RESOLUTION|>--- conflicted
+++ resolved
@@ -25,10 +25,7 @@
 	GetName() string
 	VerifyJob(ctx context.Context, namespace NamespaceSpec, job JobSpec) error
 	ListJobs(ctx context.Context, namespace NamespaceSpec, opts SchedulerListOptions) ([]Job, error)
-<<<<<<< HEAD
-	// depricated for deploy in optimus
-=======
->>>>>>> 6bda1555
+
 	DeployJobs(ctx context.Context, namespace NamespaceSpec, jobs []JobSpec) (JobDeploymentDetail, error)
 	DeleteJobs(ctx context.Context, namespace NamespaceSpec, jobNames []string, obs progress.Observer) error
 
