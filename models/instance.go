--- conflicted
+++ resolved
@@ -136,26 +136,6 @@
 	SecretsMap map[string]string
 }
 
-<<<<<<< HEAD
-=======
-type RunService interface {
-	// GetScheduledRun find if already present or create a new scheduled run
-	GetScheduledRun(ctx context.Context, namespace NamespaceSpec, JobID JobSpec, scheduledAt time.Time) (JobRun, error)
-
-	// GetByID returns job run, normally gets requested for manual runs
-	GetByID(ctx context.Context, JobRunID uuid.UUID) (JobRun, NamespaceSpec, error)
-
-	// Register creates a new instance in provided job run
-	Register(ctx context.Context, namespace NamespaceSpec, jobRun JobRun, instanceType InstanceType, instanceName string) (InstanceSpec, error)
-
-	// Compile prepares instance execution context environment
-	Compile(ctx context.Context, namespaceSpec NamespaceSpec, jobRun JobRun, instanceSpec InstanceSpec) (jobRunInput *JobRunInput, err error)
-
-	// GetJobRuns returns all the job based given status and date range
-	GetJobRunList(ctx context.Context, projectSpec ProjectSpec, jobSpec JobSpec, jobQuery *JobQuery) ([]JobRun, error)
-}
-
->>>>>>> 16dfb63e
 // TemplateEngine compiles raw text templates using provided values
 type TemplateEngine interface {
 	CompileFiles(files map[string]string, context map[string]interface{}) (map[string]string, error)
