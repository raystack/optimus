--- conflicted
+++ resolved
@@ -441,15 +441,11 @@
 	GetByNameForProject(context.Context, string, ProjectSpec) (JobSpec, NamespaceSpec, error)
 	// TODO: to be deprecated
 	Sync(context.Context, NamespaceSpec, progress.Observer) error
-<<<<<<< HEAD
 
 	Check(context.Context, NamespaceSpec, []JobSpec, progress.Observer) error
 
 	ResolveDependecy(ctx context.Context, proj ProjectSpec, currentSpec JobSpec) (interface{}, error)
 
-=======
-	Check(context.Context, NamespaceSpec, []JobSpec, writer.LogWriter) error
->>>>>>> 17143b50
 	// GetByDestination fetches a Job by destination for a specific project
 	GetByDestination(ctx context.Context, projectSpec ProjectSpec, destination string) (JobSpec, error)
 	// GetDownstream fetches downstream jobspecs
