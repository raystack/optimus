package models

import (
	"context"
	"errors"
	"fmt"
	"io"
	"strings"
	"time"

	"google.golang.org/protobuf/types/known/structpb"

	"github.com/google/uuid"
	"github.com/odpf/optimus/core/progress"
)

var (
	ErrNoSuchSpec  = errors.New("spec not found")
	ErrNoDAGSpecs  = errors.New("no job specifications found")
	ErrNoSuchJob   = errors.New("job not found")
	ErrNoJobs      = errors.New("no job found")
	ErrNoResources = errors.New("no resources found")
	ErrNoSuchAsset = errors.New("asset not found")
	ErrNoSuchHook  = errors.New("hook not found")
)

const (
	JobDatetimeLayout = "2006-01-02"

	// assuming all month are 30 days long for simplicity
	HoursInMonth = time.Duration(30) * 24 * time.Hour
	HoursInDay   = 24 * time.Hour

	// within a project
	JobSpecDependencyTypeIntra JobSpecDependencyType = "intra"
	// within optimus but cross project
	JobSpecDependencyTypeInter JobSpecDependencyType = "inter"
	// outside optimus
	JobSpecDependencyTypeExtra JobSpecDependencyType = "extra"

	JobEventTypeSLAMiss JobEventType = "sla_miss"
	JobEventTypeFailure JobEventType = "failure"
)

// JobSpec represents a job
// internal representation of the job
type JobSpec struct {
	ID                   uuid.UUID
	Version              int
	Name                 string
	Description          string
	Labels               map[string]string
	Owner                string
	Schedule             JobSpecSchedule
	Behavior             JobSpecBehavior
	Task                 JobSpecTask
	Dependencies         map[string]JobSpecDependency // job name to dependency
	Assets               JobAssets
	Hooks                []JobSpecHook
	Metadata             JobSpecMetadata
	ExternalDependencies ExternalDependency // external dependencies for http
}

func (js JobSpec) GetName() string {
	return js.Name
}

func (js JobSpec) GetHookByName(name string) (JobSpecHook, error) {
	for _, hook := range js.Hooks {
		if hook.Unit.Info().Name == name {
			return hook, nil
		}
	}
	return JobSpecHook{}, ErrNoSuchHook
}

func (js JobSpec) GetLabelsAsString() string {
	labels := ""
	for k, v := range js.Labels {
		labels += fmt.Sprintf("%s=%s,", strings.TrimSpace(k), strings.TrimSpace(v))
	}
	return strings.TrimRight(labels, ",")
}

type JobSpecSchedule struct {
	StartDate time.Time
	EndDate   *time.Time
	Interval  string // could be empty string for no schedule
}

type JobSpecBehavior struct {
	DependsOnPast bool
	CatchUp       bool
	Retry         JobSpecBehaviorRetry
	Notify        []JobSpecNotifier
}

type JobSpecBehaviorRetry struct {
	Count              int
	Delay              time.Duration
	ExponentialBackoff bool
}

type JobSpecNotifier struct {
	On       JobEventType
	Config   map[string]string
	Channels []string
}

type JobSpecTask struct {
	Unit     *Plugin `json:"-" yaml:"-"`
	Config   JobSpecConfigs
	Window   JobSpecTaskWindow
	Priority int
}

type JobSpecTaskDestination struct {
	Destination string
	Type        DestinationType
}

type JobSpecTaskDependencies []string

// using array to keep order, map would be more performant
type JobSpecConfigs []JobSpecConfigItem

func (j JobSpecConfigs) Get(name string) (string, bool) {
	for _, conf := range j {
		if conf.Name == name {
			return conf.Value, true
		}
	}
	return "", false
}

type JobSpecConfigItem struct {
	Name  string
	Value string
}

type JobSpecTaskWindow struct {
	Size       time.Duration
	Offset     time.Duration
	TruncateTo string
}

func (w *JobSpecTaskWindow) GetStart(scheduledAt time.Time) time.Time {
	s, _ := w.getWindowDate(scheduledAt, w.Size, w.Offset, w.TruncateTo)
	return s
}

func (w *JobSpecTaskWindow) GetEnd(scheduledAt time.Time) time.Time {
	_, e := w.getWindowDate(scheduledAt, w.Size, w.Offset, w.TruncateTo)
	return e
}

func (w *JobSpecTaskWindow) getWindowDate(today time.Time, windowSize, windowOffset time.Duration, windowTruncateTo string) (time.Time, time.Time) {
	floatingEnd := today

	// apply truncation to end
	if windowTruncateTo == "h" {
		// remove time upto hours
		floatingEnd = floatingEnd.Truncate(time.Hour)
	} else if windowTruncateTo == "d" {
		// remove time upto day
		floatingEnd = floatingEnd.Truncate(HoursInDay)
	} else if windowTruncateTo == "w" {
		// shift current window to nearest Sunday
		nearestSunday := time.Duration(time.Saturday-floatingEnd.Weekday()+1) * HoursInDay
		floatingEnd = floatingEnd.Add(nearestSunday)
		floatingEnd = floatingEnd.Truncate(HoursInDay)
	}

	windowEnd := floatingEnd.Add(windowOffset)
	windowStart := windowEnd.Add(-windowSize)

	// handle monthly windows separately as every month is not of same size
	if windowTruncateTo == "M" {
		floatingEnd = today
		// shift current window to nearest month start and end

		// truncate the date
		floatingEnd = time.Date(floatingEnd.Year(), floatingEnd.Month(), 1, 0, 0, 0, 0, time.UTC)

		// then add the month offset
		// for handling offset, treat 30 days as 1 month
		offsetMonths := windowOffset / HoursInMonth
		floatingEnd = floatingEnd.AddDate(0, int(offsetMonths), 0)

		// then find the last day of this month
		floatingEnd = floatingEnd.AddDate(0, 1, -1)

		// final end is computed
		windowEnd = floatingEnd.Truncate(HoursInDay)

		// truncate days/hours from window start as well
		floatingStart := time.Date(floatingEnd.Year(), floatingEnd.Month(), 1, 0, 0, 0, 0, time.UTC)
		// for handling size, treat 30 days as 1 month, and as we have already truncated current month
		// subtract 1 from this
		sizeMonths := (windowSize / HoursInMonth) - 1
		if sizeMonths > 0 {
			floatingStart = floatingStart.AddDate(0, int(-sizeMonths), 0)
		}

		// final start is computed
		windowStart = floatingStart
	}

	return windowStart, windowEnd
}

type JobSpecHook struct {
	Config    JobSpecConfigs
	Unit      *Plugin
	DependsOn []*JobSpecHook
}

type JobSpecAsset struct {
	Name  string
	Value string
}

type JobAssets struct {
	data []JobSpecAsset
}

func (a JobAssets) FromMap(mp map[string]string) JobAssets {
	if len(mp) == 0 {
		return JobAssets{}
	}
	assets := JobAssets{
		data: make([]JobSpecAsset, 0),
	}
	for name, val := range mp {
		assets.data = append(assets.data, JobSpecAsset{
			Name:  name,
			Value: val,
		})
	}
	return assets
}

func (a *JobAssets) ToMap() map[string]string {
	if len(a.data) == 0 {
		return nil
	}
	mp := map[string]string{}
	for _, asset := range a.data {
		mp[asset.Name] = asset.Value
	}
	return mp
}

func (a *JobAssets) GetAll() []JobSpecAsset {
	return a.data
}

func (a JobAssets) New(data []JobSpecAsset) *JobAssets {
	return &JobAssets{
		data: data,
	}
}

func (a *JobAssets) GetByName(name string) (JobSpecAsset, error) {
	for _, asset := range a.data {
		if name == asset.Name {
			return asset, nil
		}
	}
	return JobSpecAsset{}, ErrNoSuchAsset
}

func (w *JobSpecTaskWindow) SizeString() string {
	return w.inHrs(int(w.Size.Hours()))
}

func (w *JobSpecTaskWindow) OffsetString() string {
	return w.inHrs(int(w.Offset.Hours()))
}

func (w *JobSpecTaskWindow) inHrs(hrs int) string {
	if hrs == 0 {
		return "0"
	}
	return fmt.Sprintf("%dh", hrs)
}

func (w *JobSpecTaskWindow) String() string {
	return fmt.Sprintf("size_%dh", int(w.Size.Hours()))
}

type JobSpecDependencyType string

func (j JobSpecDependencyType) String() string {
	return string(j)
}

type JobSpecDependency struct {
	Project *ProjectSpec
	Job     *JobSpec
	Type    JobSpecDependencyType
}

type ExternalDependency struct {
	HTTPDependencies []HTTPDependency
}

type HTTPDependency struct {
	Name          string
	RequestParams map[string]string
	URL           string
	Headers       map[string]string
}

// JobService provides a high-level operations on DAGs
type JobService interface {
	// Create constructs a Job and commits it to a storage
	Create(context.Context, NamespaceSpec, JobSpec) error
	// GetByName fetches a Job by name for a specific namespace
	GetByName(context.Context, string, NamespaceSpec) (JobSpec, error)
	// KeepOnly deletes all jobs except the ones provided for a namespace
	KeepOnly(context.Context, NamespaceSpec, []JobSpec, progress.Observer) error
	// GetAll reads all job specifications of the given namespace
	GetAll(context.Context, NamespaceSpec) ([]JobSpec, error)
	// Delete deletes a job spec from all repos
	Delete(context.Context, NamespaceSpec, JobSpec) error
	// GetTaskDependencies returns job task dependency mod details
	GetTaskDependencies(context.Context, NamespaceSpec, JobSpec) (JobSpecTaskDestination,
		JobSpecTaskDependencies, error)

	// Run creates a new job run for provided job spec and schedules it to execute
	// immediately
	Run(context.Context, NamespaceSpec, []JobSpec, progress.Observer) error

	// GetByNameForProject fetches a Job by name for a specific project
	GetByNameForProject(context.Context, string, ProjectSpec) (JobSpec, NamespaceSpec, error)
	Sync(context.Context, NamespaceSpec, progress.Observer) error
	Check(context.Context, NamespaceSpec, []JobSpec, progress.Observer) error
	// ReplayDryRun returns the execution tree of jobSpec and its dependencies between start and endDate, and the ignored jobs
	ReplayDryRun(context.Context, ReplayRequest) (ReplayPlan, error)
	// Replay replays the jobSpec and its dependencies between start and endDate
	Replay(context.Context, ReplayRequest) (ReplayResult, error)
	// GetReplayStatus of a replay using its ID
	GetReplayStatus(context.Context, ReplayRequest) (ReplayState, error)
	// GetReplayList of a project
	GetReplayList(ctx context.Context, projectID uuid.UUID) ([]ReplaySpec, error)
	// GetByDestination fetches a Job by destination for a specific project
	GetByDestination(ctx context.Context, projectSpec ProjectSpec, destination string) (JobSpec, error)
	// GetDownstream fetches downstream jobspecs
	GetDownstream(ctx context.Context, projectSpec ProjectSpec, jobName string) ([]JobSpec, error)
	// Refresh Redeploy current persisted state of jobs
	Refresh(context.Context, ProjectSpec, []NamespaceJobNamePair, progress.Observer) error
}

// JobCompiler takes template file of a scheduler and after applying
// variables generates a executable input for scheduler.
type JobCompiler interface {
	Compile([]byte, NamespaceSpec, JobSpec) (Job, error)
}

// Job represents a compiled consumable item for scheduler
// this is generated from JobSpec
type Job struct {
	Name     string
	Contents []byte
}

type JobEventType string

// JobEvent refers to status updates related to job
// posted by scheduler
type JobEvent struct {
	Type  JobEventType
	Value map[string]*structpb.Value
}

type NotifyAttrs struct {
	Namespace NamespaceSpec

	JobSpec  JobSpec
	JobEvent JobEvent

	Route string
}

type Notifier interface {
	io.Closer
	Notify(ctx context.Context, attr NotifyAttrs) error
}

// JobSpecMetadata contains metadata for a job spec
type JobSpecMetadata struct {
	Resource JobSpecResource
}

// JobSpecResource represents resource management configuration
type JobSpecResource struct {
	Request JobSpecResourceConfig
	Limit   JobSpecResourceConfig
}

// JobSpecResourceConfig represents the resource configuration
type JobSpecResourceConfig struct {
	Memory string
	CPU    string
}

<<<<<<< HEAD
type JobIDDependenciesPair struct {
	JobID            uuid.UUID
	DependentProject ProjectSpec
	DependentJobID   uuid.UUID
	Type             JobSpecDependencyType
=======
// JobQuery  represents the query to get run status from scheduler
type JobQuery struct {
	Name        string
	StartDate   time.Time
	EndDate     time.Time
	Filter      []string
	OnlyLastRun bool
>>>>>>> 16dfb63e
}<|MERGE_RESOLUTION|>--- conflicted
+++ resolved
@@ -405,13 +405,6 @@
 	CPU    string
 }
 
-<<<<<<< HEAD
-type JobIDDependenciesPair struct {
-	JobID            uuid.UUID
-	DependentProject ProjectSpec
-	DependentJobID   uuid.UUID
-	Type             JobSpecDependencyType
-=======
 // JobQuery  represents the query to get run status from scheduler
 type JobQuery struct {
 	Name        string
@@ -419,5 +412,11 @@
 	EndDate     time.Time
 	Filter      []string
 	OnlyLastRun bool
->>>>>>> 16dfb63e
+}
+
+type JobIDDependenciesPair struct {
+	JobID            uuid.UUID
+	DependentProject ProjectSpec
+	DependentJobID   uuid.UUID
+	Type             JobSpecDependencyType
 }