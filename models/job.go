--- conflicted
+++ resolved
@@ -553,12 +553,12 @@
 	Message string
 }
 
-<<<<<<< HEAD
 type JobSource struct {
 	JobID       uuid.UUID
 	ProjectID   ProjectID
 	ResourceURN string
-=======
+}
+
 type JobRunSpec struct {
 	JobRunID      uuid.UUID
 	JobID         uuid.UUID
@@ -605,5 +605,4 @@
 	Attempt       int
 	JobRunAttempt int
 	Duration      int64
->>>>>>> 3cf7239a
 }