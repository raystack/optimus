--- conflicted
+++ resolved
@@ -553,15 +553,12 @@
 	Message string
 }
 
-<<<<<<< HEAD
-=======
 type JobSource struct {
 	JobID       uuid.UUID
 	ProjectID   ProjectID
 	ResourceURN string
 }
 
->>>>>>> 6a6835ac
 type JobRunSpec struct {
 	JobRunID      uuid.UUID
 	JobID         uuid.UUID
@@ -575,11 +572,8 @@
 	SLAMissDelay  int
 	Duration      int64
 	SLADefinition int64
-<<<<<<< HEAD
 
 	Data []InstanceSpecData
-=======
->>>>>>> 6a6835ac
 }
 
 type TaskRunSpec struct {
