--- conflicted
+++ resolved
@@ -33,11 +33,7 @@
 			clientProvider := new(mockClientProvider)
 			bqStore := bigquery.NewBigqueryDataStore(secretProvider, clientProvider)
 
-<<<<<<< HEAD
-			dataset, err := resource.NewResource("proj.dataset", resource.KindDataset, store, tnnt, &metadata, spec)
-=======
-			dataset, err := resource.NewResource("project.dataset", bigquery.KindDataset, bq, tnnt, &metadata, spec)
->>>>>>> 7382b68b
+			dataset, err := resource.NewResource("project.dataset", bigquery.KindDataset, store, tnnt, &metadata, spec)
 			assert.Nil(t, err)
 
 			err = bqStore.Create(ctx, dataset)
@@ -57,11 +53,7 @@
 
 			bqStore := bigquery.NewBigqueryDataStore(secretProvider, clientProvider)
 
-<<<<<<< HEAD
-			dataset, err := resource.NewResource("proj.dataset", resource.KindDataset, store, tnnt, &metadata, spec)
-=======
-			dataset, err := resource.NewResource("project.dataset", bigquery.KindDataset, bq, tnnt, &metadata, spec)
->>>>>>> 7382b68b
+			dataset, err := resource.NewResource("project.dataset", bigquery.KindDataset, store, tnnt, &metadata, spec)
 			assert.Nil(t, err)
 
 			err = bqStore.Create(ctx, dataset)
@@ -85,11 +77,7 @@
 
 			bqStore := bigquery.NewBigqueryDataStore(secretProvider, clientProvider)
 
-<<<<<<< HEAD
-			dataset, err := resource.NewResource("proj.dataset.name", "unknown", store, tnnt, &metadata, spec)
-=======
-			dataset, err := resource.NewResource("project.dataset.name", "unknown", bq, tnnt, &metadata, spec)
->>>>>>> 7382b68b
+			dataset, err := resource.NewResource("project.dataset.name", "unknown", store, tnnt, &metadata, spec)
 			assert.Nil(t, err)
 
 			err = bqStore.Create(ctx, dataset)
@@ -103,11 +91,7 @@
 				Return(pts, nil)
 			defer secretProvider.AssertExpectations(t)
 
-<<<<<<< HEAD
-			dataset, err := resource.NewResource("proj.dataset", resource.KindDataset, store, tnnt, &metadata, spec)
-=======
-			dataset, err := resource.NewResource("project.dataset", bigquery.KindDataset, bq, tnnt, &metadata, spec)
->>>>>>> 7382b68b
+			dataset, err := resource.NewResource("project.dataset", bigquery.KindDataset, store, tnnt, &metadata, spec)
 			assert.Nil(t, err)
 
 			datasetHandle := new(mockTableResourceHandle)
@@ -116,11 +100,7 @@
 
 			client := new(mockClient)
 			client.On("Close")
-<<<<<<< HEAD
-			client.On("DatasetHandleFrom", dataset.Dataset()).Return(datasetHandle)
-=======
 			client.On("DatasetHandleFrom", ds).Return(datasetHandle)
->>>>>>> 7382b68b
 			defer client.AssertExpectations(t)
 
 			clientProvider := new(mockClientProvider)
@@ -139,11 +119,7 @@
 				Return(pts, nil)
 			defer secretProvider.AssertExpectations(t)
 
-<<<<<<< HEAD
-			dataset, err := resource.NewResource("proj.dataset", resource.KindDataset, store, tnnt, &metadata, spec)
-=======
-			dataset, err := resource.NewResource("project.dataset", bigquery.KindDataset, bq, tnnt, &metadata, spec)
->>>>>>> 7382b68b
+			dataset, err := resource.NewResource("project.dataset", bigquery.KindDataset, store, tnnt, &metadata, spec)
 			assert.Nil(t, err)
 
 			datasetHandle := new(mockTableResourceHandle)
@@ -152,11 +128,8 @@
 
 			client := new(mockClient)
 			client.On("Close")
-<<<<<<< HEAD
-			client.On("DatasetHandleFrom", dataset.Dataset()).Return(datasetHandle)
-=======
+
 			client.On("DatasetHandleFrom", ds).Return(datasetHandle)
->>>>>>> 7382b68b
 			defer client.AssertExpectations(t)
 
 			clientProvider := new(mockClientProvider)
@@ -175,11 +148,7 @@
 				Return(pts, nil)
 			defer secretProvider.AssertExpectations(t)
 
-<<<<<<< HEAD
-			table, err := resource.NewResource("proj.dataset.table", resource.KindTable, store, tnnt, &metadata, spec)
-=======
-			table, err := resource.NewResource("project.dataset.table", bigquery.KindTable, bq, tnnt, &metadata, spec)
->>>>>>> 7382b68b
+			table, err := resource.NewResource("project.dataset.table", bigquery.KindTable, store, tnnt, &metadata, spec)
 			assert.Nil(t, err)
 
 			tableHandle := new(mockTableResourceHandle)
@@ -188,11 +157,8 @@
 
 			client := new(mockClient)
 			client.On("Close")
-<<<<<<< HEAD
-			client.On("TableHandleFrom", table.Dataset(), table.Name()).Return(tableHandle)
-=======
+
 			client.On("TableHandleFrom", ds, "table").Return(tableHandle)
->>>>>>> 7382b68b
 			defer client.AssertExpectations(t)
 
 			clientProvider := new(mockClientProvider)
@@ -211,11 +177,7 @@
 				Return(pts, nil)
 			defer secretProvider.AssertExpectations(t)
 
-<<<<<<< HEAD
-			view, err := resource.NewResource("proj.dataset.view", resource.KindView, store, tnnt, &metadata, spec)
-=======
-			view, err := resource.NewResource("project.dataset.view", bigquery.KindView, bq, tnnt, &metadata, spec)
->>>>>>> 7382b68b
+			view, err := resource.NewResource("project.dataset.view", bigquery.KindView, store, tnnt, &metadata, spec)
 			assert.Nil(t, err)
 
 			viewHandle := new(mockTableResourceHandle)
@@ -224,11 +186,7 @@
 
 			client := new(mockClient)
 			client.On("Close")
-<<<<<<< HEAD
-			client.On("ViewHandleFrom", view.Dataset(), view.Name()).Return(viewHandle)
-=======
 			client.On("ViewHandleFrom", ds, "view").Return(viewHandle)
->>>>>>> 7382b68b
 			defer client.AssertExpectations(t)
 
 			clientProvider := new(mockClientProvider)
@@ -247,11 +205,7 @@
 				Return(pts, nil)
 			defer secretProvider.AssertExpectations(t)
 
-<<<<<<< HEAD
-			extTable, err := resource.NewResource("proj.dataset.extTable", resource.KindExternalTable, store, tnnt, &metadata, spec)
-=======
-			extTable, err := resource.NewResource("project.dataset.extTable", bigquery.KindExternalTable, bq, tnnt, &metadata, spec)
->>>>>>> 7382b68b
+			extTable, err := resource.NewResource("project.dataset.extTable", bigquery.KindExternalTable, store, tnnt, &metadata, spec)
 			assert.Nil(t, err)
 
 			extTableHandle := new(mockTableResourceHandle)
@@ -260,11 +214,7 @@
 
 			client := new(mockClient)
 			client.On("Close")
-<<<<<<< HEAD
-			client.On("ExternalTableHandleFrom", extTable.Dataset(), extTable.Name()).Return(extTableHandle)
-=======
 			client.On("ExternalTableHandleFrom", ds, "extTable").Return(extTableHandle)
->>>>>>> 7382b68b
 			defer client.AssertExpectations(t)
 
 			clientProvider := new(mockClientProvider)
@@ -287,11 +237,7 @@
 			clientProvider := new(mockClientProvider)
 			bqStore := bigquery.NewBigqueryDataStore(secretProvider, clientProvider)
 
-<<<<<<< HEAD
-			dataset, err := resource.NewResource("proj.dataset", resource.KindDataset, store, tnnt, &metadata, spec)
-=======
-			dataset, err := resource.NewResource("project.dataset", bigquery.KindDataset, bq, tnnt, &metadata, spec)
->>>>>>> 7382b68b
+			dataset, err := resource.NewResource("project.dataset", bigquery.KindDataset, store, tnnt, &metadata, spec)
 			assert.Nil(t, err)
 
 			err = bqStore.Update(ctx, dataset)
@@ -311,11 +257,7 @@
 
 			bqStore := bigquery.NewBigqueryDataStore(secretProvider, clientProvider)
 
-<<<<<<< HEAD
-			dataset, err := resource.NewResource("proj.dataset", resource.KindDataset, store, tnnt, &metadata, spec)
-=======
-			dataset, err := resource.NewResource("project.dataset", bigquery.KindDataset, bq, tnnt, &metadata, spec)
->>>>>>> 7382b68b
+			dataset, err := resource.NewResource("project.dataset", bigquery.KindDataset, store, tnnt, &metadata, spec)
 			assert.Nil(t, err)
 
 			err = bqStore.Update(ctx, dataset)
@@ -338,11 +280,7 @@
 
 			bqStore := bigquery.NewBigqueryDataStore(secretProvider, clientProvider)
 
-<<<<<<< HEAD
-			dataset, err := resource.NewResource("proj.dataset.name1", "unknown", store, tnnt, &metadata, spec)
-=======
-			dataset, err := resource.NewResource("project.dataset.name1", "unknown", bq, tnnt, &metadata, spec)
->>>>>>> 7382b68b
+			dataset, err := resource.NewResource("project.dataset.name1", "unknown", store, tnnt, &metadata, spec)
 			assert.Nil(t, err)
 
 			err = bqStore.Update(ctx, dataset)
@@ -356,11 +294,7 @@
 				Return(pts, nil)
 			defer secretProvider.AssertExpectations(t)
 
-<<<<<<< HEAD
-			dataset, err := resource.NewResource("proj.dataset", resource.KindDataset, store, tnnt, &metadata, spec)
-=======
-			dataset, err := resource.NewResource("project.dataset", bigquery.KindDataset, bq, tnnt, &metadata, spec)
->>>>>>> 7382b68b
+			dataset, err := resource.NewResource("project.dataset", bigquery.KindDataset, store, tnnt, &metadata, spec)
 			assert.Nil(t, err)
 
 			datasetHandle := new(mockTableResourceHandle)
@@ -369,11 +303,8 @@
 
 			client := new(mockClient)
 			client.On("Close")
-<<<<<<< HEAD
-			client.On("DatasetHandleFrom", dataset.Dataset()).Return(datasetHandle)
-=======
+
 			client.On("DatasetHandleFrom", ds).Return(datasetHandle)
->>>>>>> 7382b68b
 			defer client.AssertExpectations(t)
 
 			clientProvider := new(mockClientProvider)
@@ -391,11 +322,7 @@
 				Return(pts, nil)
 			defer secretProvider.AssertExpectations(t)
 
-<<<<<<< HEAD
-			dataset, err := resource.NewResource("proj.dataset", resource.KindDataset, store, tnnt, &metadata, spec)
-=======
-			dataset, err := resource.NewResource("project.dataset", bigquery.KindDataset, bq, tnnt, &metadata, spec)
->>>>>>> 7382b68b
+			dataset, err := resource.NewResource("project.dataset", bigquery.KindDataset, store, tnnt, &metadata, spec)
 			assert.Nil(t, err)
 
 			datasetHandle := new(mockTableResourceHandle)
@@ -404,11 +331,8 @@
 
 			client := new(mockClient)
 			client.On("Close")
-<<<<<<< HEAD
-			client.On("DatasetHandleFrom", dataset.Dataset()).Return(datasetHandle)
-=======
+
 			client.On("DatasetHandleFrom", ds).Return(datasetHandle)
->>>>>>> 7382b68b
 			defer client.AssertExpectations(t)
 
 			clientProvider := new(mockClientProvider)
@@ -426,11 +350,7 @@
 				Return(pts, nil)
 			defer secretProvider.AssertExpectations(t)
 
-<<<<<<< HEAD
-			table, err := resource.NewResource("proj.dataset.table", resource.KindTable, store, tnnt, &metadata, spec)
-=======
-			table, err := resource.NewResource("project.dataset.table", bigquery.KindTable, bq, tnnt, &metadata, spec)
->>>>>>> 7382b68b
+			table, err := resource.NewResource("project.dataset.table", bigquery.KindTable, store, tnnt, &metadata, spec)
 			assert.Nil(t, err)
 
 			tableHandle := new(mockTableResourceHandle)
@@ -439,11 +359,8 @@
 
 			client := new(mockClient)
 			client.On("Close")
-<<<<<<< HEAD
-			client.On("TableHandleFrom", table.Dataset(), table.Name()).Return(tableHandle)
-=======
+
 			client.On("TableHandleFrom", ds, "table").Return(tableHandle)
->>>>>>> 7382b68b
 			defer client.AssertExpectations(t)
 
 			clientProvider := new(mockClientProvider)
@@ -461,11 +378,7 @@
 				Return(pts, nil)
 			defer secretProvider.AssertExpectations(t)
 
-<<<<<<< HEAD
-			view, err := resource.NewResource("proj.dataset.view", resource.KindView, store, tnnt, &metadata, spec)
-=======
-			view, err := resource.NewResource("project.dataset.view", bigquery.KindView, bq, tnnt, &metadata, spec)
->>>>>>> 7382b68b
+			view, err := resource.NewResource("project.dataset.view", bigquery.KindView, store, tnnt, &metadata, spec)
 			assert.Nil(t, err)
 
 			viewHandle := new(mockTableResourceHandle)
@@ -474,11 +387,7 @@
 
 			client := new(mockClient)
 			client.On("Close")
-<<<<<<< HEAD
-			client.On("ViewHandleFrom", view.Dataset(), view.Name()).Return(viewHandle)
-=======
 			client.On("ViewHandleFrom", ds, "view").Return(viewHandle)
->>>>>>> 7382b68b
 			defer client.AssertExpectations(t)
 
 			clientProvider := new(mockClientProvider)
@@ -497,11 +406,7 @@
 				Return(pts, nil)
 			defer secretProvider.AssertExpectations(t)
 
-<<<<<<< HEAD
-			extTable, err := resource.NewResource("proj.dataset.extTable", resource.KindExternalTable, store, tnnt, &metadata, spec)
-=======
-			extTable, err := resource.NewResource("project.dataset.extTable", bigquery.KindExternalTable, bq, tnnt, &metadata, spec)
->>>>>>> 7382b68b
+			extTable, err := resource.NewResource("project.dataset.extTable", bigquery.KindExternalTable, store, tnnt, &metadata, spec)
 			assert.Nil(t, err)
 
 			extTableHandle := new(mockTableResourceHandle)
@@ -510,11 +415,7 @@
 
 			client := new(mockClient)
 			client.On("Close")
-<<<<<<< HEAD
-			client.On("ExternalTableHandleFrom", extTable.Dataset(), extTable.Name()).Return(extTableHandle)
-=======
 			client.On("ExternalTableHandleFrom", ds, "extTable").Return(extTableHandle)
->>>>>>> 7382b68b
 			defer client.AssertExpectations(t)
 
 			clientProvider := new(mockClientProvider)
@@ -542,11 +443,7 @@
 			clientProvider := new(mockClientProvider)
 			bqStore := bigquery.NewBigqueryDataStore(secretProvider, clientProvider)
 
-<<<<<<< HEAD
-			dataset, err := resource.NewResource("proj.dataset", resource.KindDataset, store, tnnt, &metadata, spec)
-=======
-			dataset, err := resource.NewResource("project.dataset", bigquery.KindDataset, bq, tnnt, &metadata, spec)
->>>>>>> 7382b68b
+			dataset, err := resource.NewResource("project.dataset", bigquery.KindDataset, store, tnnt, &metadata, spec)
 			assert.Nil(t, err)
 
 			err = bqStore.BatchUpdate(ctx, []*resource.Resource{dataset})
@@ -560,11 +457,7 @@
 				Return(pts, nil)
 			defer secretProvider.AssertExpectations(t)
 
-<<<<<<< HEAD
-			dataset, err := resource.NewResource("proj.dataset", resource.KindDataset, store, tnnt, &metadata, spec)
-=======
-			dataset, err := resource.NewResource("project.dataset", bigquery.KindDataset, bq, tnnt, &metadata, spec)
->>>>>>> 7382b68b
+			dataset, err := resource.NewResource("project.dataset", bigquery.KindDataset, store, tnnt, &metadata, spec)
 			assert.Nil(t, err)
 			updateDS := resource.FromExisting(dataset, resource.ReplaceStatus(resource.StatusToUpdate))
 
@@ -585,11 +478,7 @@
 				Return(pts, nil)
 			defer secretProvider.AssertExpectations(t)
 
-<<<<<<< HEAD
-			dataset, err := resource.NewResource("proj.dataset", resource.KindDataset, store, tnnt, &metadata, spec)
-=======
-			dataset, err := resource.NewResource("project.dataset", bigquery.KindDataset, bq, tnnt, &metadata, spec)
->>>>>>> 7382b68b
+			dataset, err := resource.NewResource("project.dataset", bigquery.KindDataset, store, tnnt, &metadata, spec)
 			assert.Nil(t, err)
 			updateDS := resource.FromExisting(dataset, resource.ReplaceStatus(resource.StatusToUpdate))
 
@@ -598,11 +487,7 @@
 			defer datasetHandle.AssertExpectations(t)
 
 			client := new(mockClient)
-<<<<<<< HEAD
-			client.On("DatasetHandleFrom", updateDS.Dataset()).Return(datasetHandle)
-=======
 			client.On("DatasetHandleFrom", ds).Return(datasetHandle)
->>>>>>> 7382b68b
 			defer client.AssertExpectations(t)
 
 			clientProvider := new(mockClientProvider)
@@ -621,11 +506,7 @@
 				Return(pts, nil)
 			defer secretProvider.AssertExpectations(t)
 
-<<<<<<< HEAD
-			dataset, err := resource.NewResource("proj.dataset", resource.KindDataset, store, tnnt, &metadata, spec)
-=======
-			dataset, err := resource.NewResource("project.dataset", bigquery.KindDataset, bq, tnnt, &metadata, spec)
->>>>>>> 7382b68b
+			dataset, err := resource.NewResource("project.dataset", bigquery.KindDataset, store, tnnt, &metadata, spec)
 			assert.Nil(t, err)
 			updateDS := resource.FromExisting(dataset, resource.ReplaceStatus(resource.StatusToUpdate))
 
@@ -634,11 +515,7 @@
 			defer datasetHandle.AssertExpectations(t)
 
 			client := new(mockClient)
-<<<<<<< HEAD
-			client.On("DatasetHandleFrom", updateDS.Dataset()).Return(datasetHandle)
-=======
 			client.On("DatasetHandleFrom", ds).Return(datasetHandle)
->>>>>>> 7382b68b
 			defer client.AssertExpectations(t)
 
 			clientProvider := new(mockClientProvider)
@@ -650,72 +527,6 @@
 			assert.Nil(t, err)
 		})
 	})
-<<<<<<< HEAD
-	t.Run("Backup", func(t *testing.T) {
-		createdAt := time.Date(2022, 11, 18, 1, 0, 0, 0, time.UTC)
-		backup, backupErr := resource.NewBackup(store, tnnt, []string{"p.d.t"}, "", createdAt, nil)
-		assert.NoError(t, backupErr)
-
-		t.Run("returns error when cannot get secret", func(t *testing.T) {
-			secretProvider := new(mockSecretProvider)
-			secretProvider.On("GetSecret", mock.Anything, tnnt, "DATASTORE_BIGQUERY").
-				Return(nil, errors.New("not found secret"))
-			defer secretProvider.AssertExpectations(t)
-
-			clientProvider := new(mockClientProvider)
-			bqStore := bigquery.NewBigqueryDataStore(secretProvider, clientProvider)
-
-			dataset, err := resource.NewResource("proj.dataset", resource.KindDataset, store, tnnt, &metadata, spec)
-			assert.Nil(t, err)
-
-			_, err = bqStore.Backup(ctx, backup, []*resource.Resource{dataset})
-			assert.NotNil(t, err)
-			assert.EqualError(t, err, "not found secret")
-		})
-		t.Run("returns error when cannot create client", func(t *testing.T) {
-			pts, _ := tenant.NewPlainTextSecret("secret_name", "secret_value")
-			secretProvider := new(mockSecretProvider)
-			secretProvider.On("GetSecret", mock.Anything, tnnt, "DATASTORE_BIGQUERY").
-				Return(pts, nil)
-			defer secretProvider.AssertExpectations(t)
-
-			clientProvider := new(mockClientProvider)
-			clientProvider.On("Get", mock.Anything, "secret_value").Return(nil, errors.New("error in client"))
-			defer clientProvider.AssertExpectations(t)
-
-			bqStore := bigquery.NewBigqueryDataStore(secretProvider, clientProvider)
-
-			dataset, err := resource.NewResource("proj.dataset", resource.KindDataset, store, tnnt, &metadata, spec)
-			assert.Nil(t, err)
-
-			_, err = bqStore.Backup(ctx, backup, []*resource.Resource{dataset})
-			assert.NotNil(t, err)
-			assert.EqualError(t, err, "error in client")
-		})
-		t.Run("calls backup resources to backup the resources", func(t *testing.T) {
-			pts, _ := tenant.NewPlainTextSecret("secret_name", "secret_value")
-			secretProvider := new(mockSecretProvider)
-			secretProvider.On("GetSecret", mock.Anything, tnnt, "DATASTORE_BIGQUERY").
-				Return(pts, nil)
-			defer secretProvider.AssertExpectations(t)
-
-			client := new(mockClient)
-			client.On("Close")
-			defer client.AssertExpectations(t)
-
-			clientProvider := new(mockClientProvider)
-			clientProvider.On("Get", mock.Anything, "secret_value").Return(client, nil)
-			defer clientProvider.AssertExpectations(t)
-
-			bqStore := bigquery.NewBigqueryDataStore(secretProvider, clientProvider)
-
-			dataset, err := resource.NewResource("proj.dataset", resource.KindDataset, store, tnnt, &metadata, spec)
-			assert.Nil(t, err)
-
-			result, err := bqStore.Backup(ctx, backup, []*resource.Resource{dataset})
-			assert.NoError(t, err)
-			assert.Equal(t, 1, len(result.IgnoredResources))
-=======
 	t.Run("Validate", func(t *testing.T) {
 		invalidSpec := map[string]any{
 			"description": map[string]any{"some": "desc"},
@@ -841,7 +652,72 @@
 			urn, err := bqStore.GetURN(res)
 			assert.NoError(t, err)
 			assert.Equal(t, "bigquery://project:set.view_name1", urn)
->>>>>>> 7382b68b
+		})
+	})
+	t.Run("Backup", func(t *testing.T) {
+		createdAt := time.Date(2022, 11, 18, 1, 0, 0, 0, time.UTC)
+		backup, backupErr := resource.NewBackup(store, tnnt, []string{"p.d.t"}, "", createdAt, nil)
+		assert.NoError(t, backupErr)
+
+		t.Run("returns error when cannot get secret", func(t *testing.T) {
+			secretProvider := new(mockSecretProvider)
+			secretProvider.On("GetSecret", mock.Anything, tnnt, "DATASTORE_BIGQUERY").
+				Return(nil, errors.New("not found secret"))
+			defer secretProvider.AssertExpectations(t)
+
+			clientProvider := new(mockClientProvider)
+			bqStore := bigquery.NewBigqueryDataStore(secretProvider, clientProvider)
+
+			dataset, err := resource.NewResource("project.dataset", bigquery.KindDataset, store, tnnt, &metadata, spec)
+			assert.Nil(t, err)
+
+			_, err = bqStore.Backup(ctx, backup, []*resource.Resource{dataset})
+			assert.NotNil(t, err)
+			assert.EqualError(t, err, "not found secret")
+		})
+		t.Run("returns error when cannot create client", func(t *testing.T) {
+			pts, _ := tenant.NewPlainTextSecret("secret_name", "secret_value")
+			secretProvider := new(mockSecretProvider)
+			secretProvider.On("GetSecret", mock.Anything, tnnt, "DATASTORE_BIGQUERY").
+				Return(pts, nil)
+			defer secretProvider.AssertExpectations(t)
+
+			clientProvider := new(mockClientProvider)
+			clientProvider.On("Get", mock.Anything, "secret_value").Return(nil, errors.New("error in client"))
+			defer clientProvider.AssertExpectations(t)
+
+			bqStore := bigquery.NewBigqueryDataStore(secretProvider, clientProvider)
+
+			dataset, err := resource.NewResource("project.dataset", bigquery.KindDataset, store, tnnt, &metadata, spec)
+			assert.Nil(t, err)
+
+			_, err = bqStore.Backup(ctx, backup, []*resource.Resource{dataset})
+			assert.NotNil(t, err)
+			assert.EqualError(t, err, "error in client")
+		})
+		t.Run("calls backup resources to backup the resources", func(t *testing.T) {
+			pts, _ := tenant.NewPlainTextSecret("secret_name", "secret_value")
+			secretProvider := new(mockSecretProvider)
+			secretProvider.On("GetSecret", mock.Anything, tnnt, "DATASTORE_BIGQUERY").
+				Return(pts, nil)
+			defer secretProvider.AssertExpectations(t)
+
+			client := new(mockClient)
+			client.On("Close")
+			defer client.AssertExpectations(t)
+
+			clientProvider := new(mockClientProvider)
+			clientProvider.On("Get", mock.Anything, "secret_value").Return(client, nil)
+			defer clientProvider.AssertExpectations(t)
+
+			bqStore := bigquery.NewBigqueryDataStore(secretProvider, clientProvider)
+
+			dataset, err := resource.NewResource("project.dataset", bigquery.KindDataset, store, tnnt, &metadata, spec)
+			assert.Nil(t, err)
+
+			result, err := bqStore.Backup(ctx, backup, []*resource.Resource{dataset})
+			assert.NoError(t, err)
+			assert.Equal(t, 1, len(result.IgnoredResources))
 		})
 	})
 }
@@ -875,40 +751,22 @@
 	mock.Mock
 }
 
-<<<<<<< HEAD
-func (m *mockClient) DatasetHandleFrom(dataset resource.Dataset) bigquery.ResourceHandle {
-	args := m.Called(dataset)
-	return args.Get(0).(bigquery.ResourceHandle)
-}
-
-func (m *mockClient) ExternalTableHandleFrom(ds resource.Dataset, name resource.Name) bigquery.ResourceHandle {
-=======
 func (m *mockClient) DatasetHandleFrom(ds bigquery.Dataset) bigquery.ResourceHandle {
 	args := m.Called(ds)
 	return args.Get(0).(bigquery.ResourceHandle)
 }
 
 func (m *mockClient) ExternalTableHandleFrom(ds bigquery.Dataset, name string) bigquery.ResourceHandle {
->>>>>>> 7382b68b
 	args := m.Called(ds, name)
 	return args.Get(0).(bigquery.ResourceHandle)
 }
 
-<<<<<<< HEAD
-func (m *mockClient) TableHandleFrom(ds resource.Dataset, name resource.Name) bigquery.TableResourceHandle {
+func (m *mockClient) TableHandleFrom(ds bigquery.Dataset, name string) bigquery.TableResourceHandle {
 	args := m.Called(ds, name)
 	return args.Get(0).(bigquery.TableResourceHandle)
 }
 
-func (m *mockClient) ViewHandleFrom(ds resource.Dataset, name resource.Name) bigquery.ResourceHandle {
-=======
-func (m *mockClient) TableHandleFrom(ds bigquery.Dataset, name string) bigquery.ResourceHandle {
-	args := m.Called(ds, name)
-	return args.Get(0).(bigquery.ResourceHandle)
-}
-
 func (m *mockClient) ViewHandleFrom(ds bigquery.Dataset, name string) bigquery.ResourceHandle {
->>>>>>> 7382b68b
 	args := m.Called(ds, name)
 	return args.Get(0).(bigquery.ResourceHandle)
 }
