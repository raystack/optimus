package airflow2

import (
	"context"
	"encoding/json"
	"errors"
	"fmt"
	"io"
	"net/http"
	"path"
	"path/filepath"
	"strings"
	"time"

	"github.com/odpf/optimus/core/cron"

	"github.com/hashicorp/go-multierror"
	"github.com/kushsharma/parallel"

	"github.com/odpf/optimus/core/progress"

	"gocloud.dev/gcerrors"

	"github.com/odpf/optimus/models"
	"gocloud.dev/blob"

	_ "embed"
)

//go:embed resources/__lib.py
var SharedLib []byte

//go:embed resources/base_dag.py
var resBaseDAG []byte

var ErrEmptyJobName = errors.New("job name cannot be an empty string")

const (
	baseLibFileName   = "__lib.py"
	dagStatusURL      = "api/v1/dags/%s/dagRuns"
	dagStatusBatchURL = "api/v1/dags/~/dagRuns/list"
	dagRunClearURL    = "api/v1/dags/%s/clearTaskInstances"
	airflowDateFormat = "2006-01-02T15:04:05+00:00"

	JobsDir       = "dags"
	JobsExtension = ".py"

	ConcurrentTicketPerSec = 40
	ConcurrentLimit        = 600
)

type HTTPClient interface {
	Do(req *http.Request) (*http.Response, error)
}

type BucketFactory interface {
	New(ctx context.Context, project models.ProjectSpec) (Bucket, error)
}

type Bucket interface {
	WriteAll(ctx context.Context, key string, p []byte, opts *blob.WriterOptions) error
	ReadAll(ctx context.Context, key string) ([]byte, error)
	List(opts *blob.ListOptions) *blob.ListIterator
	Delete(ctx context.Context, key string) error
	Close() error
}

type scheduler struct {
	bucketFac BucketFactory
	client    airflowClient
	compiler  models.JobCompiler
}

func (s *scheduler) GetName() string {
	return "airflow2"
}

func (s *scheduler) GetTemplate() []byte {
	return resBaseDAG
}

func (s *scheduler) Bootstrap(ctx context.Context, proj models.ProjectSpec) error {
	bucket, err := s.bucketFac.New(ctx, proj)
	if err != nil {
		return err
	}
	defer bucket.Close()
	return bucket.WriteAll(ctx, filepath.Join(JobsDir, baseLibFileName), SharedLib, nil)
}

func (s *scheduler) VerifyJob(_ context.Context, namespace models.NamespaceSpec, job models.JobSpec) error {
	_, err := s.compiler.Compile(s.GetTemplate(), namespace, job)
	return err
}

func (s *scheduler) DeployJobs(ctx context.Context, namespace models.NamespaceSpec, jobs []models.JobSpec,
	progressObserver progress.Observer,
) error {
	bucket, err := s.bucketFac.New(ctx, namespace.ProjectSpec)
	if err != nil {
		return err
	}
	defer bucket.Close()

	runner := parallel.NewRunner(parallel.WithTicket(ConcurrentTicketPerSec), parallel.WithLimit(ConcurrentLimit))
	for _, j := range jobs {
		runner.Add(func(currentJobSpec models.JobSpec) func() (interface{}, error) {
			return func() (interface{}, error) {
				compiledJob, err := s.compiler.Compile(s.GetTemplate(), namespace, currentJobSpec)
				if err != nil {
					return nil, err
				}
				s.notifyProgress(progressObserver, &models.EventJobSpecCompiled{
					Name: compiledJob.Name,
				})

				blobKey := PathFromJobName(JobsDir, namespace.ID.String(), compiledJob.Name, JobsExtension)
				if err := bucket.WriteAll(ctx, blobKey, compiledJob.Contents, nil); err != nil {
					s.notifyProgress(progressObserver, &models.EventJobUpload{
						Name: compiledJob.Name,
						Err:  err,
					})
					return nil, err
				}
				s.notifyProgress(progressObserver, &models.EventJobUpload{
					Name: compiledJob.Name,
					Err:  nil,
				})
				return nil, nil
			}
		}(j))
	}
	for _, result := range runner.Run() {
		if result.Err != nil {
			err = multierror.Append(err, result.Err)
		}
	}
	return err
}

func (s *scheduler) DeleteJobs(ctx context.Context, namespace models.NamespaceSpec, jobNames []string, progressObserver progress.Observer) error {
	bucket, err := s.bucketFac.New(ctx, namespace.ProjectSpec)
	if err != nil {
		return err
	}
	for _, jobName := range jobNames {
		if strings.TrimSpace(jobName) == "" {
			return ErrEmptyJobName
		}
		blobKey := PathFromJobName(JobsDir, namespace.ID.String(), jobName, JobsExtension)
		if err := bucket.Delete(ctx, blobKey); err != nil {
			// ignore missing files
			if gcerrors.Code(err) != gcerrors.NotFound {
				return err
			}
		}
		s.notifyProgress(progressObserver, &models.EventJobRemoteDelete{
			Name: jobName,
		})
	}
	return nil
}

func (s *scheduler) ListJobs(ctx context.Context, namespace models.NamespaceSpec, opts models.SchedulerListOptions) ([]models.Job, error) {
	bucket, err := s.bucketFac.New(ctx, namespace.ProjectSpec)
	if err != nil {
		return nil, err
	}
	defer bucket.Close()

	namespaceID := namespace.ID.String()
	var jobs []models.Job
	// get all items under namespace directory
	it := bucket.List(&blob.ListOptions{
		Prefix: PathForJobDirectory(JobsDir, namespaceID),
	})
	for {
		obj, err := it.Next(ctx)
		if err != nil {
			if errors.Is(err, io.EOF) {
				break
			}
			return nil, err
		}

		if strings.HasSuffix(obj.Key, JobsExtension) {
			jobs = append(jobs, models.Job{
				Name: JobNameFromPath(obj.Key, JobsExtension),
			})
		}
	}

	if opts.OnlyName {
		return jobs, nil
	}
	for idx, job := range jobs {
		jobs[idx].Contents, err = bucket.ReadAll(ctx, PathFromJobName(JobsDir, namespaceID, job.Name, JobsExtension))
		if err != nil {
			return nil, err
		}
	}
	return jobs, nil
}

<<<<<<< HEAD
func (s *scheduler) GetJobStatus(ctx context.Context, projSpec models.ProjectSpec,
	jobName string) ([]models.JobStatus, error) {
	schdHost, authToken, err := s.getHostAuth(projSpec)
	if err != nil {
		return nil, err
	}

	fetchURL := fmt.Sprintf(fmt.Sprintf("%s/%s", schdHost, dagStatusURL), jobName)
	request, err := http.NewRequestWithContext(ctx, http.MethodGet, fetchURL, http.NoBody)
	if err != nil {
		return nil, fmt.Errorf("failed to build http request for %s: %w", fetchURL, err)
	}
	request.Header.Set("Authorization", fmt.Sprintf("Basic %s", base64.StdEncoding.EncodeToString([]byte(authToken))))

	resp, err := s.httpClient.Do(request)
	if err != nil {
		return nil, fmt.Errorf("failed to fetch airflow dag runs from %s: %w", fetchURL, err)
	}
	if resp.StatusCode != http.StatusOK {
		return nil, fmt.Errorf("failed to fetch airflow dag runs from %s: %d", fetchURL, resp.StatusCode)
=======
func (s *scheduler) GetJobStatus(ctx context.Context, projSpec models.ProjectSpec, jobName string) ([]models.JobStatus, error) {
	var jobStatus []models.JobStatus
	var list DagRunListResponse
	req := airflowRequest{
		URL:    dagStatusURL,
		method: http.MethodGet,
		param:  jobName,
		body:   nil,
>>>>>>> e44256db
	}
	resp, err := s.client.invoke(ctx, req, projSpec)
	if err != nil {
		return jobStatus, fmt.Errorf("failure reason for fetching airflow latest dag run: %w", err)
	}
	err = json.Unmarshal(resp, &list)
	if err != nil {
		return nil, fmt.Errorf("json error: %s : %w", string(resp), err)
	}
	return toJobStatus(list)
}

func (s *scheduler) Clear(ctx context.Context, projSpec models.ProjectSpec, jobName string, startDate, endDate time.Time) error {
<<<<<<< HEAD
	schdHost, authToken, err := s.getHostAuth(projSpec)
	if err != nil {
		return err
	}

	schdHost = strings.Trim(schdHost, "/")
	jsonStr := []byte(fmt.Sprintf(`{"start_date": %q, "end_date": %q, "dry_run": false, "reset_dag_runs": true, "only_failed": false}`,
=======
	data := []byte(fmt.Sprintf(`{"start_date":"%s", "end_date": "%s", "dry_run": false, "reset_dag_runs": true, "only_failed": false}`,
>>>>>>> e44256db
		startDate.UTC().Format(airflowDateFormat),
		endDate.UTC().Format(airflowDateFormat)))
	req := airflowRequest{
		URL:    dagRunClearURL,
		method: http.MethodPost,
		param:  jobName,
		body:   data,
	}
	_, err := s.client.invoke(ctx, req, projSpec)
	if err != nil {
		return fmt.Errorf("failure reason for clearing airflow dag runs: %w", err)
	}
	return nil
}

func (s *scheduler) GetJobRunStatus(ctx context.Context, projectSpec models.ProjectSpec, jobName string, startDate, endDate time.Time, batchSize int) ([]models.JobStatus, error) {
	var jobStatus []models.JobStatus
	var list DagRunListResponse
	pageOffset := 0
	req := airflowRequest{
		URL:    dagStatusBatchURL,
		method: http.MethodPost,
		body:   []byte(""),
	}

	for {
		dagRunBatchReq := fmt.Sprintf(`{
		"page_offset": %d, 
		"page_limit": %d, 
		"dag_ids": ["%s"],
		"execution_date_gte": "%s",
		"execution_date_lte": "%s"
		}`, pageOffset, batchSize, jobName, startDate.UTC().Format(airflowDateFormat), endDate.UTC().Format(airflowDateFormat))
		req.body = []byte(dagRunBatchReq)
		resp, err := s.client.invoke(ctx, req, projectSpec)
		if err != nil {
			return nil, fmt.Errorf("failure reason for fetching airflow dag runs: %w", err)
		}
		if err := json.Unmarshal(resp, &list); err != nil {
			return nil, fmt.Errorf("json error: %s: %w", string(resp), err)
		}

		jobStatusPerBatch, err := toJobStatus(list)
		if err != nil {
			return nil, err
		}
		jobStatus = append(jobStatus, jobStatusPerBatch...)

		pageOffset += batchSize
		if list.TotalEntries <= pageOffset {
			break
		}
	}

	return jobStatus, nil
}

func (s *scheduler) GetJobRuns(ctx context.Context, projectSpec models.ProjectSpec, jobQuery *models.JobQuery, jobCron *cron.ScheduleSpec) ([]models.JobRun, error) {
	var jobRuns []models.JobRun
	var dagRunList DagRunListResponse
	var dagRunRequest DagRunRequest
	if jobQuery.OnlyLastRun {
		dagRunRequest = getDagRunRequest(jobQuery)
	} else {
		jobQueryWithExecDate := covertToExecDate(jobQuery, jobCron)
		dagRunRequest = getDagRunRequest(jobQueryWithExecDate)
	}
	reqBody, err := json.Marshal(dagRunRequest)
	if err != nil {
		return jobRuns, err
	}
	req := airflowRequest{
		URL:    dagStatusBatchURL,
		method: http.MethodPost,
		body:   reqBody,
	}
	resp, err := s.client.invoke(ctx, req, projectSpec)
	if err != nil {
		return jobRuns, fmt.Errorf("failure reason for fetching airflow dag runs: %w", err)
	}
	if err := json.Unmarshal(resp, &dagRunList); err != nil {
		return jobRuns, fmt.Errorf("json error on parsing airflow dag runs: %s: %w", string(resp), err)
	}
	return getJobRuns(dagRunList, jobCron)
}

func covertToExecDate(jobQuery *models.JobQuery, jobCron *cron.ScheduleSpec) *models.JobQuery {
	givenStartDate := jobQuery.StartDate
	givenEndDate := jobQuery.EndDate

	duration := jobCron.Interval(givenStartDate)
	jobQuery.StartDate = givenStartDate.Add(-duration)
	jobQuery.EndDate = givenEndDate.Add(-duration)

	modifiedJobQuery := &models.JobQuery{
		Name:        jobQuery.Name,
		StartDate:   jobQuery.StartDate,
		EndDate:     jobQuery.EndDate,
		Filter:      jobQuery.Filter,
		OnlyLastRun: false,
	}
	return modifiedJobQuery
}

func (s *scheduler) notifyProgress(po progress.Observer, event progress.Event) {
	if po == nil {
		return
	}
	po.Notify(event)
}

func PathForJobDirectory(prefix, namespace string) string {
	if len(prefix) > 0 && prefix[0] == '/' {
		prefix = prefix[1:]
	}
	return path.Join(prefix, namespace)
}

func PathFromJobName(prefix, namespace, jobName, suffix string) string {
	if len(prefix) > 0 && prefix[0] == '/' {
		prefix = prefix[1:]
	}
	return fmt.Sprintf("%s%s", path.Join(prefix, namespace, jobName), suffix)
}

func JobNameFromPath(filePath, suffix string) string {
	jobFileName := path.Base(filePath)
	return strings.TrimSuffix(jobFileName, suffix)
}

func NewScheduler(bucketFac BucketFactory, httpClient HTTPClient, compiler models.JobCompiler) *scheduler {
	return &scheduler{
		bucketFac: bucketFac,
		compiler:  compiler,
		client:    airflowClient{client: httpClient},
	}
}<|MERGE_RESOLUTION|>--- conflicted
+++ resolved
@@ -202,28 +202,6 @@
 	return jobs, nil
 }
 
-<<<<<<< HEAD
-func (s *scheduler) GetJobStatus(ctx context.Context, projSpec models.ProjectSpec,
-	jobName string) ([]models.JobStatus, error) {
-	schdHost, authToken, err := s.getHostAuth(projSpec)
-	if err != nil {
-		return nil, err
-	}
-
-	fetchURL := fmt.Sprintf(fmt.Sprintf("%s/%s", schdHost, dagStatusURL), jobName)
-	request, err := http.NewRequestWithContext(ctx, http.MethodGet, fetchURL, http.NoBody)
-	if err != nil {
-		return nil, fmt.Errorf("failed to build http request for %s: %w", fetchURL, err)
-	}
-	request.Header.Set("Authorization", fmt.Sprintf("Basic %s", base64.StdEncoding.EncodeToString([]byte(authToken))))
-
-	resp, err := s.httpClient.Do(request)
-	if err != nil {
-		return nil, fmt.Errorf("failed to fetch airflow dag runs from %s: %w", fetchURL, err)
-	}
-	if resp.StatusCode != http.StatusOK {
-		return nil, fmt.Errorf("failed to fetch airflow dag runs from %s: %d", fetchURL, resp.StatusCode)
-=======
 func (s *scheduler) GetJobStatus(ctx context.Context, projSpec models.ProjectSpec, jobName string) ([]models.JobStatus, error) {
 	var jobStatus []models.JobStatus
 	var list DagRunListResponse
@@ -232,7 +210,6 @@
 		method: http.MethodGet,
 		param:  jobName,
 		body:   nil,
->>>>>>> e44256db
 	}
 	resp, err := s.client.invoke(ctx, req, projSpec)
 	if err != nil {
@@ -246,17 +223,7 @@
 }
 
 func (s *scheduler) Clear(ctx context.Context, projSpec models.ProjectSpec, jobName string, startDate, endDate time.Time) error {
-<<<<<<< HEAD
-	schdHost, authToken, err := s.getHostAuth(projSpec)
-	if err != nil {
-		return err
-	}
-
-	schdHost = strings.Trim(schdHost, "/")
-	jsonStr := []byte(fmt.Sprintf(`{"start_date": %q, "end_date": %q, "dry_run": false, "reset_dag_runs": true, "only_failed": false}`,
-=======
-	data := []byte(fmt.Sprintf(`{"start_date":"%s", "end_date": "%s", "dry_run": false, "reset_dag_runs": true, "only_failed": false}`,
->>>>>>> e44256db
+	data := []byte(fmt.Sprintf(`{"start_date": %q, "end_date": %q, "dry_run": false, "reset_dag_runs": true, "only_failed": false}`,
 		startDate.UTC().Format(airflowDateFormat),
 		endDate.UTC().Format(airflowDateFormat)))
 	req := airflowRequest{
