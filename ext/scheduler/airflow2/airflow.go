--- conflicted
+++ resolved
@@ -318,30 +318,18 @@
 		var jsonStr = []byte(dagRunBatchReq)
 		request, err := http.NewRequestWithContext(ctx, http.MethodPost, postURL, bytes.NewBuffer(jsonStr))
 		if err != nil {
-<<<<<<< HEAD
-			return nil, errors.Wrapf(err, "failed to build http request for %s", dagStatusBatchURL)
-=======
-			return nil, fmt.Errorf("failed to build http request for %s: %w", dagStatusBatchUrl, err)
->>>>>>> 3d6f2771
+			return nil, fmt.Errorf("failed to build http request for %s: %w", dagStatusBatchURL, err)
 		}
 		request.Header.Set("Content-Type", "application/json")
 		request.Header.Set("Authorization", fmt.Sprintf("Basic %s", base64.StdEncoding.EncodeToString([]byte(authToken))))
 
 		resp, err := s.httpClient.Do(request)
 		if err != nil {
-<<<<<<< HEAD
-			return nil, errors.Wrapf(err, "failed to fetch airflow dag runs from %s", dagStatusBatchURL)
+			return nil, fmt.Errorf("failed to fetch airflow dag runs from %s: %w", dagStatusBatchURL, err)
 		}
 		if resp.StatusCode != http.StatusOK {
 			resp.Body.Close()
-			return nil, errors.Errorf("failed to fetch airflow dag runs from %s", dagStatusBatchURL)
-=======
-			return nil, fmt.Errorf("failed to fetch airflow dag runs from %s: %w", dagStatusBatchUrl, err)
-		}
-		if resp.StatusCode != http.StatusOK {
-			resp.Body.Close()
-			return nil, fmt.Errorf("failed to fetch airflow dag runs from %s", dagStatusBatchUrl)
->>>>>>> 3d6f2771
+			return nil, fmt.Errorf("failed to fetch airflow dag runs from %s", dagStatusBatchURL)
 		}
 
 		body, err := ioutil.ReadAll(resp.Body)
@@ -350,13 +338,8 @@
 			return nil, fmt.Errorf("failed to read airflow response: %w", err)
 		}
 
-<<<<<<< HEAD
 		if err := json.Unmarshal(body, &responseJSON); err != nil {
-			return nil, errors.Wrapf(err, "json error: %s", string(body))
-=======
-		if err := json.Unmarshal(body, &responseJson); err != nil {
 			return nil, fmt.Errorf("json error: %s: %w", string(body), err)
->>>>>>> 3d6f2771
 		}
 
 		jobStatusPerBatch, err := toJobStatus(responseJSON.DagRuns, jobName)
