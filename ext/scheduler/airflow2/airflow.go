--- conflicted
+++ resolved
@@ -218,17 +218,7 @@
 	if err != nil {
 		return nil, err
 	}
-
-<<<<<<< HEAD
-	fetchURL := fmt.Sprintf(fmt.Sprintf("%s/%s", schdHost, dagStatusUrl), jobName)
-=======
 	fetchURL := fmt.Sprintf(fmt.Sprintf("%s/%s", schdHost, dagStatusURL), jobName)
-	request, err := http.NewRequestWithContext(ctx, http.MethodGet, fetchURL, nil)
-	if err != nil {
-		return nil, fmt.Errorf("failed to build http request for %s: %w", fetchURL, err)
-	}
-	request.Header.Set("Authorization", fmt.Sprintf("Basic %s", base64.StdEncoding.EncodeToString([]byte(authToken))))
->>>>>>> bfec8741
 
 	req := airflowRequest{
 		URL:    fetchURL,
@@ -334,22 +324,7 @@
 		req.body = jsonStr
 		resp, err := req.invoke(ctx, s.httpClient)
 		if err != nil {
-<<<<<<< HEAD
 			return nil, fmt.Errorf("failure reason for fetching airflow dag runs: %v", err)
-=======
-			return nil, fmt.Errorf("failed to build http request for %s: %w", dagStatusBatchURL, err)
-		}
-		request.Header.Set("Content-Type", "application/json")
-		request.Header.Set("Authorization", fmt.Sprintf("Basic %s", base64.StdEncoding.EncodeToString([]byte(authToken))))
-
-		resp, err := s.httpClient.Do(request)
-		if err != nil {
-			return nil, fmt.Errorf("failed to fetch airflow dag runs from %s: %w", dagStatusBatchURL, err)
-		}
-		if resp.StatusCode != http.StatusOK {
-			resp.Body.Close()
-			return nil, fmt.Errorf("failed to fetch airflow dag runs from %s", dagStatusBatchURL)
->>>>>>> bfec8741
 		}
 
 		body, err := ioutil.ReadAll(resp.Body)
@@ -396,7 +371,7 @@
 	po.Notify(event)
 }
 
-func (ar airflowRequest) invoke(ctx context.Context, client HttpClient) (*http.Response, error) {
+func (ar airflowRequest) invoke(ctx context.Context, client HTTPClient) (*http.Response, error) {
 	request, err := http.NewRequestWithContext(ctx, ar.method, ar.URL, bytes.NewBuffer(ar.body))
 	if err != nil {
 		return nil, fmt.Errorf("failed to build http request for %s due to %w", ar.URL, err)
