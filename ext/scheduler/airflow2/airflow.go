--- conflicted
+++ resolved
@@ -29,11 +29,7 @@
 
 const (
 	baseLibFileName   = "__lib.py"
-<<<<<<< HEAD
-    dagStatusUrl      = "api/v1/dags/%s/dagRuns?limit=99999"
-=======
 	dagStatusUrl      = "api/v1/dags/%s/dagRuns?limit=99999"
->>>>>>> 8b3ff393
 	dagStatusBatchUrl = "api/v1/dags/~/dagRuns/list"
 	dagRunClearURL    = "api/v1/dags/%s/clearTaskInstances"
 	airflowDateFormat = "2006-01-02T15:04:05+00:00"
@@ -218,17 +214,11 @@
 		return nil, errors.Errorf("scheduler host not set for %s", projSpec.Name)
 	}
 	schdHost = strings.Trim(schdHost, "/")
-<<<<<<< HEAD
-	postURL := fmt.Sprintf(
-		fmt.Sprintf("%s/%s", schdHost, dagStatusBatchUrl),
-		jobName)
-=======
 	postURL := fmt.Sprintf("%s/%s", schdHost, dagStatusBatchUrl)
 	authToken, ok := projSpec.Secret.GetByName(models.ProjectSchedulerAuth)
 	if !ok {
 		return nil, errors.Errorf("%s secret not configured for project %s", models.ProjectSchedulerAuth, projSpec.Name)
 	}
->>>>>>> 8b3ff393
 
 	pageOffset := 0
 	var jobStatus []models.JobStatus
@@ -251,11 +241,8 @@
 			return nil, errors.Wrapf(err, "failed to build http request for %s", dagStatusBatchUrl)
 		}
 
-<<<<<<< HEAD
-=======
 		request.Header.Set("Authorization", fmt.Sprintf("Basic %s", base64.StdEncoding.EncodeToString([]byte(authToken))))
 
->>>>>>> 8b3ff393
 		resp, err := a.httpClient.Do(request)
 		if err != nil {
 			return nil, errors.Wrapf(err, "failed to fetch airflow dag runs from %s", dagStatusBatchUrl)
