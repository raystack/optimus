package airflow2

import (
	"bytes"
	"context"
	"encoding/base64"
	"encoding/json"
	"errors"
	"fmt"
	"io"
	"io/ioutil"
	"net/http"
	"path"
	"path/filepath"
	"strings"
	"time"

	"github.com/hashicorp/go-multierror"
	"github.com/kushsharma/parallel"

	"github.com/odpf/optimus/core/progress"

	"gocloud.dev/gcerrors"

	"github.com/odpf/optimus/models"
	"gocloud.dev/blob"

	_ "embed"
)

//go:embed resources/__lib.py
var SharedLib []byte

//go:embed resources/base_dag.py
var resBaseDAG []byte

var (
	ErrEmptyJobName = errors.New("job name cannot be an empty string")
)

const (
	baseLibFileName   = "__lib.py"
	dagStatusUrl      = "api/v1/dags/%s/dagRuns?limit=99999"
	dagStatusBatchUrl = "api/v1/dags/~/dagRuns/list"
	dagRunClearURL    = "api/v1/dags/%s/clearTaskInstances"
	airflowDateFormat = "2006-01-02T15:04:05+00:00"

	JobsDir       = "dags"
	JobsExtension = ".py"

	ConcurrentTicketPerSec = 40
	ConcurrentLimit        = 600
)

type HttpClient interface {
	Do(req *http.Request) (*http.Response, error)
}

type BucketFactory interface {
	New(ctx context.Context, project models.ProjectSpec) (Bucket, error)
}

type Bucket interface {
	WriteAll(ctx context.Context, key string, p []byte, opts *blob.WriterOptions) error
	ReadAll(ctx context.Context, key string) ([]byte, error)
	List(opts *blob.ListOptions) *blob.ListIterator
	Delete(ctx context.Context, key string) error
	Close() error
}

type scheduler struct {
	bucketFac  BucketFactory
	httpClient HttpClient
	compiler   models.JobCompiler
}

type airflowRequest struct {
	URL    string
	method string
	token  string
	body   []byte
}

func (s *scheduler) GetName() string {
	return "airflow2"
}

func (s *scheduler) GetTemplate() []byte {
	return resBaseDAG
}

func (s *scheduler) Bootstrap(ctx context.Context, proj models.ProjectSpec) error {
	bucket, err := s.bucketFac.New(ctx, proj)
	if err != nil {
		return err
	}
	defer bucket.Close()
	return bucket.WriteAll(ctx, filepath.Join(JobsDir, baseLibFileName), SharedLib, nil)
}

func (s *scheduler) VerifyJob(ctx context.Context, namespace models.NamespaceSpec, job models.JobSpec) error {
	_, err := s.compiler.Compile(s.GetTemplate(), namespace, job)
	return err
}

func (s *scheduler) DeployJobs(ctx context.Context, namespace models.NamespaceSpec, jobs []models.JobSpec,
	progressObserver progress.Observer) error {
	bucket, err := s.bucketFac.New(ctx, namespace.ProjectSpec)
	if err != nil {
		return err
	}
	defer bucket.Close()

	runner := parallel.NewRunner(parallel.WithTicket(ConcurrentTicketPerSec), parallel.WithLimit(ConcurrentLimit))
	for _, j := range jobs {
		runner.Add(func(currentJobSpec models.JobSpec) func() (interface{}, error) {
			return func() (interface{}, error) {
				compiledJob, err := s.compiler.Compile(s.GetTemplate(), namespace, currentJobSpec)
				if err != nil {
					return nil, err
				}
				s.notifyProgress(progressObserver, &models.EventJobSpecCompiled{
					Name: compiledJob.Name,
				})

				blobKey := PathFromJobName(JobsDir, namespace.ID.String(), compiledJob.Name, JobsExtension)
				if err := bucket.WriteAll(ctx, blobKey, compiledJob.Contents, nil); err != nil {
					s.notifyProgress(progressObserver, &models.EventJobUpload{
						Name: compiledJob.Name,
						Err:  err,
					})
					return nil, err
				}
				s.notifyProgress(progressObserver, &models.EventJobUpload{
					Name: compiledJob.Name,
					Err:  nil,
				})
				return nil, nil
			}
		}(j))
	}
	for _, result := range runner.Run() {
		if result.Err != nil {
			err = multierror.Append(err, result.Err)
		}
	}
	return err
}

func (s *scheduler) DeleteJobs(ctx context.Context, namespace models.NamespaceSpec, jobNames []string,
	progressObserver progress.Observer) error {
	bucket, err := s.bucketFac.New(ctx, namespace.ProjectSpec)
	if err != nil {
		return err
	}
	for _, jobName := range jobNames {
		if strings.TrimSpace(jobName) == "" {
			return ErrEmptyJobName
		}
		blobKey := PathFromJobName(JobsDir, namespace.ID.String(), jobName, JobsExtension)
		if err := bucket.Delete(ctx, blobKey); err != nil {
			// ignore missing files
			if gcerrors.Code(err) != gcerrors.NotFound {
				return err
			}
		}
		s.notifyProgress(progressObserver, &models.EventJobRemoteDelete{
			Name: jobName,
		})
	}
	return nil
}

func (s *scheduler) ListJobs(ctx context.Context, namespace models.NamespaceSpec, opts models.SchedulerListOptions) ([]models.Job, error) {
	bucket, err := s.bucketFac.New(ctx, namespace.ProjectSpec)
	if err != nil {
		return nil, err
	}
	defer bucket.Close()

	namespaceID := namespace.ID.String()
	var jobs []models.Job
	// get all items under namespace directory
	it := bucket.List(&blob.ListOptions{
		Prefix: PathForJobDirectory(JobsDir, namespaceID),
	})
	for {
		obj, err := it.Next(ctx)
		if err != nil {
			if err == io.EOF {
				break
			}
			return nil, err
		}

		if strings.HasSuffix(obj.Key, JobsExtension) {
			jobs = append(jobs, models.Job{
				Name: JobNameFromPath(obj.Key, JobsExtension),
			})
		}
	}

	if opts.OnlyName {
		return jobs, nil
	}
	for idx, job := range jobs {
		jobs[idx].Contents, err = bucket.ReadAll(ctx, PathFromJobName(JobsDir, namespaceID, job.Name, JobsExtension))
		if err != nil {
			return nil, err
		}
	}
	return jobs, nil
}

func (s *scheduler) GetJobStatus(ctx context.Context, projSpec models.ProjectSpec,
	jobName string) ([]models.JobStatus, error) {
	schdHost, authToken, err := s.getHostAuth(projSpec)
	if err != nil {
		return nil, err
	}

	fetchURL := fmt.Sprintf(fmt.Sprintf("%s/%s", schdHost, dagStatusUrl), jobName)
<<<<<<< HEAD
	req := airflowRequest{
		URL:    fetchURL,
		method: http.MethodGet,
		token:  authToken,
		body:   nil,
=======
	request, err := http.NewRequestWithContext(ctx, http.MethodGet, fetchURL, nil)
	if err != nil {
		return nil, fmt.Errorf("failed to build http request for %s: %w", fetchURL, err)
>>>>>>> 3d6f2771
	}
	resp, err := s.callAirflow(ctx, req)
	if err != nil {
<<<<<<< HEAD
		return nil, fmt.Errorf("failure reason for fetching airflow latest dag run: %w", err)
=======
		return nil, fmt.Errorf("failed to fetch airflow dag runs from %s: %w", fetchURL, err)
	}
	if resp.StatusCode != http.StatusOK {
		return nil, fmt.Errorf("failed to fetch airflow dag runs from %s: %d", fetchURL, resp.StatusCode)
>>>>>>> 3d6f2771
	}
	defer resp.Body.Close()

	body, err := ioutil.ReadAll(resp.Body)
	if err != nil {
		return nil, fmt.Errorf("failed to read airflow response: %w", err)
	}

	//{
	//	"dag_runs": [
	//		{
	//			"dag_id": "",
	//			"dag_run_url": "",
	//			"execution_date": "2020-03-25T02:00:00+00:00",
	//			"id": 1997,
	//			"run_id": "scheduled__2020-03-25T02:00:00+00:00",
	//			"start_date": "2020-06-01T16:32:58.489042+00:00",
	//			"state": "success"
	//	   },
	//	],
	//	"total_entries": 0
	//}
	var responseJson struct {
		DagRuns []map[string]interface{} `json:"dag_runs"`
	}
	err = json.Unmarshal(body, &responseJson)
	if err != nil {
<<<<<<< HEAD
		return nil, fmt.Errorf("json error: %s : %w", string(body), err)
=======
		return nil, fmt.Errorf("json error: %s: %w", string(body), err)
>>>>>>> 3d6f2771
	}

	return toJobStatus(responseJson.DagRuns, jobName)
}

func (s *scheduler) Clear(ctx context.Context, projSpec models.ProjectSpec, jobName string, startDate, endDate time.Time) error {
	schdHost, authToken, err := s.getHostAuth(projSpec)
	if err != nil {
		return err
	}

	schdHost = strings.Trim(schdHost, "/")
	var jsonStr = []byte(fmt.Sprintf(`{"start_date":"%s", "end_date": "%s", "dry_run": false, "reset_dag_runs": true, "only_failed": false}`,
		startDate.UTC().Format(airflowDateFormat),
		endDate.UTC().Format(airflowDateFormat)))
	postURL := fmt.Sprintf(
		fmt.Sprintf("%s/%s", schdHost, dagRunClearURL),
		jobName)
<<<<<<< HEAD
	req := airflowRequest{
		URL:    postURL,
		method: http.MethodPost,
		token:  authToken,
		body:   jsonStr,
=======

	request, err := http.NewRequestWithContext(ctx, http.MethodPost, postURL, bytes.NewBuffer(jsonStr))
	if err != nil {
		return fmt.Errorf("failed to build http request for %s: %w", postURL, err)
>>>>>>> 3d6f2771
	}
	resp, err := s.callAirflow(ctx, req)
	if err != nil {
<<<<<<< HEAD
		return fmt.Errorf("failure reason for clearing airflow dag runs: %w", err)
=======
		return fmt.Errorf("failed to clear airflow dag runs from %s: %w", postURL, err)
	}
	if resp.StatusCode != http.StatusOK {
		return fmt.Errorf("failed to clear airflow dag runs from %s: %d", postURL, resp.StatusCode)
>>>>>>> 3d6f2771
	}
	defer resp.Body.Close()
	return nil
}

func (s *scheduler) GetJobRunStatus(ctx context.Context, projectSpec models.ProjectSpec, jobName string, startDate time.Time,
	endDate time.Time, batchSize int) ([]models.JobStatus, error) {
	schdHost, authToken, err := s.getHostAuth(projectSpec)
	if err != nil {
		return nil, err
	}
	schdHost = strings.Trim(schdHost, "/")
	postURL := fmt.Sprintf("%s/%s", schdHost, dagStatusBatchUrl)

	pageOffset := 0
	var jobStatus []models.JobStatus
	var responseJson struct {
		DagRuns      []map[string]interface{} `json:"dag_runs"`
		TotalEntries int                      `json:"total_entries"`
	}
	req := airflowRequest{
		URL:    postURL,
		method: http.MethodPost,
		token:  authToken,
		body:   []byte(""),
	}

	for {
		dagRunBatchReq := fmt.Sprintf(`{
		"page_offset": %d, 
		"page_limit": %d, 
		"dag_ids": ["%s"],
		"execution_date_gte": "%s",
		"execution_date_lte": "%s"
		}`, pageOffset, batchSize, jobName, startDate.UTC().Format(airflowDateFormat), endDate.UTC().Format(airflowDateFormat))
		var jsonStr = []byte(dagRunBatchReq)
		req.body = jsonStr
		resp, err := s.callAirflow(ctx, req)
		if err != nil {
<<<<<<< HEAD
			return nil, fmt.Errorf("failure reason for fetching airflow dag runs: %v", err)
=======
			return nil, fmt.Errorf("failed to build http request for %s: %w", dagStatusBatchUrl, err)
		}
		request.Header.Set("Content-Type", "application/json")
		request.Header.Set("Authorization", fmt.Sprintf("Basic %s", base64.StdEncoding.EncodeToString([]byte(authToken))))

		resp, err := s.httpClient.Do(request)
		if err != nil {
			return nil, fmt.Errorf("failed to fetch airflow dag runs from %s: %w", dagStatusBatchUrl, err)
		}
		if resp.StatusCode != http.StatusOK {
			resp.Body.Close()
			return nil, fmt.Errorf("failed to fetch airflow dag runs from %s", dagStatusBatchUrl)
>>>>>>> 3d6f2771
		}

		body, err := ioutil.ReadAll(resp.Body)
		resp.Body.Close()
		if err != nil {
<<<<<<< HEAD
			return nil, fmt.Errorf("failed to read airflow response %w", err)
		}

		if err := json.Unmarshal(body, &responseJson); err != nil {
			return nil, fmt.Errorf("json error: %s : %w", string(body), err)
=======
			return nil, fmt.Errorf("failed to read airflow response: %w", err)
		}

		if err := json.Unmarshal(body, &responseJson); err != nil {
			return nil, fmt.Errorf("json error: %s: %w", string(body), err)
>>>>>>> 3d6f2771
		}

		jobStatusPerBatch, err := toJobStatus(responseJson.DagRuns, jobName)
		if err != nil {
			return nil, err
		}
		jobStatus = append(jobStatus, jobStatusPerBatch...)

		pageOffset += batchSize
		if responseJson.TotalEntries <= pageOffset {
			break
		}
	}

	return jobStatus, nil
}

func (s *scheduler) getHostAuth(projectSpec models.ProjectSpec) (string, string, error) {
	schdHost, ok := projectSpec.Config[models.ProjectSchedulerHost]
	if !ok {
		return "", "", fmt.Errorf("scheduler host not set for %s", projectSpec.Name)
	}
	authToken, ok := projectSpec.Secret.GetByName(models.ProjectSchedulerAuth)
	if !ok {
		return "", "", fmt.Errorf("%s secret not configured for project %s", models.ProjectSchedulerAuth, projectSpec.Name)
	}
	return schdHost, authToken, nil
}

func (s *scheduler) notifyProgress(po progress.Observer, event progress.Event) {
	if po == nil {
		return
	}
	po.Notify(event)
}

func (s *scheduler) callAirflow(ctx context.Context, req airflowRequest) (*http.Response, error) {
	request, err := http.NewRequestWithContext(ctx, req.method, req.URL, bytes.NewBuffer(req.body))
	if err != nil {
		return nil, fmt.Errorf("failed to build http request for %s due to %w", req.URL, err)
	}
	request.Header.Set("Content-Type", "application/json")
	request.Header.Set("Authorization", fmt.Sprintf("Basic %s", base64.StdEncoding.EncodeToString([]byte(req.token))))

	resp, err := s.httpClient.Do(request)
	if err != nil {
		return nil, fmt.Errorf("failed to call airflow %s due to %w", req.URL, err)
	}
	if resp.StatusCode != http.StatusOK {
		resp.Body.Close()
		return nil, fmt.Errorf("status code received %d on calling %s", resp.StatusCode, req.URL)
	}
	return resp, nil
}

func toJobStatus(dagRuns []map[string]interface{}, jobName string) ([]models.JobStatus, error) {
	var jobStatus []models.JobStatus
	for _, status := range dagRuns {
		_, ok1 := status["execution_date"]
		_, ok2 := status["state"]
		if !ok1 || !ok2 {
			return nil, fmt.Errorf("failed to find required response fields %s in %s", jobName, status)
		}
		scheduledAt, err := time.Parse(models.InstanceScheduledAtTimeLayout, status["execution_date"].(string))
		if err != nil {
			return nil, fmt.Errorf("error parsing date for %s, %s", jobName, status["execution_date"].(string))
		}
		jobStatus = append(jobStatus, models.JobStatus{
			ScheduledAt: scheduledAt,
			State:       models.JobRunState(status["state"].(string)),
		})
	}
	return jobStatus, nil
}

func PathForJobDirectory(prefix, namespace string) string {
	if len(prefix) > 0 && prefix[0] == '/' {
		prefix = prefix[1:]
	}
	return path.Join(prefix, namespace)
}

func PathFromJobName(prefix, namespace, jobName, suffix string) string {
	if len(prefix) > 0 && prefix[0] == '/' {
		prefix = prefix[1:]
	}
	return fmt.Sprintf("%s%s", path.Join(prefix, namespace, jobName), suffix)
}

func JobNameFromPath(filePath, suffix string) string {
	jobFileName := path.Base(filePath)
	return strings.TrimSuffix(jobFileName, suffix)
}

func NewScheduler(bucketFac BucketFactory, httpClient HttpClient, compiler models.JobCompiler) *scheduler {
	return &scheduler{
		bucketFac:  bucketFac,
		compiler:   compiler,
		httpClient: httpClient,
	}
}<|MERGE_RESOLUTION|>--- conflicted
+++ resolved
@@ -220,28 +220,16 @@
 	}
 
 	fetchURL := fmt.Sprintf(fmt.Sprintf("%s/%s", schdHost, dagStatusUrl), jobName)
-<<<<<<< HEAD
+
 	req := airflowRequest{
 		URL:    fetchURL,
 		method: http.MethodGet,
 		token:  authToken,
 		body:   nil,
-=======
-	request, err := http.NewRequestWithContext(ctx, http.MethodGet, fetchURL, nil)
-	if err != nil {
-		return nil, fmt.Errorf("failed to build http request for %s: %w", fetchURL, err)
->>>>>>> 3d6f2771
 	}
 	resp, err := s.callAirflow(ctx, req)
 	if err != nil {
-<<<<<<< HEAD
 		return nil, fmt.Errorf("failure reason for fetching airflow latest dag run: %w", err)
-=======
-		return nil, fmt.Errorf("failed to fetch airflow dag runs from %s: %w", fetchURL, err)
-	}
-	if resp.StatusCode != http.StatusOK {
-		return nil, fmt.Errorf("failed to fetch airflow dag runs from %s: %d", fetchURL, resp.StatusCode)
->>>>>>> 3d6f2771
 	}
 	defer resp.Body.Close()
 
@@ -269,11 +257,7 @@
 	}
 	err = json.Unmarshal(body, &responseJson)
 	if err != nil {
-<<<<<<< HEAD
 		return nil, fmt.Errorf("json error: %s : %w", string(body), err)
-=======
-		return nil, fmt.Errorf("json error: %s: %w", string(body), err)
->>>>>>> 3d6f2771
 	}
 
 	return toJobStatus(responseJson.DagRuns, jobName)
@@ -292,29 +276,16 @@
 	postURL := fmt.Sprintf(
 		fmt.Sprintf("%s/%s", schdHost, dagRunClearURL),
 		jobName)
-<<<<<<< HEAD
+
 	req := airflowRequest{
 		URL:    postURL,
 		method: http.MethodPost,
 		token:  authToken,
 		body:   jsonStr,
-=======
-
-	request, err := http.NewRequestWithContext(ctx, http.MethodPost, postURL, bytes.NewBuffer(jsonStr))
-	if err != nil {
-		return fmt.Errorf("failed to build http request for %s: %w", postURL, err)
->>>>>>> 3d6f2771
 	}
 	resp, err := s.callAirflow(ctx, req)
 	if err != nil {
-<<<<<<< HEAD
 		return fmt.Errorf("failure reason for clearing airflow dag runs: %w", err)
-=======
-		return fmt.Errorf("failed to clear airflow dag runs from %s: %w", postURL, err)
-	}
-	if resp.StatusCode != http.StatusOK {
-		return fmt.Errorf("failed to clear airflow dag runs from %s: %d", postURL, resp.StatusCode)
->>>>>>> 3d6f2771
 	}
 	defer resp.Body.Close()
 	return nil
@@ -354,40 +325,17 @@
 		req.body = jsonStr
 		resp, err := s.callAirflow(ctx, req)
 		if err != nil {
-<<<<<<< HEAD
 			return nil, fmt.Errorf("failure reason for fetching airflow dag runs: %v", err)
-=======
-			return nil, fmt.Errorf("failed to build http request for %s: %w", dagStatusBatchUrl, err)
-		}
-		request.Header.Set("Content-Type", "application/json")
-		request.Header.Set("Authorization", fmt.Sprintf("Basic %s", base64.StdEncoding.EncodeToString([]byte(authToken))))
-
-		resp, err := s.httpClient.Do(request)
-		if err != nil {
-			return nil, fmt.Errorf("failed to fetch airflow dag runs from %s: %w", dagStatusBatchUrl, err)
-		}
-		if resp.StatusCode != http.StatusOK {
-			resp.Body.Close()
-			return nil, fmt.Errorf("failed to fetch airflow dag runs from %s", dagStatusBatchUrl)
->>>>>>> 3d6f2771
 		}
 
 		body, err := ioutil.ReadAll(resp.Body)
 		resp.Body.Close()
 		if err != nil {
-<<<<<<< HEAD
-			return nil, fmt.Errorf("failed to read airflow response %w", err)
-		}
-
-		if err := json.Unmarshal(body, &responseJson); err != nil {
-			return nil, fmt.Errorf("json error: %s : %w", string(body), err)
-=======
 			return nil, fmt.Errorf("failed to read airflow response: %w", err)
 		}
 
 		if err := json.Unmarshal(body, &responseJson); err != nil {
 			return nil, fmt.Errorf("json error: %s: %w", string(body), err)
->>>>>>> 3d6f2771
 		}
 
 		jobStatusPerBatch, err := toJobStatus(responseJson.DagRuns, jobName)
