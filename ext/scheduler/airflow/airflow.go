--- conflicted
+++ resolved
@@ -304,13 +304,8 @@
 	return nil
 }
 
-<<<<<<< HEAD
 func (s *scheduler) GetJobRunStatus(ctx context.Context, projectSpec models.ProjectSpec, jobName string, startDate, endDate time.Time,
-	batchSize int) ([]models.JobStatus, error) {
-=======
-func (s *scheduler) GetJobRunStatus(ctx context.Context, projectSpec models.ProjectSpec, jobName string, startDate time.Time, endDate time.Time,
 	_ int) ([]models.JobStatus, error) {
->>>>>>> 287f7b84
 	allJobStatus, err := s.GetJobStatus(ctx, projectSpec, jobName)
 	if err != nil {
 		return nil, err
