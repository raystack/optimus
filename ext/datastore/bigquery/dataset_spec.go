--- conflicted
+++ resolved
@@ -16,13 +16,10 @@
 	datasetNameParseRegex = regexp.MustCompile(`^([\w-]+)\.(\w+)$`)
 )
 
-<<<<<<< HEAD
 const (
 	ExpectedDatasetNameSegments = 3
+	datasetURNFormat            = "%s://%s:%s"
 )
-=======
-const datasetURNFormat = "%s://%s:%s"
->>>>>>> d775eb10
 
 // DatasetResourceSpec is how dataset should be represented in yaml
 type DatasetResourceSpec struct {
