--- conflicted
+++ resolved
@@ -20,13 +20,10 @@
 	validTableName   = regexp.MustCompile(`^[a-zA-Z0-9_-]+$`)
 )
 
-<<<<<<< HEAD
 const (
 	ExpectedTableNameSegments = 4
+	tableURNFormat            = "%s://%s:%s.%s"
 )
-=======
-const tableURNFormat = "%s://%s:%s.%s"
->>>>>>> d775eb10
 
 // TableResourceSpec is how resource will be represented in yaml
 type TableResourceSpec struct {
