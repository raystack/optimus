--- conflicted
+++ resolved
@@ -78,11 +78,7 @@
 		fm.required = true
 	case "repeated":
 		fm.repeated = true
-<<<<<<< HEAD
-	} else if field.Mode == "" || strings.EqualFold(field.Mode, "nullable") {
-=======
 	case "", "nullable":
->>>>>>> 5285d46f
 		fm.required = false
 	default:
 		return fm, fmt.Errorf("field %v mode should be required,repeated or nullable ", field.Name)
