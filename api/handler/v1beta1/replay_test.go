package v1beta1_test

import (
	"context"
	"errors"
	"testing"
	"time"

	v1 "github.com/odpf/optimus/api/handler/v1beta1"
	pb "github.com/odpf/optimus/api/proto/odpf/optimus/core/v1beta1"
	"github.com/odpf/optimus/core/set"
	"github.com/odpf/optimus/core/tree"
	"github.com/odpf/optimus/job"
	"github.com/odpf/optimus/mock"
	"github.com/odpf/optimus/models"
	"google.golang.org/grpc/codes"
	"google.golang.org/grpc/status"

	"github.com/google/uuid"
	"github.com/odpf/salt/log"
	"github.com/stretchr/testify/assert"
	"google.golang.org/protobuf/types/known/timestamppb"
)

func TestReplayOnServer(t *testing.T) {
	log := log.NewNoop()
	ctx := context.Background()

	t.Run("ReplayDryRun", func(t *testing.T) {
		projectName := "a-data-project"
		jobName := "a-data-job"
		timeLayout := "2006-01-02"
		projectSpec := models.ProjectSpec{
			ID:   uuid.Must(uuid.NewRandom()),
			Name: projectName,
			Config: map[string]string{
				"bucket": "gs://some_folder",
			},
		}
		namespaceSpec := models.NamespaceSpec{
			ID:   uuid.Must(uuid.NewRandom()),
			Name: "dev-test-namespace-1",
			Config: map[string]string{
				"bucket": "gs://some_folder",
			},
			ProjectSpec: projectSpec,
		}
		jobSpec := models.JobSpec{
			ID:   uuid.Must(uuid.NewRandom()),
			Name: jobName,
			Task: models.JobSpecTask{
				Config: models.JobSpecConfigs{
					{
						Name:  "do",
						Value: "this",
					},
				},
			},
			Assets: *models.JobAssets{}.New(
				[]models.JobSpecAsset{
					{
						Name:  "query.sql",
						Value: "select * from 1",
					},
				}),
		}
		t.Run("should do replay dry run successfully", func(t *testing.T) {
			startDate := time.Date(2020, 11, 25, 0, 0, 0, 0, time.UTC)
			endDate := time.Date(2020, 11, 28, 0, 0, 0, 0, time.UTC)
			replayWorkerRequest := models.ReplayRequest{
				Job:                         jobSpec,
				Start:                       startDate,
				End:                         endDate,
				Project:                     projectSpec,
				AllowedDownstreamNamespaces: []string{models.AllNamespace},
			}
			dagNode := tree.NewTreeNode(jobSpec)
			dagNode.Runs.Add(time.Date(2020, 11, 25, 2, 0, 0, 0, time.UTC))
			dagNode.Runs.Add(time.Date(2020, 11, 26, 2, 0, 0, 0, time.UTC))
			dagNode.Runs.Add(time.Date(2020, 11, 27, 2, 0, 0, 0, time.UTC))
			dagNode.Runs.Add(time.Date(2020, 11, 28, 2, 0, 0, 0, time.UTC))
			replayPlan := models.ReplayPlan{ExecutionTree: dagNode}

			jobService := new(mock.JobService)
			jobService.On("GetByName", ctx, jobName, namespaceSpec).Return(jobSpec, nil)
			jobService.On("ReplayDryRun", ctx, replayWorkerRequest).Return(replayPlan, nil)
			defer jobService.AssertExpectations(t)

			namespaceService := new(mock.NamespaceService)
			namespaceService.On("Get", ctx, projectSpec.Name, namespaceSpec.Name).Return(namespaceSpec, nil)
			defer namespaceService.AssertExpectations(t)

			adapter := v1.NewAdapter(nil, nil)
			replayServiceServer := v1.NewReplayServiceServer(
				log,
				jobService, namespaceService,
				adapter,
				nil,
<<<<<<< HEAD
				nil,
				nil,
				nil,
=======
>>>>>>> 16dfb63e
			)
			replayRequest := pb.ReplayDryRunRequest{
				ProjectName:                 projectName,
				NamespaceName:               namespaceSpec.Name,
				JobName:                     jobName,
				StartDate:                   startDate.Format(timeLayout),
				EndDate:                     endDate.Format(timeLayout),
				AllowedDownstreamNamespaces: []string{models.AllNamespace},
			}
			replayResponse, err := replayServiceServer.ReplayDryRun(context.Background(), &replayRequest)
			assert.Nil(t, err)
			assert.Equal(t, true, replayResponse.Success)
			expectedReplayResponse, err := adapter.ToReplayExecutionTreeNode(dagNode)
			assert.Nil(t, err)
			assert.Equal(t, expectedReplayResponse.JobName, replayResponse.ExecutionTree.JobName)
			assert.Equal(t, expectedReplayResponse.Dependents, replayResponse.ExecutionTree.Dependents)
			assert.Equal(t, expectedReplayResponse.Runs, replayResponse.ExecutionTree.Runs)
		})
		t.Run("should do replay dry run including only allowed namespace successfully", func(t *testing.T) {
			startDate := time.Date(2020, 11, 25, 0, 0, 0, 0, time.UTC)
			endDate := time.Date(2020, 11, 28, 0, 0, 0, 0, time.UTC)
			replayWorkerRequest := models.ReplayRequest{
				Job:                         jobSpec,
				Start:                       startDate,
				End:                         endDate,
				Project:                     projectSpec,
				AllowedDownstreamNamespaces: []string{namespaceSpec.Name},
			}
			dagNode := tree.NewTreeNode(jobSpec)
			dagNode.Runs.Add(time.Date(2020, 11, 25, 2, 0, 0, 0, time.UTC))
			dagNode.Runs.Add(time.Date(2020, 11, 26, 2, 0, 0, 0, time.UTC))
			dagNode.Runs.Add(time.Date(2020, 11, 27, 2, 0, 0, 0, time.UTC))
			dagNode.Runs.Add(time.Date(2020, 11, 28, 2, 0, 0, 0, time.UTC))
			replayPlan := models.ReplayPlan{ExecutionTree: dagNode}

			jobService := new(mock.JobService)
			jobService.On("GetByName", ctx, jobName, namespaceSpec).Return(jobSpec, nil)
			jobService.On("ReplayDryRun", ctx, replayWorkerRequest).Return(replayPlan, nil)
			defer jobService.AssertExpectations(t)

			namespaceService := new(mock.NamespaceService)
			namespaceService.On("Get", ctx, projectSpec.Name, namespaceSpec.Name).Return(namespaceSpec, nil)
			defer namespaceService.AssertExpectations(t)

			adapter := v1.NewAdapter(nil, nil)
			replayServiceServer := v1.NewReplayServiceServer(
				log,
				jobService, namespaceService,
				adapter,
				nil,
<<<<<<< HEAD
				nil,
				nil,
				nil,
=======
>>>>>>> 16dfb63e
			)
			replayRequest := pb.ReplayDryRunRequest{
				ProjectName:                 projectName,
				NamespaceName:               namespaceSpec.Name,
				JobName:                     jobName,
				StartDate:                   startDate.Format(timeLayout),
				EndDate:                     endDate.Format(timeLayout),
				AllowedDownstreamNamespaces: []string{namespaceSpec.Name},
			}
			replayResponse, err := replayServiceServer.ReplayDryRun(ctx, &replayRequest)
			assert.Nil(t, err)
			assert.Equal(t, true, replayResponse.Success)
			expectedReplayResponse, err := adapter.ToReplayExecutionTreeNode(dagNode)
			assert.Nil(t, err)
			assert.Equal(t, expectedReplayResponse.JobName, replayResponse.ExecutionTree.JobName)
			assert.Equal(t, expectedReplayResponse.Dependents, replayResponse.ExecutionTree.Dependents)
			assert.Equal(t, expectedReplayResponse.Runs, replayResponse.ExecutionTree.Runs)
		})
		t.Run("should failed when replay request is invalid", func(t *testing.T) {
			startDate := time.Date(2020, 11, 25, 0, 0, 0, 0, time.UTC)
			endDate := time.Date(2020, 11, 24, 0, 0, 0, 0, time.UTC)

			jobService := new(mock.JobService)
			jobService.On("GetByName", ctx, jobName, namespaceSpec).Return(jobSpec, nil)
			defer jobService.AssertExpectations(t)

			namespaceService := new(mock.NamespaceService)
			namespaceService.On("Get", ctx, projectSpec.Name, namespaceSpec.Name).Return(namespaceSpec, nil)
			defer namespaceService.AssertExpectations(t)

			adapter := v1.NewAdapter(nil, nil)
			replayServiceServer := v1.NewReplayServiceServer(
				log,
				jobService, namespaceService,
				adapter,
				nil,
<<<<<<< HEAD
				nil,
				nil,
				nil,
=======
>>>>>>> 16dfb63e
			)
			replayRequest := pb.ReplayDryRunRequest{
				ProjectName:   projectName,
				NamespaceName: namespaceSpec.Name,
				JobName:       jobName,
				StartDate:     startDate.Format(timeLayout),
				EndDate:       endDate.Format(timeLayout),
			}
			replayResponse, err := replayServiceServer.ReplayDryRun(context.TODO(), &replayRequest)
			assert.NotNil(t, err)
			assert.Nil(t, replayResponse)
		})
		t.Run("should failed when unable to prepare the job specs", func(t *testing.T) {
			startDate := time.Date(2020, 11, 25, 0, 0, 0, 0, time.UTC)
			endDate := time.Date(2020, 11, 28, 0, 0, 0, 0, time.UTC)
			replayWorkerRequest := models.ReplayRequest{
				Job:                         jobSpec,
				Start:                       startDate,
				End:                         endDate,
				Project:                     projectSpec,
				AllowedDownstreamNamespaces: []string{models.AllNamespace},
			}

			jobService := new(mock.JobService)
			jobService.On("GetByName", ctx, jobName, namespaceSpec).Return(jobSpec, nil)
			jobService.On("ReplayDryRun", ctx, replayWorkerRequest).Return(models.ReplayPlan{}, errors.New("populating jobs spec failed"))
			defer jobService.AssertExpectations(t)

			namespaceService := new(mock.NamespaceService)
			namespaceService.On("Get", ctx, projectSpec.Name, namespaceSpec.Name).Return(namespaceSpec, nil)
			defer namespaceService.AssertExpectations(t)

			adapter := v1.NewAdapter(nil, nil)
			replayServiceServer := v1.NewReplayServiceServer(
				log,
				jobService, namespaceService,
				adapter,
				nil,
<<<<<<< HEAD
				nil,
				nil,
				nil,
=======
>>>>>>> 16dfb63e
			)
			replayRequest := pb.ReplayDryRunRequest{
				ProjectName:                 projectName,
				NamespaceName:               namespaceSpec.Name,
				JobName:                     jobName,
				StartDate:                   startDate.Format(timeLayout),
				EndDate:                     endDate.Format(timeLayout),
				AllowedDownstreamNamespaces: []string{models.AllNamespace},
			}
			replayResponse, err := replayServiceServer.ReplayDryRun(context.TODO(), &replayRequest)
			assert.NotNil(t, err)
			assert.Nil(t, replayResponse)
		})
	})

	t.Run("Replay", func(t *testing.T) {
		projectName := "a-data-project"
		jobName := "a-data-job"
		timeLayout := "2006-01-02"
		startDate := time.Date(2020, 11, 25, 0, 0, 0, 0, time.UTC)
		endDate := time.Date(2020, 11, 28, 0, 0, 0, 0, time.UTC)
		projectSpec := models.ProjectSpec{
			ID:   uuid.Must(uuid.NewRandom()),
			Name: projectName,
			Config: map[string]string{
				"bucket": "gs://some_folder",
			},
		}
		namespaceSpec := models.NamespaceSpec{
			ID:   uuid.Must(uuid.NewRandom()),
			Name: "dev-test-namespace-1",
			Config: map[string]string{
				"bucket": "gs://some_folder",
			},
			ProjectSpec: projectSpec,
		}
		jobSpec := models.JobSpec{
			ID:   uuid.Must(uuid.NewRandom()),
			Name: jobName,
			Task: models.JobSpecTask{
				Config: models.JobSpecConfigs{
					{
						Name:  "do",
						Value: "this",
					},
				},
			},
			Assets: *models.JobAssets{}.New(
				[]models.JobSpecAsset{
					{
						Name:  "query.sql",
						Value: "select * from 1",
					},
				}),
		}
		t.Run("should do replay successfully", func(t *testing.T) {
			replayWorkerRequest := models.ReplayRequest{
				Job:                         jobSpec,
				Start:                       startDate,
				End:                         endDate,
				Project:                     projectSpec,
				AllowedDownstreamNamespaces: []string{models.AllNamespace},
			}
			randomUUID := uuid.Must(uuid.NewRandom())

			namespaceService := new(mock.NamespaceService)
			namespaceService.On("Get", ctx, projectSpec.Name, namespaceSpec.Name).Return(namespaceSpec, nil)
			defer namespaceService.AssertExpectations(t)

			jobService := new(mock.JobService)
			jobService.On("GetByName", ctx, jobName, namespaceSpec).Return(jobSpec, nil)
			jobService.On("Replay", ctx, replayWorkerRequest).Return(models.ReplayResult{ID: randomUUID}, nil)
			defer jobService.AssertExpectations(t)

			adapter := v1.NewAdapter(nil, nil)
			replayServiceServer := v1.NewReplayServiceServer(
				log,
				jobService, namespaceService,
				adapter,
				nil,
<<<<<<< HEAD
				nil,
				nil,
				nil,
=======
>>>>>>> 16dfb63e
			)
			replayRequest := pb.ReplayRequest{
				ProjectName:                 projectName,
				NamespaceName:               namespaceSpec.Name,
				JobName:                     jobName,
				StartDate:                   startDate.Format(timeLayout),
				EndDate:                     endDate.Format(timeLayout),
				AllowedDownstreamNamespaces: []string{models.AllNamespace},
			}
			replayResponse, err := replayServiceServer.Replay(context.TODO(), &replayRequest)
			assert.Nil(t, err)
			assert.Equal(t, randomUUID.String(), replayResponse.Id)
		})
		t.Run("should do replay including only allowed namespace successfully", func(t *testing.T) {
			replayWorkerRequest := models.ReplayRequest{
				Job:                         jobSpec,
				Start:                       startDate,
				End:                         endDate,
				Project:                     projectSpec,
				AllowedDownstreamNamespaces: []string{namespaceSpec.Name},
			}
			randomUUID := uuid.Must(uuid.NewRandom())

			namespaceService := new(mock.NamespaceService)
			namespaceService.On("Get", ctx, projectSpec.Name, namespaceSpec.Name).Return(namespaceSpec, nil)
			defer namespaceService.AssertExpectations(t)

			jobService := new(mock.JobService)
			jobService.On("GetByName", ctx, jobName, namespaceSpec).Return(jobSpec, nil)
			jobService.On("Replay", ctx, replayWorkerRequest).Return(models.ReplayResult{ID: randomUUID}, nil)
			defer jobService.AssertExpectations(t)

			adapter := v1.NewAdapter(nil, nil)
			replayServiceServer := v1.NewReplayServiceServer(
				log,
				jobService, namespaceService,
				adapter,
				nil,
<<<<<<< HEAD
				nil,
				nil,
				nil,
=======
>>>>>>> 16dfb63e
			)
			replayRequest := pb.ReplayRequest{
				ProjectName:                 projectName,
				NamespaceName:               namespaceSpec.Name,
				JobName:                     jobName,
				StartDate:                   startDate.Format(timeLayout),
				EndDate:                     endDate.Format(timeLayout),
				AllowedDownstreamNamespaces: []string{namespaceSpec.Name},
			}
			replayResponse, err := replayServiceServer.Replay(context.TODO(), &replayRequest)
			assert.Nil(t, err)
			assert.Equal(t, randomUUID.String(), replayResponse.Id)
		})
		t.Run("should failed when replay request is invalid", func(t *testing.T) {
			namespaceService := new(mock.NamespaceService)
			namespaceService.On("Get", ctx, projectSpec.Name, namespaceSpec.Name).
				Return(models.NamespaceSpec{}, errors.New("Namespace not found"))
			defer namespaceService.AssertExpectations(t)

			adapter := v1.NewAdapter(nil, nil)
			replayServiceServer := v1.NewReplayServiceServer(
				log,
				nil, namespaceService,
				adapter,
				nil,
<<<<<<< HEAD
				nil,
				nil,
				nil,
=======
>>>>>>> 16dfb63e
			)
			replayRequest := pb.ReplayRequest{
				ProjectName:                 projectName,
				NamespaceName:               namespaceSpec.Name,
				JobName:                     jobName,
				StartDate:                   startDate.Format(timeLayout),
				EndDate:                     endDate.Format(timeLayout),
				AllowedDownstreamNamespaces: []string{models.AllNamespace},
			}
			replayResponse, err := replayServiceServer.Replay(context.TODO(), &replayRequest)
			assert.NotNil(t, err)
			assert.Nil(t, replayResponse)
		})
		t.Run("should failed when replay process is failed", func(t *testing.T) {
			replayWorkerRequest := models.ReplayRequest{
				Job:                         jobSpec,
				Start:                       startDate,
				End:                         endDate,
				Project:                     projectSpec,
				AllowedDownstreamNamespaces: []string{models.AllNamespace},
			}
			errMessage := "internal error"

			namespaceService := new(mock.NamespaceService)
			namespaceService.On("Get", ctx, projectSpec.Name, namespaceSpec.Name).Return(namespaceSpec, nil)
			defer namespaceService.AssertExpectations(t)

			jobService := new(mock.JobService)
			jobService.On("GetByName", ctx, jobName, namespaceSpec).Return(jobSpec, nil)
			jobService.On("Replay", ctx, replayWorkerRequest).Return(models.ReplayResult{}, errors.New(errMessage))
			defer jobService.AssertExpectations(t)

			adapter := v1.NewAdapter(nil, nil)
			replayServiceServer := v1.NewReplayServiceServer(
				log,
				jobService, namespaceService,
				adapter,
				nil,
<<<<<<< HEAD
				nil,
				nil,
				nil,
=======
>>>>>>> 16dfb63e
			)
			replayRequest := pb.ReplayRequest{
				ProjectName:                 projectName,
				NamespaceName:               namespaceSpec.Name,
				JobName:                     jobName,
				StartDate:                   startDate.Format(timeLayout),
				EndDate:                     endDate.Format(timeLayout),
				AllowedDownstreamNamespaces: []string{models.AllNamespace},
			}
			replayResponse, err := replayServiceServer.Replay(context.TODO(), &replayRequest)
			assert.NotNil(t, err)
			assert.Contains(t, err.Error(), errMessage)
			assert.Equal(t, codes.Internal, status.Code(err))
			assert.Nil(t, replayResponse)
		})
		t.Run("should failed when project is not found", func(t *testing.T) {
			errMessage := "project not found"
			namespaceService := new(mock.NamespaceService)
			namespaceService.On("Get", ctx, projectSpec.Name, namespaceSpec.Name).
				Return(models.NamespaceSpec{}, errors.New(errMessage))
			defer namespaceService.AssertExpectations(t)

			adapter := v1.NewAdapter(nil, nil)
			replayServiceServer := v1.NewReplayServiceServer(
				log,
				nil, namespaceService,
				adapter,
				nil,
<<<<<<< HEAD
				nil,
				nil,
				nil,
=======
>>>>>>> 16dfb63e
			)
			replayRequest := pb.ReplayRequest{
				ProjectName:                 projectName,
				NamespaceName:               namespaceSpec.Name,
				JobName:                     jobName,
				StartDate:                   startDate.Format(timeLayout),
				EndDate:                     endDate.Format(timeLayout),
				AllowedDownstreamNamespaces: []string{models.AllNamespace},
			}
			replayResponse, err := replayServiceServer.Replay(context.TODO(), &replayRequest)
			assert.NotNil(t, err)
			assert.Contains(t, err.Error(), errMessage)
			assert.Nil(t, replayResponse)
		})
		t.Run("should failed when job is not found in the namespace", func(t *testing.T) {
			namespaceService := new(mock.NamespaceService)
			namespaceService.On("Get", ctx, projectSpec.Name, namespaceSpec.Name).Return(namespaceSpec, nil)
			defer namespaceService.AssertExpectations(t)

			errMessage := "job not found in namespace"
			jobService := new(mock.JobService)
			jobService.On("GetByName", ctx, jobName, namespaceSpec).Return(models.JobSpec{}, errors.New(errMessage))
			defer jobService.AssertExpectations(t)

			adapter := v1.NewAdapter(nil, nil)
			replayServiceServer := v1.NewReplayServiceServer(
				log,
				jobService, namespaceService,
				adapter,
				nil,
<<<<<<< HEAD
				nil,
				nil,
				nil,
=======
>>>>>>> 16dfb63e
			)
			replayRequest := pb.ReplayRequest{
				ProjectName:                 projectName,
				NamespaceName:               namespaceSpec.Name,
				JobName:                     jobName,
				StartDate:                   startDate.Format(timeLayout),
				EndDate:                     endDate.Format(timeLayout),
				AllowedDownstreamNamespaces: []string{models.AllNamespace},
			}
			replayResponse, err := replayServiceServer.Replay(context.TODO(), &replayRequest)
			assert.NotNil(t, err)
			assert.Contains(t, err.Error(), errMessage)
			assert.Nil(t, replayResponse)
		})
		t.Run("should failed when replay validation is failed", func(t *testing.T) {
			replayWorkerRequest := models.ReplayRequest{
				Job:                         jobSpec,
				Start:                       startDate,
				End:                         endDate,
				Project:                     projectSpec,
				AllowedDownstreamNamespaces: []string{models.AllNamespace},
			}

			namespaceService := new(mock.NamespaceService)
			namespaceService.On("Get", ctx, projectSpec.Name, namespaceSpec.Name).Return(namespaceSpec, nil)
			defer namespaceService.AssertExpectations(t)

			jobService := new(mock.JobService)
			jobService.On("GetByName", ctx, jobName, namespaceSpec).Return(jobSpec, nil)
			jobService.On("Replay", ctx, replayWorkerRequest).Return(models.ReplayResult{}, job.ErrConflictedJobRun)
			defer jobService.AssertExpectations(t)

			adapter := v1.NewAdapter(nil, nil)
			replayServiceServer := v1.NewReplayServiceServer(
				log,
				jobService, namespaceService,
				adapter,
				nil,
<<<<<<< HEAD
				nil,
				nil,
				nil,
=======
>>>>>>> 16dfb63e
			)
			replayRequest := pb.ReplayRequest{
				ProjectName:                 projectName,
				NamespaceName:               namespaceSpec.Name,
				JobName:                     jobName,
				StartDate:                   startDate.Format(timeLayout),
				EndDate:                     endDate.Format(timeLayout),
				AllowedDownstreamNamespaces: []string{models.AllNamespace},
			}
			replayResponse, err := replayServiceServer.Replay(context.TODO(), &replayRequest)
			assert.NotNil(t, err)
			assert.Contains(t, err.Error(), job.ErrConflictedJobRun.Error())
			assert.Equal(t, codes.FailedPrecondition, status.Code(err))
			assert.Nil(t, replayResponse)
		})
		t.Run("should failed when request queue is full", func(t *testing.T) {
			replayWorkerRequest := models.ReplayRequest{
				Job:                         jobSpec,
				Start:                       startDate,
				End:                         endDate,
				Project:                     projectSpec,
				AllowedDownstreamNamespaces: []string{models.AllNamespace},
			}

			namespaceService := new(mock.NamespaceService)
			namespaceService.On("Get", ctx, projectSpec.Name, namespaceSpec.Name).Return(namespaceSpec, nil)
			defer namespaceService.AssertExpectations(t)

			jobService := new(mock.JobService)
			jobService.On("GetByName", ctx, jobName, namespaceSpec).Return(jobSpec, nil)
			jobService.On("Replay", ctx, replayWorkerRequest).Return(models.ReplayResult{}, job.ErrRequestQueueFull)
			defer jobService.AssertExpectations(t)

			adapter := v1.NewAdapter(nil, nil)
			replayServiceServer := v1.NewReplayServiceServer(
				log,
				jobService, namespaceService,
				adapter,
				nil,
<<<<<<< HEAD
				nil,
				nil,
				nil,
=======
>>>>>>> 16dfb63e
			)
			replayRequest := pb.ReplayRequest{
				ProjectName:                 projectName,
				NamespaceName:               namespaceSpec.Name,
				JobName:                     jobName,
				StartDate:                   startDate.Format(timeLayout),
				EndDate:                     endDate.Format(timeLayout),
				AllowedDownstreamNamespaces: []string{models.AllNamespace},
			}
			replayResponse, err := replayServiceServer.Replay(context.TODO(), &replayRequest)
			assert.NotNil(t, err)
			assert.Contains(t, err.Error(), job.ErrRequestQueueFull.Error())
			assert.Equal(t, codes.Unavailable, status.Code(err))
			assert.Nil(t, replayResponse)
		})
	})

	t.Run("GetReplayStatus", func(t *testing.T) {
		projectName := "a-data-project"
		projectSpec := models.ProjectSpec{
			ID:   uuid.Must(uuid.NewRandom()),
			Name: projectName,
		}
		reqUUID := uuid.Must(uuid.NewRandom())
		replayRequest := models.ReplayRequest{
			ID:      reqUUID,
			Project: projectSpec,
		}

		t.Run("should get status of each jobs and runs of a replay", func(t *testing.T) {
			jobName := "a-data-job"
			jobSpec := models.JobSpec{
				ID:   uuid.Must(uuid.NewRandom()),
				Name: jobName,
				Task: models.JobSpecTask{
					Config: models.JobSpecConfigs{
						{
							Name:  "do",
							Value: "this",
						},
					},
				},
				Assets: *models.JobAssets{}.New(
					[]models.JobSpecAsset{
						{
							Name:  "query.sql",
							Value: "select * from 1",
						},
					}),
			}

			jobStatusList := []models.JobStatus{
				{
					ScheduledAt: time.Date(2020, 11, 11, 0, 0, 0, 0, time.UTC),
					State:       models.RunStateRunning,
				},
				{
					ScheduledAt: time.Date(2020, 11, 12, 0, 0, 0, 0, time.UTC),
					State:       models.RunStateRunning,
				},
			}

			dagNode := tree.NewTreeNode(jobSpec)
			dagNode.Runs = set.NewTreeSetWith(job.TimeOfJobStatusComparator)
			dagNode.Runs.Add(jobStatusList[0])
			dagNode.Runs.Add(jobStatusList[1])
			replayState := models.ReplayState{
				Status: models.ReplayStatusReplayed,
				Node:   dagNode,
			}

			projectService := new(mock.ProjectService)
			projectService.On("Get", ctx, projectName).Return(projectSpec, nil)
			defer projectService.AssertExpectations(t)

			jobService := new(mock.JobService)
			defer jobService.AssertExpectations(t)
			jobService.On("GetReplayStatus", context.TODO(), replayRequest).Return(replayState, nil)

			adapter := v1.NewAdapter(nil, nil)

			replayServiceServer := v1.NewReplayServiceServer(
				log,
				jobService, nil,
				adapter,
<<<<<<< HEAD
				nil,
				nil,
				nil,
				nil,
=======
				projectService,
>>>>>>> 16dfb63e
			)
			expectedReplayStatusNodeResponse, err := adapter.ToReplayStatusTreeNode(replayState.Node)
			assert.Nil(t, err)

			replayRequestPb := pb.GetReplayStatusRequest{
				Id:          reqUUID.String(),
				ProjectName: projectName,
			}
			replayStatusResponse, err := replayServiceServer.GetReplayStatus(ctx, &replayRequestPb)

			assert.Nil(t, err)
			assert.Equal(t, models.ReplayStatusReplayed, replayStatusResponse.State)
			assert.Equal(t, expectedReplayStatusNodeResponse.Runs, replayStatusResponse.Response.Runs)
		})
		t.Run("should failed when unable to get status of a replay", func(t *testing.T) {
			projectService := new(mock.ProjectService)
			projectService.On("Get", ctx, projectName).Return(projectSpec, nil)
			defer projectService.AssertExpectations(t)

			errMessage := "internal error"
			jobService := new(mock.JobService)
			defer jobService.AssertExpectations(t)
			jobService.On("GetReplayStatus", context.TODO(), replayRequest).Return(models.ReplayState{}, errors.New(errMessage))

			adapter := v1.NewAdapter(nil, nil)

			replayServiceServer := v1.NewReplayServiceServer(
				log,
				jobService, nil,
				adapter,
<<<<<<< HEAD
				nil,
				nil,
				nil,
				nil,
=======
				projectService,
>>>>>>> 16dfb63e
			)

			replayRequestPb := pb.GetReplayStatusRequest{
				Id:          reqUUID.String(),
				ProjectName: projectName,
			}
			replayStatusResponse, err := replayServiceServer.GetReplayStatus(ctx, &replayRequestPb)

			assert.NotNil(t, err)
			assert.Contains(t, err.Error(), errMessage)
			assert.Nil(t, replayStatusResponse)
		})
	})

	t.Run("ListReplays", func(t *testing.T) {
		projectName := "a-data-project"
		projectSpec := models.ProjectSpec{
			ID:   uuid.Must(uuid.NewRandom()),
			Name: projectName,
		}

		t.Run("should get list of replay for a project", func(t *testing.T) {
			jobName := "a-data-job"
			jobSpec := models.JobSpec{
				ID:   uuid.Must(uuid.NewRandom()),
				Name: jobName,
				Task: models.JobSpecTask{
					Config: models.JobSpecConfigs{
						{
							Name:  "do",
							Value: "this",
						},
					},
				},
				Assets: *models.JobAssets{}.New(
					[]models.JobSpecAsset{
						{
							Name:  "query.sql",
							Value: "select * from 1",
						},
					}),
			}

			replaySpecs := []models.ReplaySpec{
				{
					ID:        uuid.Must(uuid.NewRandom()),
					Job:       jobSpec,
					StartDate: time.Date(2020, 11, 25, 0, 0, 0, 0, time.UTC),
					EndDate:   time.Date(2020, 11, 28, 0, 0, 0, 0, time.UTC),
					Status:    models.ReplayStatusReplayed,
					CreatedAt: time.Date(2021, 8, 1, 0, 0, 0, 0, time.UTC),
				},
				{
					ID:        uuid.Must(uuid.NewRandom()),
					Job:       jobSpec,
					StartDate: time.Date(2020, 12, 25, 0, 0, 0, 0, time.UTC),
					EndDate:   time.Date(2020, 12, 28, 0, 0, 0, 0, time.UTC),
					Status:    models.ReplayStatusInProgress,
					CreatedAt: time.Date(2021, 8, 2, 0, 0, 0, 0, time.UTC),
				},
			}
			expectedReplayList := &pb.ListReplaysResponse{
				ReplayList: []*pb.ReplaySpec{
					{
						Id:        replaySpecs[0].ID.String(),
						JobName:   jobSpec.Name,
						StartDate: timestamppb.New(time.Date(2020, 11, 25, 0, 0, 0, 0, time.UTC)),
						EndDate:   timestamppb.New(time.Date(2020, 11, 28, 0, 0, 0, 0, time.UTC)),
						State:     models.ReplayStatusReplayed,
						CreatedAt: timestamppb.New(time.Date(2021, 8, 1, 0, 0, 0, 0, time.UTC)),
					},
					{
						Id:        replaySpecs[1].ID.String(),
						JobName:   jobSpec.Name,
						StartDate: timestamppb.New(time.Date(2020, 12, 25, 0, 0, 0, 0, time.UTC)),
						EndDate:   timestamppb.New(time.Date(2020, 12, 28, 0, 0, 0, 0, time.UTC)),
						State:     models.ReplayStatusInProgress,
						CreatedAt: timestamppb.New(time.Date(2021, 8, 2, 0, 0, 0, 0, time.UTC)),
					},
				},
			}

			projectService := new(mock.ProjectService)
			projectService.On("Get", ctx, projectName).Return(projectSpec, nil)
			defer projectService.AssertExpectations(t)

			jobService := new(mock.JobService)
			defer jobService.AssertExpectations(t)
			jobService.On("GetReplayList", ctx, projectSpec.ID).Return(replaySpecs, nil)

			adapter := v1.NewAdapter(nil, nil)

			replayServiceServer := v1.NewReplayServiceServer(
				log,
				jobService, nil,
				adapter,
<<<<<<< HEAD
				nil,
				nil,
				nil,
				nil,
=======
				projectService,
>>>>>>> 16dfb63e
			)

			replayRequestPb := pb.ListReplaysRequest{
				ProjectName: projectName,
			}
			replayStatusResponse, err := replayServiceServer.ListReplays(ctx, &replayRequestPb)

			assert.Nil(t, err)
			assert.Equal(t, expectedReplayList, replayStatusResponse)
		})
		t.Run("should failed when unable to get status of a replay", func(t *testing.T) {
			projectService := new(mock.ProjectService)
			projectService.On("Get", ctx, projectName).Return(projectSpec, nil)
			defer projectService.AssertExpectations(t)

			errMessage := "internal error"
			jobService := new(mock.JobService)
			defer jobService.AssertExpectations(t)
			jobService.On("GetReplayList", ctx, projectSpec.ID).Return([]models.ReplaySpec{}, errors.New(errMessage))

			adapter := v1.NewAdapter(nil, nil)

			replayServiceServer := v1.NewReplayServiceServer(
				log,
				jobService, nil,
				adapter,
<<<<<<< HEAD
				nil,
				nil,
				nil,
				nil,
=======
				projectService,
>>>>>>> 16dfb63e
			)

			replayRequestPb := pb.ListReplaysRequest{
				ProjectName: projectName,
			}
			replayListResponse, err := replayServiceServer.ListReplays(ctx, &replayRequestPb)

			assert.Contains(t, err.Error(), errMessage)
			assert.Nil(t, replayListResponse)
		})
	})
}<|MERGE_RESOLUTION|>--- conflicted
+++ resolved
@@ -96,12 +96,6 @@
 				jobService, namespaceService,
 				adapter,
 				nil,
-<<<<<<< HEAD
-				nil,
-				nil,
-				nil,
-=======
->>>>>>> 16dfb63e
 			)
 			replayRequest := pb.ReplayDryRunRequest{
 				ProjectName:                 projectName,
@@ -152,12 +146,6 @@
 				jobService, namespaceService,
 				adapter,
 				nil,
-<<<<<<< HEAD
-				nil,
-				nil,
-				nil,
-=======
->>>>>>> 16dfb63e
 			)
 			replayRequest := pb.ReplayDryRunRequest{
 				ProjectName:                 projectName,
@@ -194,12 +182,6 @@
 				jobService, namespaceService,
 				adapter,
 				nil,
-<<<<<<< HEAD
-				nil,
-				nil,
-				nil,
-=======
->>>>>>> 16dfb63e
 			)
 			replayRequest := pb.ReplayDryRunRequest{
 				ProjectName:   projectName,
@@ -238,12 +220,6 @@
 				jobService, namespaceService,
 				adapter,
 				nil,
-<<<<<<< HEAD
-				nil,
-				nil,
-				nil,
-=======
->>>>>>> 16dfb63e
 			)
 			replayRequest := pb.ReplayDryRunRequest{
 				ProjectName:                 projectName,
@@ -324,12 +300,6 @@
 				jobService, namespaceService,
 				adapter,
 				nil,
-<<<<<<< HEAD
-				nil,
-				nil,
-				nil,
-=======
->>>>>>> 16dfb63e
 			)
 			replayRequest := pb.ReplayRequest{
 				ProjectName:                 projectName,
@@ -368,12 +338,6 @@
 				jobService, namespaceService,
 				adapter,
 				nil,
-<<<<<<< HEAD
-				nil,
-				nil,
-				nil,
-=======
->>>>>>> 16dfb63e
 			)
 			replayRequest := pb.ReplayRequest{
 				ProjectName:                 projectName,
@@ -399,12 +363,6 @@
 				nil, namespaceService,
 				adapter,
 				nil,
-<<<<<<< HEAD
-				nil,
-				nil,
-				nil,
-=======
->>>>>>> 16dfb63e
 			)
 			replayRequest := pb.ReplayRequest{
 				ProjectName:                 projectName,
@@ -443,12 +401,6 @@
 				jobService, namespaceService,
 				adapter,
 				nil,
-<<<<<<< HEAD
-				nil,
-				nil,
-				nil,
-=======
->>>>>>> 16dfb63e
 			)
 			replayRequest := pb.ReplayRequest{
 				ProjectName:                 projectName,
@@ -477,12 +429,6 @@
 				nil, namespaceService,
 				adapter,
 				nil,
-<<<<<<< HEAD
-				nil,
-				nil,
-				nil,
-=======
->>>>>>> 16dfb63e
 			)
 			replayRequest := pb.ReplayRequest{
 				ProjectName:                 projectName,
@@ -513,12 +459,6 @@
 				jobService, namespaceService,
 				adapter,
 				nil,
-<<<<<<< HEAD
-				nil,
-				nil,
-				nil,
-=======
->>>>>>> 16dfb63e
 			)
 			replayRequest := pb.ReplayRequest{
 				ProjectName:                 projectName,
@@ -557,12 +497,6 @@
 				jobService, namespaceService,
 				adapter,
 				nil,
-<<<<<<< HEAD
-				nil,
-				nil,
-				nil,
-=======
->>>>>>> 16dfb63e
 			)
 			replayRequest := pb.ReplayRequest{
 				ProjectName:                 projectName,
@@ -602,12 +536,6 @@
 				jobService, namespaceService,
 				adapter,
 				nil,
-<<<<<<< HEAD
-				nil,
-				nil,
-				nil,
-=======
->>>>>>> 16dfb63e
 			)
 			replayRequest := pb.ReplayRequest{
 				ProjectName:                 projectName,
@@ -693,14 +621,7 @@
 				log,
 				jobService, nil,
 				adapter,
-<<<<<<< HEAD
-				nil,
-				nil,
-				nil,
-				nil,
-=======
 				projectService,
->>>>>>> 16dfb63e
 			)
 			expectedReplayStatusNodeResponse, err := adapter.ToReplayStatusTreeNode(replayState.Node)
 			assert.Nil(t, err)
@@ -731,14 +652,7 @@
 				log,
 				jobService, nil,
 				adapter,
-<<<<<<< HEAD
-				nil,
-				nil,
-				nil,
-				nil,
-=======
 				projectService,
->>>>>>> 16dfb63e
 			)
 
 			replayRequestPb := pb.GetReplayStatusRequest{
@@ -835,14 +749,7 @@
 				log,
 				jobService, nil,
 				adapter,
-<<<<<<< HEAD
-				nil,
-				nil,
-				nil,
-				nil,
-=======
 				projectService,
->>>>>>> 16dfb63e
 			)
 
 			replayRequestPb := pb.ListReplaysRequest{
@@ -869,14 +776,7 @@
 				log,
 				jobService, nil,
 				adapter,
-<<<<<<< HEAD
-				nil,
-				nil,
-				nil,
-				nil,
-=======
 				projectService,
->>>>>>> 16dfb63e
 			)
 
 			replayRequestPb := pb.ListReplaysRequest{
