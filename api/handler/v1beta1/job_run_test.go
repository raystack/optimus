--- conflicted
+++ resolved
@@ -175,11 +175,7 @@
 				ScheduledAt:  scheduledAtTimestamp,
 				InstanceName: instanceSpec.Name,
 			}
-<<<<<<< HEAD
-			resp, err := JobRunServiceServer.RegisterInstance(context.Background(), &registerInstanceRequest)
-=======
-			resp, err := JobRunServiceServer.RegisterInstance(ctx, &versionRequest)
->>>>>>> f4a768d0
+			resp, err := JobRunServiceServer.RegisterInstance(ctx, &registerInstanceRequest)
 			assert.Nil(t, err)
 
 			adapter := v1.NewAdapter(nil, nil)
