package v1beta1

import (
	"context"
<<<<<<< HEAD
=======
	"errors"
	"time"
>>>>>>> f393b132

	pb "github.com/odpf/optimus/api/proto/odpf/optimus/core/v1beta1"
	"github.com/odpf/optimus/core/tree"
	"github.com/odpf/optimus/models"
	"github.com/odpf/optimus/service"
	"github.com/odpf/optimus/utils"
	"github.com/odpf/salt/log"
	"google.golang.org/grpc/codes"
	"google.golang.org/grpc/status"
	"google.golang.org/protobuf/types/known/structpb"
)

type JobEventService interface {
	Register(context.Context, models.NamespaceSpec, models.JobSpec, models.JobEvent) error
}

type ProtoAdapter interface {
	FromJobProto(*pb.JobSpecification) (models.JobSpec, error)
	ToJobProto(models.JobSpec) *pb.JobSpecification
	FromProjectProto(*pb.ProjectSpecification) models.ProjectSpec
	ToProjectProto(models.ProjectSpec) *pb.ProjectSpecification
	FromNamespaceProto(specification *pb.NamespaceSpecification) models.NamespaceSpec
	ToNamespaceProto(spec models.NamespaceSpec) *pb.NamespaceSpecification
	ToInstanceProto(models.InstanceSpec) *pb.InstanceSpec
	FromResourceProto(res *pb.ResourceSpecification, storeName string) (models.ResourceSpec, error)
	ToResourceProto(res models.ResourceSpec) (*pb.ResourceSpecification, error)
	ToReplayExecutionTreeNode(res *tree.TreeNode) (*pb.ReplayExecutionTreeNode, error)
	ToReplayStatusTreeNode(res *tree.TreeNode) (*pb.ReplayStatusTreeNode, error)
}

type RuntimeServiceServer struct {
	version          string
	jobSvc           models.JobService
	jobEventSvc      JobEventService
	namespaceService service.NamespaceService
	l                log.Logger
	pb.UnimplementedRuntimeServiceServer
}

func (sv *RuntimeServiceServer) Version(_ context.Context, version *pb.VersionRequest) (*pb.VersionResponse, error) { // nolint: unparam
	sv.l.Info("client requested for ping", "version", version.Client)
	response := &pb.VersionResponse{
		Server: sv.version,
	}
	return response, nil
}

<<<<<<< HEAD
=======
func (sv *RuntimeServiceServer) GetJobTask(ctx context.Context, req *pb.GetJobTaskRequest) (*pb.GetJobTaskResponse, error) {
	namespaceSpec, err := sv.namespaceService.Get(ctx, req.GetProjectName(), req.GetNamespaceName())
	if err != nil {
		return nil, mapToGRPCErr(sv.l, err, "unable to get namespace")
	}

	jobSpec, err := sv.jobSvc.GetByName(ctx, req.GetJobName(), namespaceSpec)
	if err != nil {
		return nil, status.Errorf(codes.NotFound, "%s: error while finding the job %s", err.Error(), req.GetJobName())
	}

	unitInfo := jobSpec.Task.Unit.Info()
	jobTaskSpec := &pb.JobTask{
		Name:         unitInfo.Name,
		Description:  unitInfo.Description,
		Image:        unitInfo.Image,
		Dependencies: nil,
		Destination:  nil,
	}
	if jobSpec.Task.Unit.DependencyMod != nil {
		taskDestination, taskDependencies, err := sv.jobSvc.GetTaskDependencies(ctx, namespaceSpec, jobSpec)
		if err != nil {
			return nil, status.Errorf(codes.Internal, "%s: GetTaskDependencies", err.Error())
		}
		jobTaskSpec.Destination = &pb.JobTask_Destination{
			Destination: taskDestination.Destination,
			Type:        taskDestination.Type.String(),
		}
		for _, dep := range taskDependencies {
			jobTaskSpec.Dependencies = append(jobTaskSpec.Dependencies, &pb.JobTask_Dependency{
				Dependency: dep,
			})
		}
	}

	return &pb.GetJobTaskResponse{
		Task: jobTaskSpec,
	}, nil
}

// RegisterInstance creates a new job run and a running instance in persistent
// store then returns the config/assets attached to the job spec used in running
// the instance.
// Keep in mind, this whole operation should be in a single transaction
// if we expect multiple request coming for the same instance at the
// same time but that should never be the case in our use cases that's why
// for performance reasons we are choosing not to do so.
func (sv *RuntimeServiceServer) RegisterInstance(ctx context.Context, req *pb.RegisterInstanceRequest) (*pb.RegisterInstanceResponse, error) {
	projSpec, err := sv.projectService.Get(ctx, req.GetProjectName())
	if err != nil {
		return nil, mapToGRPCErr(sv.l, err, "not able to find project")
	}

	instanceType, err := models.ToInstanceType(utils.FromEnumProto(req.InstanceType.String(), "TYPE"))
	if err != nil {
		return nil, status.Errorf(codes.InvalidArgument, "%s: instance type %s not found", err.Error(), req.InstanceType.String())
	}

	var namespaceSpec models.NamespaceSpec
	var jobRun models.JobRun
	if req.JobrunId == "" {
		var jobSpec models.JobSpec
		// a scheduled trigger instance, extract job run id if already present or create a new run
		jobSpec, namespaceSpec, err = sv.jobSvc.GetByNameForProject(ctx, req.GetJobName(), projSpec)
		if err != nil {
			return nil, status.Errorf(codes.NotFound, "%s: job %s not found", err.Error(), req.GetJobName())
		}

		jobRun, err = sv.runSvc.GetScheduledRun(ctx, namespaceSpec, jobSpec, req.GetScheduledAt().AsTime())
		if err != nil {
			return nil, status.Errorf(codes.Internal, "%s: failed to initialize scheduled run of job %s", err.Error(), req.GetJobName())
		}
	} else {
		// must be manual triggered job run
		jobRunID, err := uuid.Parse(req.JobrunId)
		if err != nil {
			return nil, status.Errorf(codes.InvalidArgument, "%s: failed to parse uuid of job %s", err.Error(), req.JobrunId)
		}
		jobRun, namespaceSpec, err = sv.runSvc.GetByID(ctx, jobRunID)
		if err != nil {
			return nil, status.Errorf(codes.NotFound, "%s: failed to find scheduled run of job %s", err.Error(), req.JobrunId)
		}
	}

	instance, err := sv.runSvc.Register(ctx, namespaceSpec, jobRun, instanceType, req.GetInstanceName())
	if err != nil {
		return nil, status.Errorf(codes.Internal, "%s: failed to register instance of jobrun %s", err.Error(), jobRun)
	}
	jobRunInput, err := sv.runSvc.Compile(ctx, namespaceSpec, jobRun, instance)
	if err != nil {
		return nil, status.Errorf(codes.Internal, "%s: failed to compile instance of job %s", err.Error(), req.GetJobName())
	}

	jobProto := sv.adapter.ToJobProto(jobRun.Spec)

	instanceProto := sv.adapter.ToInstanceProto(instance)

	return &pb.RegisterInstanceResponse{
		Project:   sv.adapter.ToProjectProto(projSpec),
		Job:       jobProto,
		Instance:  instanceProto,
		Namespace: sv.adapter.ToNamespaceProto(namespaceSpec),
		Context: &pb.InstanceContext{
			Envs:    jobRunInput.ConfigMap,
			Secrets: jobRunInput.SecretsMap,
			Files:   jobRunInput.FileMap,
		},
	}, nil
}

func (sv *RuntimeServiceServer) JobStatus(ctx context.Context, req *pb.JobStatusRequest) (*pb.JobStatusResponse, error) {
	projSpec, err := sv.projectService.Get(ctx, req.GetProjectName())
	if err != nil {
		return nil, mapToGRPCErr(sv.l, err, "not able to find project")
	}

	_, _, err = sv.jobSvc.GetByNameForProject(ctx, req.GetJobName(), projSpec)
	if err != nil {
		return nil, status.Errorf(codes.NotFound, "%s\nfailed to find the job %s for project %s", err.Error(),
			req.GetJobName(), req.GetProjectName())
	}

	jobStatuses, err := sv.scheduler.GetJobStatus(ctx, projSpec, req.GetJobName())
	if err != nil {
		return nil, status.Errorf(codes.NotFound, "%s\nfailed to fetch jobRun %s", err.Error(),
			req.GetJobName())
	}

	var adaptedJobStatus []*pb.JobStatus
	for _, jobStatus := range jobStatuses {
		ts := timestamppb.New(jobStatus.ScheduledAt)
		adaptedJobStatus = append(adaptedJobStatus, &pb.JobStatus{
			State:       jobStatus.State.String(),
			ScheduledAt: ts,
		})
	}
	return &pb.JobStatusResponse{
		Statuses: adaptedJobStatus,
	}, nil
}

func (sv *RuntimeServiceServer) JobRun(ctx context.Context, req *pb.JobRunRequest) (*pb.JobRunResponse, error) {
	projSpec, err := sv.projectService.Get(ctx, req.GetProjectName())
	if err != nil {
		return nil, mapToGRPCErr(sv.l, err, "not able to find project")
	}
	jobSpec, _, err := sv.jobSvc.GetByNameForProject(ctx, req.GetJobName(), projSpec)
	if err != nil {
		return nil, status.Errorf(codes.NotFound, "%s\nfailed to find the job %s for project %s", err.Error(),
			req.GetJobName(), req.GetProjectName())
	}
	query, err := buildJobQuery(req)
	if err != nil {
		return nil, status.Errorf(codes.InvalidArgument, "%s\nfailed to build query %s", err.Error(),
			req.GetJobName())
	}
	jobRuns, err := sv.runSvc.GetJobRunList(ctx, projSpec, jobSpec, query)
	if err != nil {
		return nil, status.Errorf(codes.NotFound, "%s\nfailed to fetch job run %s", err.Error(),
			req.GetJobName())
	}
	if len(jobRuns) == 0 {
		return nil, status.Errorf(codes.NotFound, "%s\n job runs not found ",
			req.GetJobName())
	}
	var runs []*pb.JobRun
	for _, run := range jobRuns {
		ts := timestamppb.New(run.ScheduledAt)
		runs = append(runs, &pb.JobRun{
			State:       run.Status.String(),
			ScheduledAt: ts,
		})
	}
	return &pb.JobRunResponse{
		JobRuns: runs,
	}, nil
}

>>>>>>> f393b132
func (sv *RuntimeServiceServer) RegisterJobEvent(ctx context.Context, req *pb.RegisterJobEventRequest) (*pb.RegisterJobEventResponse, error) {
	namespaceSpec, err := sv.namespaceService.Get(ctx, req.GetProjectName(), req.GetNamespaceName())
	if err != nil {
		return nil, mapToGRPCErr(sv.l, err, "unable to get namespace")
	}

	jobSpec, err := sv.jobSvc.GetByName(ctx, req.GetJobName(), namespaceSpec)
	if err != nil {
		return nil, status.Errorf(codes.NotFound, "%s: failed to find the job %s for namespace %s", err.Error(),
			req.GetJobName(), req.GetNamespaceName())
	}

	if req.GetEvent() == nil {
		return nil, status.Error(codes.InvalidArgument, "missing required job event values")
	}

	eventValues := map[string]*structpb.Value{}
	if req.GetEvent().Value != nil {
		eventValues = req.GetEvent().Value.GetFields()
	}
	if err := sv.jobEventSvc.Register(ctx, namespaceSpec, jobSpec, models.JobEvent{
		Type:  models.JobEventType(utils.FromEnumProto(req.GetEvent().Type.String(), "TYPE")),
		Value: eventValues,
	}); err != nil {
		return nil, status.Errorf(codes.Internal, "failed to register event: \n%s", err.Error())
	}

	return &pb.RegisterJobEventResponse{}, nil
}

<<<<<<< HEAD
=======
func (sv *RuntimeServiceServer) GetWindow(_ context.Context, req *pb.GetWindowRequest) (*pb.GetWindowResponse, error) {
	scheduledTime := req.ScheduledAt.AsTime()
	err := req.ScheduledAt.CheckValid()
	if err != nil {
		return nil, status.Errorf(codes.Internal, "%s: failed to parse schedule time %s", err.Error(), req.GetScheduledAt())
	}

	if req.GetSize() == "" || req.GetOffset() == "" || req.GetTruncateTo() == "" {
		return nil, status.Error(codes.InvalidArgument, "window size, offset and truncate_to must be provided")
	}

	window, err := prepareWindow(req.GetSize(), req.GetOffset(), req.GetTruncateTo())
	if err != nil {
		return nil, status.Error(codes.Internal, err.Error())
	}

	windowStart := timestamppb.New(window.GetStart(scheduledTime))
	windowEnd := timestamppb.New(window.GetEnd(scheduledTime))

	return &pb.GetWindowResponse{
		Start: windowStart,
		End:   windowEnd,
	}, nil
}

func (sv *RuntimeServiceServer) RunJob(ctx context.Context, req *pb.RunJobRequest) (*pb.RunJobResponse, error) {
	// create job run in db
	namespaceSpec, err := sv.namespaceService.Get(ctx, req.GetProjectName(), req.GetNamespaceName())
	if err != nil {
		return nil, mapToGRPCErr(sv.l, err, "unable to get namespace")
	}

	var jobSpecs []models.JobSpec
	for _, jobSpecProto := range req.Specifications {
		jobSpec, err := sv.adapter.FromJobProto(jobSpecProto)
		if err != nil {
			return nil, status.Errorf(codes.Internal, "%s: cannot adapt job %s", err.Error(), jobSpecProto.GetName())
		}
		jobSpecs = append(jobSpecs, jobSpec)
	}
	if err := sv.jobSvc.Run(ctx, namespaceSpec, jobSpecs, nil); err != nil {
		return nil, status.Errorf(codes.Internal, "%s: failed to queue job for execution %s", err.Error(), req.ProjectName)
	}

	return &pb.RunJobResponse{}, nil
}

>>>>>>> f393b132
func NewRuntimeServiceServer(
	l log.Logger,
	version string,
	jobSvc models.JobService,
	jobEventService JobEventService,
	namespaceService service.NamespaceService,
) *RuntimeServiceServer {
	return &RuntimeServiceServer{
		l:                l,
		version:          version,
		jobSvc:           jobSvc,
		jobEventSvc:      jobEventService,
		namespaceService: namespaceService,
	}
}

func buildJobQuery(req *pb.JobRunRequest) (*models.JobQuery, error) {
	var query *models.JobQuery
	if req.GetStartDate().AsTime().Unix() == 0 && req.GetEndDate().AsTime().Unix() == 0 {
		query = &models.JobQuery{
			Name:        req.GetJobName(),
			OnlyLastRun: true,
		}
		return query, nil
	}
	if req.GetStartDate().AsTime().Unix() == 0 {
		return nil, errors.New("empty start date is given")
	}
	if req.GetEndDate().AsTime().Unix() == 0 {
		return nil, errors.New("empty end date is given")
	}
	query = &models.JobQuery{
		Name:      req.GetJobName(),
		StartDate: req.GetStartDate().AsTime(),
		EndDate:   req.GetEndDate().AsTime(),
		Filter:    req.GetFilter(),
	}
	return query, nil
}<|MERGE_RESOLUTION|>--- conflicted
+++ resolved
@@ -2,11 +2,6 @@
 
 import (
 	"context"
-<<<<<<< HEAD
-=======
-	"errors"
-	"time"
->>>>>>> f393b132
 
 	pb "github.com/odpf/optimus/api/proto/odpf/optimus/core/v1beta1"
 	"github.com/odpf/optimus/core/tree"
@@ -54,187 +49,6 @@
 	return response, nil
 }
 
-<<<<<<< HEAD
-=======
-func (sv *RuntimeServiceServer) GetJobTask(ctx context.Context, req *pb.GetJobTaskRequest) (*pb.GetJobTaskResponse, error) {
-	namespaceSpec, err := sv.namespaceService.Get(ctx, req.GetProjectName(), req.GetNamespaceName())
-	if err != nil {
-		return nil, mapToGRPCErr(sv.l, err, "unable to get namespace")
-	}
-
-	jobSpec, err := sv.jobSvc.GetByName(ctx, req.GetJobName(), namespaceSpec)
-	if err != nil {
-		return nil, status.Errorf(codes.NotFound, "%s: error while finding the job %s", err.Error(), req.GetJobName())
-	}
-
-	unitInfo := jobSpec.Task.Unit.Info()
-	jobTaskSpec := &pb.JobTask{
-		Name:         unitInfo.Name,
-		Description:  unitInfo.Description,
-		Image:        unitInfo.Image,
-		Dependencies: nil,
-		Destination:  nil,
-	}
-	if jobSpec.Task.Unit.DependencyMod != nil {
-		taskDestination, taskDependencies, err := sv.jobSvc.GetTaskDependencies(ctx, namespaceSpec, jobSpec)
-		if err != nil {
-			return nil, status.Errorf(codes.Internal, "%s: GetTaskDependencies", err.Error())
-		}
-		jobTaskSpec.Destination = &pb.JobTask_Destination{
-			Destination: taskDestination.Destination,
-			Type:        taskDestination.Type.String(),
-		}
-		for _, dep := range taskDependencies {
-			jobTaskSpec.Dependencies = append(jobTaskSpec.Dependencies, &pb.JobTask_Dependency{
-				Dependency: dep,
-			})
-		}
-	}
-
-	return &pb.GetJobTaskResponse{
-		Task: jobTaskSpec,
-	}, nil
-}
-
-// RegisterInstance creates a new job run and a running instance in persistent
-// store then returns the config/assets attached to the job spec used in running
-// the instance.
-// Keep in mind, this whole operation should be in a single transaction
-// if we expect multiple request coming for the same instance at the
-// same time but that should never be the case in our use cases that's why
-// for performance reasons we are choosing not to do so.
-func (sv *RuntimeServiceServer) RegisterInstance(ctx context.Context, req *pb.RegisterInstanceRequest) (*pb.RegisterInstanceResponse, error) {
-	projSpec, err := sv.projectService.Get(ctx, req.GetProjectName())
-	if err != nil {
-		return nil, mapToGRPCErr(sv.l, err, "not able to find project")
-	}
-
-	instanceType, err := models.ToInstanceType(utils.FromEnumProto(req.InstanceType.String(), "TYPE"))
-	if err != nil {
-		return nil, status.Errorf(codes.InvalidArgument, "%s: instance type %s not found", err.Error(), req.InstanceType.String())
-	}
-
-	var namespaceSpec models.NamespaceSpec
-	var jobRun models.JobRun
-	if req.JobrunId == "" {
-		var jobSpec models.JobSpec
-		// a scheduled trigger instance, extract job run id if already present or create a new run
-		jobSpec, namespaceSpec, err = sv.jobSvc.GetByNameForProject(ctx, req.GetJobName(), projSpec)
-		if err != nil {
-			return nil, status.Errorf(codes.NotFound, "%s: job %s not found", err.Error(), req.GetJobName())
-		}
-
-		jobRun, err = sv.runSvc.GetScheduledRun(ctx, namespaceSpec, jobSpec, req.GetScheduledAt().AsTime())
-		if err != nil {
-			return nil, status.Errorf(codes.Internal, "%s: failed to initialize scheduled run of job %s", err.Error(), req.GetJobName())
-		}
-	} else {
-		// must be manual triggered job run
-		jobRunID, err := uuid.Parse(req.JobrunId)
-		if err != nil {
-			return nil, status.Errorf(codes.InvalidArgument, "%s: failed to parse uuid of job %s", err.Error(), req.JobrunId)
-		}
-		jobRun, namespaceSpec, err = sv.runSvc.GetByID(ctx, jobRunID)
-		if err != nil {
-			return nil, status.Errorf(codes.NotFound, "%s: failed to find scheduled run of job %s", err.Error(), req.JobrunId)
-		}
-	}
-
-	instance, err := sv.runSvc.Register(ctx, namespaceSpec, jobRun, instanceType, req.GetInstanceName())
-	if err != nil {
-		return nil, status.Errorf(codes.Internal, "%s: failed to register instance of jobrun %s", err.Error(), jobRun)
-	}
-	jobRunInput, err := sv.runSvc.Compile(ctx, namespaceSpec, jobRun, instance)
-	if err != nil {
-		return nil, status.Errorf(codes.Internal, "%s: failed to compile instance of job %s", err.Error(), req.GetJobName())
-	}
-
-	jobProto := sv.adapter.ToJobProto(jobRun.Spec)
-
-	instanceProto := sv.adapter.ToInstanceProto(instance)
-
-	return &pb.RegisterInstanceResponse{
-		Project:   sv.adapter.ToProjectProto(projSpec),
-		Job:       jobProto,
-		Instance:  instanceProto,
-		Namespace: sv.adapter.ToNamespaceProto(namespaceSpec),
-		Context: &pb.InstanceContext{
-			Envs:    jobRunInput.ConfigMap,
-			Secrets: jobRunInput.SecretsMap,
-			Files:   jobRunInput.FileMap,
-		},
-	}, nil
-}
-
-func (sv *RuntimeServiceServer) JobStatus(ctx context.Context, req *pb.JobStatusRequest) (*pb.JobStatusResponse, error) {
-	projSpec, err := sv.projectService.Get(ctx, req.GetProjectName())
-	if err != nil {
-		return nil, mapToGRPCErr(sv.l, err, "not able to find project")
-	}
-
-	_, _, err = sv.jobSvc.GetByNameForProject(ctx, req.GetJobName(), projSpec)
-	if err != nil {
-		return nil, status.Errorf(codes.NotFound, "%s\nfailed to find the job %s for project %s", err.Error(),
-			req.GetJobName(), req.GetProjectName())
-	}
-
-	jobStatuses, err := sv.scheduler.GetJobStatus(ctx, projSpec, req.GetJobName())
-	if err != nil {
-		return nil, status.Errorf(codes.NotFound, "%s\nfailed to fetch jobRun %s", err.Error(),
-			req.GetJobName())
-	}
-
-	var adaptedJobStatus []*pb.JobStatus
-	for _, jobStatus := range jobStatuses {
-		ts := timestamppb.New(jobStatus.ScheduledAt)
-		adaptedJobStatus = append(adaptedJobStatus, &pb.JobStatus{
-			State:       jobStatus.State.String(),
-			ScheduledAt: ts,
-		})
-	}
-	return &pb.JobStatusResponse{
-		Statuses: adaptedJobStatus,
-	}, nil
-}
-
-func (sv *RuntimeServiceServer) JobRun(ctx context.Context, req *pb.JobRunRequest) (*pb.JobRunResponse, error) {
-	projSpec, err := sv.projectService.Get(ctx, req.GetProjectName())
-	if err != nil {
-		return nil, mapToGRPCErr(sv.l, err, "not able to find project")
-	}
-	jobSpec, _, err := sv.jobSvc.GetByNameForProject(ctx, req.GetJobName(), projSpec)
-	if err != nil {
-		return nil, status.Errorf(codes.NotFound, "%s\nfailed to find the job %s for project %s", err.Error(),
-			req.GetJobName(), req.GetProjectName())
-	}
-	query, err := buildJobQuery(req)
-	if err != nil {
-		return nil, status.Errorf(codes.InvalidArgument, "%s\nfailed to build query %s", err.Error(),
-			req.GetJobName())
-	}
-	jobRuns, err := sv.runSvc.GetJobRunList(ctx, projSpec, jobSpec, query)
-	if err != nil {
-		return nil, status.Errorf(codes.NotFound, "%s\nfailed to fetch job run %s", err.Error(),
-			req.GetJobName())
-	}
-	if len(jobRuns) == 0 {
-		return nil, status.Errorf(codes.NotFound, "%s\n job runs not found ",
-			req.GetJobName())
-	}
-	var runs []*pb.JobRun
-	for _, run := range jobRuns {
-		ts := timestamppb.New(run.ScheduledAt)
-		runs = append(runs, &pb.JobRun{
-			State:       run.Status.String(),
-			ScheduledAt: ts,
-		})
-	}
-	return &pb.JobRunResponse{
-		JobRuns: runs,
-	}, nil
-}
-
->>>>>>> f393b132
 func (sv *RuntimeServiceServer) RegisterJobEvent(ctx context.Context, req *pb.RegisterJobEventRequest) (*pb.RegisterJobEventResponse, error) {
 	namespaceSpec, err := sv.namespaceService.Get(ctx, req.GetProjectName(), req.GetNamespaceName())
 	if err != nil {
@@ -265,56 +79,6 @@
 	return &pb.RegisterJobEventResponse{}, nil
 }
 
-<<<<<<< HEAD
-=======
-func (sv *RuntimeServiceServer) GetWindow(_ context.Context, req *pb.GetWindowRequest) (*pb.GetWindowResponse, error) {
-	scheduledTime := req.ScheduledAt.AsTime()
-	err := req.ScheduledAt.CheckValid()
-	if err != nil {
-		return nil, status.Errorf(codes.Internal, "%s: failed to parse schedule time %s", err.Error(), req.GetScheduledAt())
-	}
-
-	if req.GetSize() == "" || req.GetOffset() == "" || req.GetTruncateTo() == "" {
-		return nil, status.Error(codes.InvalidArgument, "window size, offset and truncate_to must be provided")
-	}
-
-	window, err := prepareWindow(req.GetSize(), req.GetOffset(), req.GetTruncateTo())
-	if err != nil {
-		return nil, status.Error(codes.Internal, err.Error())
-	}
-
-	windowStart := timestamppb.New(window.GetStart(scheduledTime))
-	windowEnd := timestamppb.New(window.GetEnd(scheduledTime))
-
-	return &pb.GetWindowResponse{
-		Start: windowStart,
-		End:   windowEnd,
-	}, nil
-}
-
-func (sv *RuntimeServiceServer) RunJob(ctx context.Context, req *pb.RunJobRequest) (*pb.RunJobResponse, error) {
-	// create job run in db
-	namespaceSpec, err := sv.namespaceService.Get(ctx, req.GetProjectName(), req.GetNamespaceName())
-	if err != nil {
-		return nil, mapToGRPCErr(sv.l, err, "unable to get namespace")
-	}
-
-	var jobSpecs []models.JobSpec
-	for _, jobSpecProto := range req.Specifications {
-		jobSpec, err := sv.adapter.FromJobProto(jobSpecProto)
-		if err != nil {
-			return nil, status.Errorf(codes.Internal, "%s: cannot adapt job %s", err.Error(), jobSpecProto.GetName())
-		}
-		jobSpecs = append(jobSpecs, jobSpec)
-	}
-	if err := sv.jobSvc.Run(ctx, namespaceSpec, jobSpecs, nil); err != nil {
-		return nil, status.Errorf(codes.Internal, "%s: failed to queue job for execution %s", err.Error(), req.ProjectName)
-	}
-
-	return &pb.RunJobResponse{}, nil
-}
-
->>>>>>> f393b132
 func NewRuntimeServiceServer(
 	l log.Logger,
 	version string,
@@ -329,28 +93,4 @@
 		jobEventSvc:      jobEventService,
 		namespaceService: namespaceService,
 	}
-}
-
-func buildJobQuery(req *pb.JobRunRequest) (*models.JobQuery, error) {
-	var query *models.JobQuery
-	if req.GetStartDate().AsTime().Unix() == 0 && req.GetEndDate().AsTime().Unix() == 0 {
-		query = &models.JobQuery{
-			Name:        req.GetJobName(),
-			OnlyLastRun: true,
-		}
-		return query, nil
-	}
-	if req.GetStartDate().AsTime().Unix() == 0 {
-		return nil, errors.New("empty start date is given")
-	}
-	if req.GetEndDate().AsTime().Unix() == 0 {
-		return nil, errors.New("empty end date is given")
-	}
-	query = &models.JobQuery{
-		Name:      req.GetJobName(),
-		StartDate: req.GetStartDate().AsTime(),
-		EndDate:   req.GetEndDate().AsTime(),
-		Filter:    req.GetFilter(),
-	}
-	return query, nil
 }