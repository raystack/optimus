--- conflicted
+++ resolved
@@ -40,14 +40,7 @@
 			projectServiceServer := v1.NewProjectServiceServer(
 				log,
 				v1.NewAdapter(nil, nil),
-<<<<<<< HEAD
-				nil,
-				nil,
-				nil,
-				nil,
-=======
 				projectService,
->>>>>>> 16dfb63e
 			)
 
 			projectRequest := pb.RegisterProjectRequest{Project: adapter.ToProjectProto(projectSpec)}
@@ -76,14 +69,7 @@
 			projectServiceServer := v1.NewProjectServiceServer(
 				log,
 				v1.NewAdapter(nil, nil),
-<<<<<<< HEAD
-				nil,
-				nil,
-				nil,
-				nil,
-=======
 				projectService,
->>>>>>> 16dfb63e
 			)
 
 			projectRequest := pb.RegisterProjectRequest{Project: adapter.ToProjectProto(projectSpec)}
