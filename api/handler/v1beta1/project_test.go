package v1beta1_test

import (
	"context"
	"errors"
	"testing"

	v1 "github.com/odpf/optimus/api/handler/v1beta1"
	pb "github.com/odpf/optimus/api/proto/odpf/optimus/core/v1beta1"

	"github.com/odpf/optimus/mock"
	"github.com/odpf/optimus/models"
	"github.com/odpf/salt/log"
	"github.com/stretchr/testify/assert"
)

func TestProjectOnServer(t *testing.T) {
	log := log.NewNoop()
	ctx := context.Background()

	t.Run("RegisterProject", func(t *testing.T) {
		t.Run("should return error if saving to repository fails", func(t *testing.T) {
			projectName := "a-data-project"

			projectSpec := models.ProjectSpec{
				Name: projectName,
				Config: map[string]string{
					"BUCKET": "gs://some_folder",
				},
			}
			adapter := v1.NewAdapter(nil, nil)

			projectService := new(mock.ProjectService)
			projectService.On("Save", ctx, projectSpec).Return(errors.New("random error"))
			defer projectService.AssertExpectations(t)

			jobService := new(mock.JobService)
			defer jobService.AssertExpectations(t)

			projectServiceServer := v1.NewProjectServiceServer(
				log,
				v1.NewAdapter(nil, nil),
				projectService,
			)

			projectRequest := pb.RegisterProjectRequest{Project: adapter.ToProjectProto(projectSpec)}
<<<<<<< HEAD
			resp, err := runtimeServiceServer.RegisterProject(ctx, &projectRequest)
=======
			resp, err := projectServiceServer.RegisterProject(context.Background(), &projectRequest)
>>>>>>> e44256db
			assert.Equal(t, "rpc error: code = Internal desc = random error: not able to register project a-data-project", err.Error())
			assert.Nil(t, resp)
		})
		t.Run("should register a project", func(t *testing.T) {
			projectName := "a-data-project"

			projectSpec := models.ProjectSpec{
				Name: projectName,
				Config: map[string]string{
					"BUCKET": "gs://some_folder",
				},
			}
			adapter := v1.NewAdapter(nil, nil)

			projectService := new(mock.ProjectService)
			projectService.On("Save", ctx, projectSpec).Return(nil)
			defer projectService.AssertExpectations(t)

			jobService := new(mock.JobService)
			defer jobService.AssertExpectations(t)

			projectServiceServer := v1.NewProjectServiceServer(
				log,
				v1.NewAdapter(nil, nil),
				projectService,
			)

			projectRequest := pb.RegisterProjectRequest{Project: adapter.ToProjectProto(projectSpec)}
<<<<<<< HEAD
			resp, err := runtimeServiceServer.RegisterProject(ctx, &projectRequest)
=======
			resp, err := projectServiceServer.RegisterProject(context.Background(), &projectRequest)
>>>>>>> e44256db
			assert.Nil(t, err)
			assert.Equal(t, &pb.RegisterProjectResponse{
				Success: true,
				Message: "project saved successfully.",
			}, resp)
		})
	})
}<|MERGE_RESOLUTION|>--- conflicted
+++ resolved
@@ -44,11 +44,7 @@
 			)
 
 			projectRequest := pb.RegisterProjectRequest{Project: adapter.ToProjectProto(projectSpec)}
-<<<<<<< HEAD
-			resp, err := runtimeServiceServer.RegisterProject(ctx, &projectRequest)
-=======
-			resp, err := projectServiceServer.RegisterProject(context.Background(), &projectRequest)
->>>>>>> e44256db
+			resp, err := projectServiceServer.RegisterProject(ctx, &projectRequest)
 			assert.Equal(t, "rpc error: code = Internal desc = random error: not able to register project a-data-project", err.Error())
 			assert.Nil(t, resp)
 		})
@@ -77,11 +73,7 @@
 			)
 
 			projectRequest := pb.RegisterProjectRequest{Project: adapter.ToProjectProto(projectSpec)}
-<<<<<<< HEAD
-			resp, err := runtimeServiceServer.RegisterProject(ctx, &projectRequest)
-=======
-			resp, err := projectServiceServer.RegisterProject(context.Background(), &projectRequest)
->>>>>>> e44256db
+			resp, err := projectServiceServer.RegisterProject(ctx, &projectRequest)
 			assert.Nil(t, err)
 			assert.Equal(t, &pb.RegisterProjectResponse{
 				Success: true,
