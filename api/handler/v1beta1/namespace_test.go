--- conflicted
+++ resolved
@@ -54,11 +54,7 @@
 				ProjectName: projectName,
 				Namespace:   adapter.ToNamespaceProto(namespaceSpec),
 			}
-<<<<<<< HEAD
-			resp, err := runtimeServiceServer.RegisterProjectNamespace(ctx, &namespaceRequest)
-=======
-			resp, err := namespaceServiceServer.RegisterProjectNamespace(context.Background(), &namespaceRequest)
->>>>>>> e44256db
+			resp, err := namespaceServiceServer.RegisterProjectNamespace(ctx, &namespaceRequest)
 			assert.Nil(t, err)
 			assert.Equal(t, &pb.RegisterProjectNamespaceResponse{
 				Success: true,
@@ -92,11 +88,7 @@
 				ProjectName: projectName,
 				Namespace:   adapter.ToNamespaceProto(namespaceSpec),
 			}
-<<<<<<< HEAD
-			_, err := runtimeServiceServer.RegisterProjectNamespace(ctx, &namespaceRequest)
-=======
-			_, err := namespaceServiceServer.RegisterProjectNamespace(context.Background(), &namespaceRequest)
->>>>>>> e44256db
+			_, err := namespaceServiceServer.RegisterProjectNamespace(ctx, &namespaceRequest)
 			assert.NotNil(t, err)
 			assert.Equal(t, "rpc error: code = NotFound desc = project does not exist: not found for entity namespace: unable to store namespace", err.Error())
 		})
