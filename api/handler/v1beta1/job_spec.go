--- conflicted
+++ resolved
@@ -226,11 +226,7 @@
 	if err != nil {
 		return nil, mapToGRPCErr(sv.l, err, "unable to get namespace")
 	}
-<<<<<<< HEAD
 	scheduleTime := req.GetScheduledAt().AsTime()
-
-=======
->>>>>>> 96e23643
 	var jobSpec models.JobSpec
 	if req.GetJobName() != "" {
 		// get job spec from DB
