--- conflicted
+++ resolved
@@ -168,19 +168,9 @@
 	if err != nil {
 		return nil, status.Errorf(codes.Internal, "cannot deserialize job: \n%s", err.Error())
 	}
-	jobSpecs := []models.JobSpec{jobSpec}
-
-<<<<<<< HEAD
+
 	logWriter := writer.NewLogWriter(sv.l)
-	// validate job spec
-	if err = sv.jobSvc.Check(ctx, namespaceSpec, []models.JobSpec{jobSpec}, logWriter); err != nil {
-		return nil, status.Errorf(codes.Internal, "spec validation failed\n%s", err.Error())
-=======
-	deployID, err := sv.jobSvc.CreateAndDeploy(ctx, namespaceSpec, jobSpecs, logWriter)
-	if err != nil {
-		return nil, status.Errorf(codes.Internal, "job addition failed for project %s, error:: %s", req.GetProjectName(), err.Error())
->>>>>>> 6bda1555
-	}
+
 	jobSpecTaskDestination, jobSources, _ := sv.jobSvc.GetTaskDependencies(ctx, namespaceSpec, jobSpec)
 	jobSpec.ResourceDestination = jobSpecTaskDestination.URN()
 
@@ -216,9 +206,25 @@
 	}, nil
 }
 
-<<<<<<< HEAD
 func (sv *JobSpecServiceServer) CreateJobSpecification(ctx context.Context, req *pb.CreateJobSpecificationRequest) (*pb.CreateJobSpecificationResponse, error) {
-=======
+	namespaceSpec, err := sv.namespaceService.Get(ctx, req.GetProjectName(), req.GetNamespaceName())
+	logWriter := writer.NewLogWriter(sv.l)
+	if err != nil {
+		return nil, mapToGRPCErr(sv.l, err, "unable to get namespace")
+	}
+
+	reqJobSpec := req.GetSpec()
+	jobSpec, err := FromJobProto(reqJobSpec, sv.pluginRepo)
+	if err != nil {
+		return nil, status.Errorf(codes.Internal, "cannot deserialize job: \n%s", err.Error())
+	}
+	jobSpecs := []models.JobSpec{jobSpec}
+
+	deployID, err := sv.jobSvc.CreateAndDeploy(ctx, namespaceSpec, jobSpecs, logWriter)
+	if err != nil {
+		return nil, status.Errorf(codes.Internal, "job addition failed for project %s, error:: %s", req.GetProjectName(), err.Error())
+	}
+
 	runtimeDeployJobSpecificationCounter.Inc()
 
 	return &pb.CreateJobSpecificationResponse{
@@ -228,12 +234,10 @@
 }
 
 func (sv *JobSpecServiceServer) AddJobSpecifications(ctx context.Context, req *pb.AddJobSpecificationsRequest) (*pb.AddJobSpecificationsResponse, error) {
->>>>>>> 6bda1555
 	namespaceSpec, err := sv.namespaceService.Get(ctx, req.GetProjectName(), req.GetNamespaceName())
 	logWriter := writer.NewLogWriter(sv.l)
 	if err != nil {
 		return nil, mapToGRPCErr(sv.l, err, "unable to get namespace")
-<<<<<<< HEAD
 	}
 
 	reqJobSpecs := req.GetSpecs()
@@ -246,42 +250,15 @@
 		jobSpecs = append(jobSpecs, jobSpec)
 	}
 
-	jobNames := make([]string, len(jobSpecs))
-	for i, jobSpec := range jobSpecs {
-		jobNames[i] = jobSpec.Name
-=======
-	}
-
-	reqJobSpecs := req.GetSpecs()
-	var jobSpecs []models.JobSpec
-	for _, spec := range reqJobSpecs {
-		jobSpec, err := FromJobProto(spec, sv.pluginRepo)
-		if err != nil {
-			return nil, status.Errorf(codes.Internal, "cannot deserialize job: \n%s", err.Error())
-		}
-		jobSpecs = append(jobSpecs, jobSpec)
-	}
-
 	deployID, err := sv.jobSvc.CreateAndDeploy(ctx, namespaceSpec, jobSpecs, logWriter)
 	if err != nil {
 		return nil, status.Errorf(codes.Internal, "jobs addition failed for project %s, error:: %s", req.GetProjectName(), err.Error())
->>>>>>> 6bda1555
-	}
-	deployID, err := sv.jobSvc.CreateAndDeployJobSpecifications(ctx, namespaceSpec, jobSpecs, logWriter)
-
-	if err != nil {
-		return nil, status.Errorf(codes.Internal, "jobs %s is/are created but deployment scheduling failed for project %s, error:: %s", strings.Join(jobNames, ", "), req.GetProjectName(), err.Error())
-	}
+	}
+
 	runtimeDeployJobSpecificationCounter.Inc()
 
-<<<<<<< HEAD
-	return &pb.CreateJobSpecificationResponse{
-		Success:      true,
-		Message:      fmt.Sprintf("jobs %s is/are created and queued for deployment on project %s", strings.Join(jobNames, ", "), req.GetProjectName()),
-=======
 	return &pb.AddJobSpecificationsResponse{
 		Log:          fmt.Sprintf("jobs are created and queued for deployment on project %s", req.GetProjectName()),
->>>>>>> 6bda1555
 		DeploymentId: deployID.UUID().String(),
 	}, nil
 }
