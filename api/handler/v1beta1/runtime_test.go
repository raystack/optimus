--- conflicted
+++ resolved
@@ -9,87 +9,11 @@
 	pb "github.com/odpf/optimus/api/proto/odpf/optimus/core/v1beta1"
 	"github.com/odpf/optimus/mock"
 	"github.com/odpf/optimus/models"
-<<<<<<< HEAD
-	"github.com/odpf/optimus/utils"
-=======
->>>>>>> 16dfb63e
 	"github.com/odpf/salt/log"
 	"github.com/stretchr/testify/assert"
 	"google.golang.org/protobuf/types/known/structpb"
 )
 
-<<<<<<< HEAD
-type RuntimeServiceServerTestSuite struct {
-	suite.Suite
-	version          string
-	ctx              context.Context //nolint:containedctx
-	namespaceService *mock.NamespaceService
-	projectService   *mock.ProjectService
-	secretService    *mock.SecretService
-	jobInputCompiler *mock.JobInputCompiler
-	runService       *mock.JobRunService    // TODO: refactor to service package
-	jobService       *mock.JobService       // TODO: refactor to service package
-	resourceService  *mock.DatastoreService // TODO: refactor to service package
-	jobEventService  v1.JobEventService     // TODO: refactor to service package
-	adapter          *mock.ProtoAdapter
-	scheduler        models.SchedulerUnit
-	log              log.Logger
-	progressObserver progress.Observer
-
-	jobReq        *pb.DeployJobSpecificationRequest
-	resourceReq   *pb.DeployResourceSpecificationRequest
-	projectSpec   models.ProjectSpec
-	namespaceSpec models.NamespaceSpec
-}
-
-func (s *RuntimeServiceServerTestSuite) SetupTest() {
-	s.version = "v1.0.0"
-	s.ctx = context.Background()
-	s.namespaceService = new(mock.NamespaceService)
-	s.adapter = new(mock.ProtoAdapter)
-	s.jobService = new(mock.JobService)
-	s.resourceService = new(mock.DatastoreService)
-	s.log = log.NewNoop()
-	// ... etdc
-
-	s.projectSpec = models.ProjectSpec{}
-	s.projectSpec.Name = "project-a"
-	s.projectSpec.ID = uuid.MustParse("26a0d6a0-13c6-4b30-ae6f-29233df70f31")
-
-	s.namespaceSpec = models.NamespaceSpec{}
-	s.namespaceSpec.Name = "ns1"
-	s.namespaceSpec.ID = uuid.MustParse("ceba7919-e07d-48b4-a4ce-141d79a3b59d")
-
-	s.jobReq = &pb.DeployJobSpecificationRequest{}
-	s.jobReq.ProjectName = s.projectSpec.Name
-	s.jobReq.NamespaceName = s.namespaceSpec.Name
-
-	s.resourceReq = &pb.DeployResourceSpecificationRequest{}
-	s.resourceReq.DatastoreName = "datastore-1"
-	s.resourceReq.ProjectName = s.projectSpec.Name
-	s.resourceReq.NamespaceName = s.namespaceSpec.Name
-}
-
-func (s *RuntimeServiceServerTestSuite) newRuntimeServiceServer() *v1.RuntimeServiceServer {
-	return v1.NewRuntimeServiceServer(
-		s.log,
-		s.version,
-		s.jobService,
-		s.jobEventService,
-		s.resourceService,
-		s.projectService,
-		s.namespaceService,
-		s.secretService,
-		s.adapter,
-		s.progressObserver,
-		s.runService,
-		s.jobInputCompiler,
-		s.scheduler,
-	)
-}
-
-=======
->>>>>>> 16dfb63e
 func TestRuntimeServiceServer(t *testing.T) {
 	log := log.NewNoop()
 	ctx := context.Background()
@@ -102,17 +26,6 @@
 				log,
 				Version,
 				nil, nil, nil,
-<<<<<<< HEAD
-				nil,
-				nil,
-				nil,
-				nil,
-				nil,
-				nil,
-				nil,
-				nil,
-=======
->>>>>>> 16dfb63e
 			)
 			versionRequest := pb.VersionRequest{Client: Version}
 			resp, err := runtimeServiceServer.Version(context.Background(), &versionRequest)
@@ -122,530 +35,6 @@
 		})
 	})
 
-<<<<<<< HEAD
-	t.Run("RegisterInstance", func(t *testing.T) {
-		Version := "1.0.1"
-
-		projectName := "a-data-project"
-		jobName := "a-data-job"
-		taskName := "a-data-task"
-
-		mockedTimeNow := time.Now()
-		scheduledAt := time.Date(2020, 11, 11, 0, 0, 0, 0, time.UTC)
-		scheduledAtTimestamp := timestamppb.New(scheduledAt)
-
-		projectSpec := models.ProjectSpec{
-			ID:   uuid.Must(uuid.NewRandom()),
-			Name: projectName,
-			Config: map[string]string{
-				"bucket": "gs://some_folder",
-			},
-		}
-
-		namespaceSpec := models.NamespaceSpec{
-			ID:   uuid.Must(uuid.NewRandom()),
-			Name: "namespace-124",
-			Config: map[string]string{
-				"bucket": "gs://some_folder",
-			},
-		}
-
-		basePlugin1 := new(mock.BasePlugin)
-		basePlugin1.On("PluginInfo").Return(&models.PluginInfoResponse{
-			Name: taskName,
-		}, nil)
-		defer basePlugin1.AssertExpectations(t)
-
-		jobSpec := models.JobSpec{
-			ID:   uuid.Must(uuid.NewRandom()),
-			Name: jobName,
-			Task: models.JobSpecTask{
-				Unit: &models.Plugin{
-					Base: basePlugin1,
-				},
-				Config: models.JobSpecConfigs{
-					{
-						Name:  "do",
-						Value: "this",
-					},
-				},
-			},
-			Assets: *models.JobAssets{}.New(
-				[]models.JobSpecAsset{
-					{
-						Name:  "query.sql",
-						Value: "select * from 1",
-					},
-				}),
-		}
-
-		instanceSpec := models.InstanceSpec{
-			Name:   "do-this",
-			Type:   models.InstanceTypeTask,
-			Status: models.RunStateRunning,
-			Data: []models.InstanceSpecData{
-				{
-					Name:  models.ConfigKeyExecutionTime,
-					Value: mockedTimeNow.Format(models.InstanceScheduledAtTimeLayout),
-					Type:  models.InstanceDataTypeEnv,
-				},
-				{
-					Name:  models.ConfigKeyDstart,
-					Value: jobSpec.Task.Window.GetStart(scheduledAt).Format(models.InstanceScheduledAtTimeLayout),
-					Type:  models.InstanceDataTypeEnv,
-				},
-				{
-					Name:  models.ConfigKeyDend,
-					Value: jobSpec.Task.Window.GetEnd(scheduledAt).Format(models.InstanceScheduledAtTimeLayout),
-					Type:  models.InstanceDataTypeEnv,
-				},
-			},
-			ExecutedAt: scheduledAt,
-		}
-
-		jobRun := models.JobRun{
-			ID:          uuid.Must(uuid.NewRandom()),
-			Spec:        jobSpec,
-			Trigger:     models.TriggerManual,
-			Status:      models.RunStateAccepted,
-			ScheduledAt: scheduledAt,
-		}
-		t.Run("should register a new job instance with run for scheduled triggers", func(t *testing.T) {
-			projectService := new(mock.ProjectService)
-			projectService.On("Get", ctx, projectName).Return(projectSpec, nil)
-			defer projectService.AssertExpectations(t)
-
-			jobService := new(mock.JobService)
-			jobService.On("GetByNameForProject", ctx, jobName, projectSpec).Return(jobSpec, namespaceSpec, nil)
-			defer jobService.AssertExpectations(t)
-
-			jobRunService := new(mock.JobRunService)
-			jobRunService.On("GetScheduledRun", ctx, namespaceSpec, jobSpec, scheduledAt).Return(jobRun, nil)
-			jobRunService.On("Register", ctx, namespaceSpec, jobRun, instanceSpec.Type, instanceSpec.Name).Return(instanceSpec, nil)
-			defer jobRunService.AssertExpectations(t)
-
-			jobInputCompiler := new(mock.JobInputCompiler)
-			jobInputCompiler.On("Compile", ctx, namespaceSpec, jobRun, instanceSpec).Return(
-				&models.JobRunInput{
-					ConfigMap: map[string]string{
-						models.ConfigKeyExecutionTime: mockedTimeNow.Format(models.InstanceScheduledAtTimeLayout),
-						models.ConfigKeyDstart:        jobSpec.Task.Window.GetStart(scheduledAt).Format(models.InstanceScheduledAtTimeLayout),
-						models.ConfigKeyDend:          jobSpec.Task.Window.GetEnd(scheduledAt).Format(models.InstanceScheduledAtTimeLayout),
-					},
-					FileMap: map[string]string{
-						"query.sql": "select * from 1",
-					},
-				}, nil)
-			defer jobInputCompiler.AssertExpectations(t)
-
-			runtimeServiceServer := v1.NewRuntimeServiceServer(
-				log,
-				Version,
-				jobService,
-				nil, nil,
-				projectService,
-				nil,
-				nil,
-				v1.NewAdapter(nil, nil),
-				nil,
-				jobRunService,
-				jobInputCompiler,
-				nil,
-			)
-
-			versionRequest := pb.RegisterInstanceRequest{
-				ProjectName:  projectName,
-				JobName:      jobName,
-				InstanceType: pb.InstanceSpec_Type(pb.InstanceSpec_Type_value[utils.ToEnumProto(string(models.InstanceTypeTask), "TYPE")]),
-				ScheduledAt:  scheduledAtTimestamp,
-				InstanceName: instanceSpec.Name,
-			}
-			resp, err := runtimeServiceServer.RegisterInstance(context.Background(), &versionRequest)
-			assert.Nil(t, err)
-
-			adapter := v1.NewAdapter(nil, nil)
-			projectSpecProto := adapter.ToProjectProto(projectSpec)
-			jobSpecProto := adapter.ToJobProto(jobSpec)
-			instanceSpecProto := adapter.ToInstanceProto(instanceSpec)
-			expectedResponse := &pb.RegisterInstanceResponse{
-				Job: jobSpecProto, Instance: instanceSpecProto,
-				Project: projectSpecProto,
-				Context: &pb.InstanceContext{
-					Envs: map[string]string{
-						models.ConfigKeyExecutionTime: mockedTimeNow.Format(models.InstanceScheduledAtTimeLayout),
-						models.ConfigKeyDstart:        jobSpec.Task.Window.GetStart(scheduledAt).Format(models.InstanceScheduledAtTimeLayout),
-						models.ConfigKeyDend:          jobSpec.Task.Window.GetEnd(scheduledAt).Format(models.InstanceScheduledAtTimeLayout),
-					},
-					Files: map[string]string{
-						"query.sql": "select * from 1",
-					},
-				},
-				Namespace: adapter.ToNamespaceProto(namespaceSpec),
-			}
-
-			assert.Equal(t, expectedResponse, resp)
-		})
-		t.Run("should find the existing job run if manually triggered", func(t *testing.T) {
-			projectService := new(mock.ProjectService)
-			projectService.On("Get", ctx, projectName).Return(projectSpec, nil)
-			defer projectService.AssertExpectations(t)
-
-			jobRunService := new(mock.JobRunService)
-			jobRunService.On("GetByID", ctx, jobRun.ID).Return(jobRun, namespaceSpec, nil)
-			jobRunService.On("Register", ctx, namespaceSpec, jobRun, instanceSpec.Type, instanceSpec.Name).Return(instanceSpec, nil)
-			defer jobRunService.AssertExpectations(t)
-
-			jobInputCompiler := new(mock.JobInputCompiler)
-			jobInputCompiler.On("Compile", ctx, namespaceSpec, jobRun, instanceSpec).Return(
-				&models.JobRunInput{
-					ConfigMap: map[string]string{
-						models.ConfigKeyExecutionTime: mockedTimeNow.Format(models.InstanceScheduledAtTimeLayout),
-						models.ConfigKeyDstart:        jobSpec.Task.Window.GetStart(scheduledAt).Format(models.InstanceScheduledAtTimeLayout),
-						models.ConfigKeyDend:          jobSpec.Task.Window.GetEnd(scheduledAt).Format(models.InstanceScheduledAtTimeLayout),
-					},
-					FileMap: map[string]string{
-						"query.sql": "select * from 1",
-					},
-				}, nil)
-			defer jobInputCompiler.AssertExpectations(t)
-
-			runtimeServiceServer := v1.NewRuntimeServiceServer(
-				log,
-				"",
-				nil,
-				nil,
-				nil,
-				projectService,
-				nil,
-				nil,
-				v1.NewAdapter(nil, nil),
-				nil,
-				jobRunService,
-				jobInputCompiler,
-				nil,
-			)
-
-			versionRequest := pb.RegisterInstanceRequest{
-				ProjectName:  projectName,
-				JobrunId:     jobRun.ID.String(),
-				InstanceType: pb.InstanceSpec_Type(pb.InstanceSpec_Type_value[utils.ToEnumProto(string(models.InstanceTypeTask), "TYPE")]),
-				InstanceName: instanceSpec.Name,
-			}
-			resp, err := runtimeServiceServer.RegisterInstance(context.Background(), &versionRequest)
-			assert.Nil(t, err)
-
-			adapter := v1.NewAdapter(nil, nil)
-			projectSpecProto := adapter.ToProjectProto(projectSpec)
-			jobSpecProto := adapter.ToJobProto(jobSpec)
-			instanceSpecProto := adapter.ToInstanceProto(instanceSpec)
-			expectedResponse := &pb.RegisterInstanceResponse{
-				Job: jobSpecProto, Instance: instanceSpecProto,
-				Project: projectSpecProto,
-				Context: &pb.InstanceContext{
-					Envs: map[string]string{
-						models.ConfigKeyExecutionTime: mockedTimeNow.Format(models.InstanceScheduledAtTimeLayout),
-						models.ConfigKeyDstart:        jobSpec.Task.Window.GetStart(scheduledAt).Format(models.InstanceScheduledAtTimeLayout),
-						models.ConfigKeyDend:          jobSpec.Task.Window.GetEnd(scheduledAt).Format(models.InstanceScheduledAtTimeLayout),
-					},
-					Files: map[string]string{
-						"query.sql": "select * from 1",
-					},
-				},
-				Namespace: adapter.ToNamespaceProto(namespaceSpec),
-			}
-
-			assert.Equal(t, expectedResponse, resp)
-		})
-	})
-
-	t.Run("GetJobTask", func(t *testing.T) {
-		t.Run("should read a job spec task details", func(t *testing.T) {
-			Version := "1.0.1"
-
-			projectName := "a-data-project"
-			jobName1 := "a-data-job"
-			taskName := "a-data-task"
-
-			projectSpec := models.ProjectSpec{
-				ID:   uuid.Must(uuid.NewRandom()),
-				Name: projectName,
-				Config: map[string]string{
-					"bucket": "gs://some_folder",
-				},
-			}
-
-			namespaceSpec := models.NamespaceSpec{
-				ID:   uuid.Must(uuid.NewRandom()),
-				Name: "dev-test-namespace-1",
-				Config: map[string]string{
-					"bucket": "gs://some_folder",
-				},
-				ProjectSpec: projectSpec,
-			}
-
-			execUnit1 := new(mock.DependencyResolverMod)
-			execUnit1.On("PluginInfo").Return(&models.PluginInfoResponse{
-				Name:        taskName,
-				Description: "plugin description",
-				Image:       "gcr.io/example/example",
-			}, nil)
-			defer execUnit1.AssertExpectations(t)
-
-			jobSpecs := []models.JobSpec{
-				{
-					Name: jobName1,
-					Task: models.JobSpecTask{
-						Unit: &models.Plugin{
-							Base:          execUnit1,
-							DependencyMod: execUnit1,
-						},
-						Config: models.JobSpecConfigs{
-							{
-								Name:  "do",
-								Value: "this",
-							},
-						},
-					},
-					Assets: *models.JobAssets{}.New(
-						[]models.JobSpecAsset{
-							{
-								Name:  "query.sql",
-								Value: "select * from 1",
-							},
-						},
-					),
-				},
-			}
-
-			allTasksRepo := new(mock.SupportedPluginRepo)
-			allTasksRepo.On("GetByName", taskName).Return(execUnit1, nil)
-			adapter := v1.NewAdapter(allTasksRepo, nil)
-
-			nsService := new(mock.NamespaceService)
-			nsService.On("Get", ctx, projectSpec.Name, namespaceSpec.Name).
-				Return(namespaceSpec, nil)
-			defer nsService.AssertExpectations(t)
-
-			jobService := new(mock.JobService)
-			jobService.On("GetByName", ctx, jobSpecs[0].Name, namespaceSpec).Return(jobSpecs[0], nil)
-			jobService.On("GetTaskDependencies", ctx, namespaceSpec, jobSpecs[0]).Return(models.JobSpecTaskDestination{
-				Destination: "project.dataset.table",
-				Type:        "bq",
-			}, models.JobSpecTaskDependencies([]string{"bq://project.dataset.table"}), nil)
-			defer jobService.AssertExpectations(t)
-
-			runtimeServiceServer := v1.NewRuntimeServiceServer(
-				log,
-				Version,
-				jobService,
-				nil, nil,
-				nil, nsService,
-				nil,
-				adapter,
-				nil,
-				nil,
-				nil,
-				nil,
-			)
-
-			taskSpecExpected := &pb.JobTask{
-				Name:        taskName,
-				Description: "plugin description",
-				Image:       "gcr.io/example/example",
-				Destination: &pb.JobTask_Destination{
-					Destination: "project.dataset.table",
-					Type:        "bq",
-				},
-				Dependencies: []*pb.JobTask_Dependency{
-					{
-						Dependency: "bq://project.dataset.table",
-					},
-				},
-			}
-			jobTaskRequest := &pb.GetJobTaskRequest{ProjectName: projectName, JobName: jobSpecs[0].Name, NamespaceName: namespaceSpec.Name}
-			jobTaskResp, err := runtimeServiceServer.GetJobTask(ctx, jobTaskRequest)
-			assert.Nil(t, err)
-			assert.Equal(t, taskSpecExpected, jobTaskResp.Task)
-		})
-		t.Run("task without dependency mod should skip destination and dependency fields", func(t *testing.T) {
-			Version := "1.0.1"
-
-			projectName := "a-data-project"
-			jobName1 := "a-data-job"
-			taskName := "a-data-task"
-
-			projectSpec := models.ProjectSpec{
-				ID:   uuid.Must(uuid.NewRandom()),
-				Name: projectName,
-				Config: map[string]string{
-					"bucket": "gs://some_folder",
-				},
-			}
-
-			namespaceSpec := models.NamespaceSpec{
-				ID:   uuid.Must(uuid.NewRandom()),
-				Name: "dev-test-namespace-1",
-				Config: map[string]string{
-					"bucket": "gs://some_folder",
-				},
-				ProjectSpec: projectSpec,
-			}
-
-			execUnit1 := new(mock.BasePlugin)
-			execUnit1.On("PluginInfo").Return(&models.PluginInfoResponse{
-				Name:        taskName,
-				Description: "plugin description",
-				Image:       "gcr.io/example/example",
-			}, nil)
-			defer execUnit1.AssertExpectations(t)
-
-			jobSpecs := []models.JobSpec{
-				{
-					Name: jobName1,
-					Task: models.JobSpecTask{
-						Unit: &models.Plugin{
-							Base: execUnit1,
-						},
-						Config: models.JobSpecConfigs{
-							{
-								Name:  "do",
-								Value: "this",
-							},
-						},
-					},
-					Assets: *models.JobAssets{}.New(
-						[]models.JobSpecAsset{
-							{
-								Name:  "query.sql",
-								Value: "select * from 1",
-							},
-						}),
-				},
-			}
-
-			allTasksRepo := new(mock.SupportedPluginRepo)
-			allTasksRepo.On("GetByName", taskName).Return(execUnit1, nil)
-			adapter := v1.NewAdapter(allTasksRepo, nil)
-
-			namespaceService := new(mock.NamespaceService)
-			namespaceService.On("Get", ctx, projectSpec.Name, namespaceSpec.Name).Return(namespaceSpec, nil)
-			defer namespaceService.AssertExpectations(t)
-
-			jobService := new(mock.JobService)
-			jobService.On("GetByName", ctx, jobSpecs[0].Name, namespaceSpec).Return(jobSpecs[0], nil)
-			defer jobService.AssertExpectations(t)
-
-			runtimeServiceServer := v1.NewRuntimeServiceServer(
-				log,
-				Version,
-				jobService,
-				nil, nil,
-				nil,
-				namespaceService,
-				nil,
-				adapter,
-				nil,
-				nil,
-				nil,
-				nil,
-			)
-
-			taskSpecExpected := &pb.JobTask{
-				Name:         taskName,
-				Description:  "plugin description",
-				Image:        "gcr.io/example/example",
-				Destination:  nil,
-				Dependencies: nil,
-			}
-			jobTaskRequest := &pb.GetJobTaskRequest{ProjectName: projectName, JobName: jobSpecs[0].Name, NamespaceName: namespaceSpec.Name}
-			jobTaskResp, err := runtimeServiceServer.GetJobTask(ctx, jobTaskRequest)
-			assert.Nil(t, err)
-			assert.Equal(t, taskSpecExpected, jobTaskResp.Task)
-		})
-	})
-
-	t.Run("JobStatus", func(t *testing.T) {
-		t.Run("should return all job status via scheduler if valid inputs", func(t *testing.T) {
-			Version := "1.0.0"
-
-			projectSpec := models.ProjectSpec{
-				ID:   uuid.Must(uuid.NewRandom()),
-				Name: "a-data-project",
-			}
-
-			namespaceSpec := models.NamespaceSpec{
-				ID:          uuid.Must(uuid.NewRandom()),
-				Name:        "game_jam",
-				ProjectSpec: projectSpec,
-			}
-
-			jobSpec := models.JobSpec{
-				Name: "transform-tables",
-			}
-
-			projectService := new(mock.ProjectService)
-			projectService.On("Get", ctx, projectSpec.Name).Return(projectSpec, nil)
-			defer projectService.AssertExpectations(t)
-
-			adapter := v1.NewAdapter(nil, nil)
-
-			jobService := new(mock.JobService)
-			jobService.On("GetByNameForProject", ctx, jobSpec.Name, projectSpec).Return(jobSpec, namespaceSpec, nil)
-			defer jobService.AssertExpectations(t)
-
-			jobStatuses := []models.JobStatus{
-				{
-					ScheduledAt: time.Date(2020, 11, 11, 0, 0, 0, 0, time.UTC),
-					State:       "failed",
-				},
-				{
-					ScheduledAt: time.Date(2020, 11, 10, 0, 0, 0, 0, time.UTC),
-					State:       "success",
-				},
-			}
-			scheduler := new(mock.Scheduler)
-			scheduler.On("GetJobStatus", ctx, projectSpec, jobSpec.Name).Return(jobStatuses, nil)
-			defer scheduler.AssertExpectations(t)
-
-			runtimeServiceServer := v1.NewRuntimeServiceServer(
-				log,
-				Version,
-				jobService, nil, nil,
-				projectService,
-				nil,
-				nil,
-				adapter,
-				nil,
-				nil,
-				nil,
-				scheduler,
-			)
-
-			req := &pb.JobStatusRequest{
-				ProjectName: projectSpec.Name,
-				JobName:     jobSpec.Name,
-			}
-			resp, err := runtimeServiceServer.JobStatus(ctx, req)
-			assert.Nil(t, err)
-			assert.Equal(t, len(jobStatuses), len(resp.Statuses))
-			for _, expectedStatus := range jobStatuses {
-				var found bool
-				for _, respVal := range resp.Statuses {
-					if expectedStatus.ScheduledAt.Equal(respVal.ScheduledAt.AsTime()) &&
-						expectedStatus.State.String() == respVal.State {
-						found = true
-						break
-					}
-				}
-				if !found {
-					assert.Fail(t, fmt.Sprintf("failed to find expected job status %v", expectedStatus))
-				}
-			}
-		})
-	})
-
-=======
->>>>>>> 16dfb63e
 	t.Run("RegisterJobEvent", func(t *testing.T) {
 		t.Run("should register the event if valid inputs", func(t *testing.T) {
 			Version := "1.0.0"
@@ -690,19 +79,7 @@
 			runtimeServiceServer := v1.NewRuntimeServiceServer(
 				log,
 				Version,
-<<<<<<< HEAD
-				jobService, eventSvc, nil,
-				nil,
-				namespaceService,
-				nil,
-				adapter,
-				nil,
-				nil,
-				nil,
-				nil,
-=======
 				jobService, eventSvc, namespaceService,
->>>>>>> 16dfb63e
 			)
 			req := &pb.RegisterJobEventRequest{
 				ProjectName:   projectSpec.Name,
@@ -717,67 +94,4 @@
 			assert.Nil(t, err)
 		})
 	})
-<<<<<<< HEAD
-
-	t.Run("GetWindow", func(t *testing.T) {
-		t.Run("should return the correct window date range", func(t *testing.T) {
-			Version := "1.0.1"
-
-			runtimeServiceServer := v1.NewRuntimeServiceServer(
-				log,
-				Version,
-				nil, nil, nil,
-				nil,
-				nil,
-				nil,
-				nil,
-				nil,
-				nil,
-				nil,
-				nil,
-			)
-			scheduledAt := time.Date(2020, 11, 11, 0, 0, 0, 0, time.UTC)
-			scheduledAtTimestamp := timestamppb.New(scheduledAt)
-			req := pb.GetWindowRequest{
-				ScheduledAt: scheduledAtTimestamp,
-				Size:        "24h",
-				Offset:      "24h",
-				TruncateTo:  "d",
-			}
-			resp, err := runtimeServiceServer.GetWindow(ctx, &req)
-			assert.Nil(t, err)
-
-			assert.Equal(t, "2020-11-11T00:00:00Z", resp.GetStart().AsTime().Format(time.RFC3339))
-			assert.Equal(t, "2020-11-12T00:00:00Z", resp.GetEnd().AsTime().Format(time.RFC3339))
-		})
-		t.Run("should return error if any of the required fields in request is missing", func(t *testing.T) {
-			Version := "1.0.1"
-
-			runtimeServiceServer := v1.NewRuntimeServiceServer(
-				log,
-				Version,
-				nil, nil,
-				nil, nil,
-				nil,
-				nil,
-				nil,
-				nil,
-				nil,
-				nil,
-				nil,
-			)
-			scheduledAt := time.Date(2020, 11, 11, 0, 0, 0, 0, time.UTC)
-			scheduledAtTimestamp := timestamppb.New(scheduledAt)
-			req := pb.GetWindowRequest{
-				ScheduledAt: scheduledAtTimestamp,
-				Size:        "",
-				Offset:      "24h",
-				TruncateTo:  "d",
-			}
-			_, err := runtimeServiceServer.GetWindow(ctx, &req)
-			assert.Equal(t, "rpc error: code = InvalidArgument desc = window size, offset and truncate_to must be provided", err.Error())
-		})
-	})
-=======
->>>>>>> 16dfb63e
 }