--- conflicted
+++ resolved
@@ -22,11 +22,10 @@
 	"google.golang.org/protobuf/types/known/timestamppb"
 )
 
-<<<<<<< HEAD
 const (
 	AirflowDateFormat = "2006-01-02T15:04:05+00:00"
 )
-=======
+
 type RuntimeServiceServerTestSuite struct {
 	suite.Suite
 	version          string
@@ -93,7 +92,6 @@
 		s.scheduler,
 	)
 }
->>>>>>> 2c48c0ee
 
 func TestRuntimeServiceServer(t *testing.T) {
 	log := log.NewNoop()
