--- conflicted
+++ resolved
@@ -250,13 +250,5 @@
 	return v1.NewSecretServiceServer(
 		log.NewNoop(),
 		secretService,
-<<<<<<< HEAD
-		nil,
-		nil,
-		nil,
-		nil,
-		nil,
-=======
->>>>>>> 16dfb63e
 	)
 }