--- conflicted
+++ resolved
@@ -48,11 +48,7 @@
 				NamespaceName: namespaceSpec.Name,
 			}
 
-<<<<<<< HEAD
-			_, err := runtimeServiceServer.RegisterSecret(ctx, &secretRequest)
-=======
-			_, err := secretServiceServer.RegisterSecret(context.Background(), &secretRequest)
->>>>>>> e44256db
+			_, err := secretServiceServer.RegisterSecret(ctx, &secretRequest)
 			assert.NotNil(t, err)
 			assert.Equal(t, "rpc error: code = InvalidArgument desc = empty value for secret",
 				err.Error())
@@ -68,11 +64,7 @@
 				NamespaceName: namespaceSpec.Name,
 			}
 
-<<<<<<< HEAD
-			_, err := runtimeServiceServer.RegisterSecret(ctx, &secretRequest)
-=======
-			_, err := secretServiceServer.RegisterSecret(context.Background(), &secretRequest)
->>>>>>> e44256db
+			_, err := secretServiceServer.RegisterSecret(ctx, &secretRequest)
 			assert.NotNil(t, err)
 			assert.Equal(t, "rpc error: code = InvalidArgument desc = failed to decode base64 string: \nillegal base64 data at input byte 4",
 				err.Error())
@@ -97,11 +89,7 @@
 				NamespaceName: namespaceSpec.Name,
 			}
 
-<<<<<<< HEAD
-			resp, err := runtimeServiceServer.RegisterSecret(ctx, &secretRequest)
-=======
-			resp, err := secretServiceServer.RegisterSecret(context.Background(), &secretRequest)
->>>>>>> e44256db
+			resp, err := secretServiceServer.RegisterSecret(ctx, &secretRequest)
 			assert.Nil(t, err)
 			assert.Equal(t, &pb.RegisterSecretResponse{}, resp)
 		})
@@ -125,11 +113,7 @@
 				SecretName:    "hello",
 				Value:         base64.StdEncoding.EncodeToString([]byte("world")),
 			}
-<<<<<<< HEAD
-			resp, err := runtimeServiceServer.RegisterSecret(ctx, &secretRequest)
-=======
-			resp, err := secretServiceServer.RegisterSecret(context.Background(), &secretRequest)
->>>>>>> e44256db
+			resp, err := secretServiceServer.RegisterSecret(ctx, &secretRequest)
 			assert.Nil(t, resp)
 			assert.Equal(t, "rpc error: code = Internal desc = error while saving secret: failed to register secret hello", err.Error())
 		})
@@ -154,11 +138,7 @@
 				Value:         base64.StdEncoding.EncodeToString([]byte("world")),
 				NamespaceName: namespaceSpec.Name,
 			}
-<<<<<<< HEAD
-			resp, err := runtimeServiceServer.UpdateSecret(ctx, &secretRequest)
-=======
-			resp, err := secretServiceServer.UpdateSecret(context.Background(), &secretRequest)
->>>>>>> e44256db
+			resp, err := secretServiceServer.UpdateSecret(ctx, &secretRequest)
 			assert.Nil(t, err)
 			assert.Equal(t, &pb.UpdateSecretResponse{}, resp)
 		})
@@ -182,11 +162,7 @@
 				SecretName:    "hello",
 				Value:         base64.StdEncoding.EncodeToString([]byte("world")),
 			}
-<<<<<<< HEAD
-			resp, err := runtimeServiceServer.UpdateSecret(ctx, &secretRequest)
-=======
-			resp, err := secretServiceServer.UpdateSecret(context.Background(), &secretRequest)
->>>>>>> e44256db
+			resp, err := secretServiceServer.UpdateSecret(ctx, &secretRequest)
 			assert.Nil(t, resp)
 			assert.Equal(t, "rpc error: code = Internal desc = random error: failed to update secret hello", err.Error())
 		})
@@ -204,11 +180,7 @@
 			secretRequest := pb.ListSecretsRequest{
 				ProjectName: projectSpec.Name,
 			}
-<<<<<<< HEAD
-			resp, err := runtimeServiceServer.ListSecrets(ctx, &secretRequest)
-=======
-			resp, err := secretServiceServer.ListSecrets(context.Background(), &secretRequest)
->>>>>>> e44256db
+			resp, err := secretServiceServer.ListSecrets(ctx, &secretRequest)
 			assert.Nil(t, resp)
 			assert.Equal(t, "rpc error: code = Internal desc = random error: failed to list secrets", err.Error())
 		})
@@ -231,11 +203,7 @@
 			secretRequest := pb.ListSecretsRequest{
 				ProjectName: projectSpec.Name,
 			}
-<<<<<<< HEAD
-			resp, err := runtimeServiceServer.ListSecrets(ctx, &secretRequest)
-=======
-			resp, err := secretServiceServer.ListSecrets(context.Background(), &secretRequest)
->>>>>>> e44256db
+			resp, err := secretServiceServer.ListSecrets(ctx, &secretRequest)
 			assert.Nil(t, err)
 			assert.Len(t, resp.Secrets, 1)
 			assert.Equal(t, resp.Secrets[0].Name, secretItems[0].Name)
@@ -255,11 +223,7 @@
 				ProjectName: projectSpec.Name,
 				SecretName:  "hello",
 			}
-<<<<<<< HEAD
-			resp, err := runtimeServiceServer.DeleteSecret(ctx, &secretRequest)
-=======
-			resp, err := secretServiceServer.DeleteSecret(context.Background(), &secretRequest)
->>>>>>> e44256db
+			resp, err := secretServiceServer.DeleteSecret(ctx, &secretRequest)
 			assert.Nil(t, resp)
 			assert.Equal(t, "rpc error: code = Internal desc = random error: failed to delete secret hello", err.Error())
 		})
@@ -276,11 +240,7 @@
 				NamespaceName: namespaceSpec.Name,
 				SecretName:    "hello",
 			}
-<<<<<<< HEAD
-			_, err := runtimeServiceServer.DeleteSecret(ctx, &secretRequest)
-=======
-			_, err := secretServiceServer.DeleteSecret(context.Background(), &secretRequest)
->>>>>>> e44256db
+			_, err := secretServiceServer.DeleteSecret(ctx, &secretRequest)
 			assert.Nil(t, err)
 		})
 	})
