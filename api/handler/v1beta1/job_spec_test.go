package v1beta1_test

import (
	"context"
	"errors"
	"fmt"
	"io"
	"testing"
	"time"

	"github.com/google/uuid"
	"github.com/odpf/salt/log"
	"github.com/stretchr/testify/assert"
	mock2 "github.com/stretchr/testify/mock"
	"github.com/stretchr/testify/suite"
	"google.golang.org/grpc/codes"
	"google.golang.org/grpc/status"

	v1 "github.com/odpf/optimus/api/handler/v1beta1"
	pb "github.com/odpf/optimus/api/proto/odpf/optimus/core/v1beta1"
	"github.com/odpf/optimus/core/progress"
	"github.com/odpf/optimus/mock"
	"github.com/odpf/optimus/models"
)

type JobSpecServiceServerTestSuite struct {
	suite.Suite
	ctx              context.Context //nolint:containedctx
	projectService   *mock.ProjectService
	namespaceService *mock.NamespaceService
	jobService       *mock.JobService // TODO: refactor to service package
	pluginRepo       *mock.SupportedPluginRepo
	log              log.Logger
	progressObserver progress.Observer

	jobReq        *pb.DeployJobSpecificationRequest
	resourceReq   *pb.DeployResourceSpecificationRequest
	projectSpec   models.ProjectSpec
	namespaceSpec models.NamespaceSpec
}

func (s *JobSpecServiceServerTestSuite) SetupTest() {
	s.ctx = context.Background()
	s.namespaceService = new(mock.NamespaceService)
	s.pluginRepo = new(mock.SupportedPluginRepo)
	s.jobService = new(mock.JobService)
	s.log = log.NewNoop()

	s.projectSpec = models.ProjectSpec{}
	s.projectSpec.Name = "project-a"
	s.projectSpec.ID = models.ProjectID(uuid.MustParse("26a0d6a0-13c6-4b30-ae6f-29233df70f31"))

	s.namespaceSpec = models.NamespaceSpec{}
	s.namespaceSpec.Name = "ns1"
	s.namespaceSpec.ID = uuid.MustParse("ceba7919-e07d-48b4-a4ce-141d79a3b59d")

	s.jobReq = &pb.DeployJobSpecificationRequest{}
	s.jobReq.ProjectName = s.projectSpec.Name
	s.jobReq.NamespaceName = s.namespaceSpec.Name

	s.resourceReq = &pb.DeployResourceSpecificationRequest{}
	s.resourceReq.DatastoreName = "datastore-1"
	s.resourceReq.ProjectName = s.projectSpec.Name
	s.resourceReq.NamespaceName = s.namespaceSpec.Name
}

func (s *JobSpecServiceServerTestSuite) newJobSpecServiceServer() *v1.JobSpecServiceServer {
	return v1.NewJobSpecServiceServer(
		s.log,
		s.jobService,
		s.pluginRepo,
		s.projectService,
		s.namespaceService,
		s.progressObserver,
	)
}

func TestRuntimeServiceServerJobTestSuite(t *testing.T) {
	s := new(JobSpecServiceServerTestSuite)
	suite.Run(t, s)
}

func (s *JobSpecServiceServerTestSuite) TestDeployJobSpecification_Success_NoJobSpec() {
	stream := new(mock.DeployJobSpecificationServer)
	stream.On("Context").Return(s.ctx)
	stream.On("Recv").Return(s.jobReq, nil).Once()
	stream.On("Recv").Return(nil, io.EOF).Once()

	s.jobService.On("Deploy", s.ctx, s.projectSpec.Name, s.namespaceSpec.Name, []models.JobSpec{}, mock2.Anything).Return(models.DeploymentID(uuid.New()), nil).Once()
	stream.On("Send", mock2.AnythingOfType("*optimus.DeployJobSpecificationResponse")).Return(nil).Twice()

	runtimeServiceServer := s.newJobSpecServiceServer()
	err := runtimeServiceServer.DeployJobSpecification(stream)

	s.Assert().NoError(err)
	stream.AssertExpectations(s.T())
	s.jobService.AssertExpectations(s.T())
}

func (s *JobSpecServiceServerTestSuite) TestDeployJobSpecification_Success_TwoJobSpecs() {
	stream := new(mock.DeployJobSpecificationServer)
	stream.On("Context").Return(s.ctx)
	stream.On("Recv").Return(s.jobReq, nil).Once()
	stream.On("Recv").Return(nil, io.EOF).Once()

	startTime := time.Date(2022, 05, 01, 0, 0, 0, 0, time.UTC)
	jobConfig := models.JobSpecConfigs{
		{
			Name:  "DO",
			Value: "THIS",
		},
	}
	jobWindow := models.JobSpecTaskWindow{
		Size:       time.Hour,
		Offset:     0,
		TruncateTo: "d",
	}
	jobAsset := *models.JobAssets{}.New(
		[]models.JobSpecAsset{
			{
				Name:  "query.sql",
				Value: "select * from 1",
			},
		})

	taskName := "bq2bq"
	execUnit1 := new(mock.BasePlugin)
	execUnit1.On("PluginInfo").Return(&models.PluginInfoResponse{
		Name:  taskName,
		Image: "random-image",
	}, nil)
	defer execUnit1.AssertExpectations(s.T())

	s.pluginRepo.On("GetByName", taskName).Return(&models.Plugin{
		Base: execUnit1,
	}, nil)
	jobTask := models.JobSpecTask{
		Unit: &models.Plugin{
			Base: execUnit1,
		},
		Config: jobConfig,
		Window: jobWindow,
	}
	adaptedJobs := []models.JobSpec{
		{Name: "job-1", Schedule: models.JobSpecSchedule{StartDate: startTime}, Task: jobTask, Assets: jobAsset, Dependencies: map[string]models.JobSpecDependency{}},
		{Name: "job-2", Schedule: models.JobSpecSchedule{StartDate: startTime}, Task: jobTask, Assets: jobAsset, Dependencies: map[string]models.JobSpecDependency{}},
	}

	var jobsInProto []*pb.JobSpecification
	for _, jobSpec := range adaptedJobs {
		jobProto := v1.ToJobSpecificationProto(jobSpec)
		jobsInProto = append(jobsInProto, jobProto)
	}

	s.jobReq.Jobs = jobsInProto

	s.jobService.On("Deploy", s.ctx, s.projectSpec.Name, s.namespaceSpec.Name, adaptedJobs, mock2.Anything).Return(models.DeploymentID(uuid.New()), nil).Once()
	stream.On("Send", mock2.Anything).Return(nil).Twice()

	runtimeServiceServer := s.newJobSpecServiceServer()
	err := runtimeServiceServer.DeployJobSpecification(stream)

	s.Assert().NoError(err)
	stream.AssertExpectations(s.T())
	s.jobService.AssertExpectations(s.T())
}

func (s *JobSpecServiceServerTestSuite) TestDeployJobSpecification_Fail_StreamRecvError() {
	stream := new(mock.DeployJobSpecificationServer)
	stream.On("Recv").Return(nil, errors.New("any error")).Once()

	runtimeServiceServer := s.newJobSpecServiceServer()
	err := runtimeServiceServer.DeployJobSpecification(stream)

	s.Assert().Error(err)
	stream.AssertExpectations(s.T())
}

func (s *JobSpecServiceServerTestSuite) TestDeployJobSpecification_Success_AdapterFromJobProtoError() {
	stream := new(mock.DeployJobSpecificationServer)
	stream.On("Context").Return(s.ctx)
	stream.On("Recv").Return(s.jobReq, nil).Once()
	stream.On("Recv").Return(nil, io.EOF).Once()

	startTime := time.Date(2022, 05, 01, 0, 0, 0, 0, time.UTC)
	jobConfig := models.JobSpecConfigs{
		{
			Name:  "DO",
			Value: "THIS",
		},
	}
	jobWindow := models.JobSpecTaskWindow{
		Size:       time.Hour,
		Offset:     0,
		TruncateTo: "d",
	}
	jobAsset := *models.JobAssets{}.New(
		[]models.JobSpecAsset{
			{
				Name:  "query.sql",
				Value: "select * from 1",
			},
		})

	taskName := "bq2bq"
	execUnit1 := new(mock.BasePlugin)
	execUnit1.On("PluginInfo").Return(&models.PluginInfoResponse{
		Name:  taskName,
		Image: "random-image",
	}, nil)
	defer execUnit1.AssertExpectations(s.T())

	s.pluginRepo.On("GetByName", taskName).Return(&models.Plugin{
		Base: execUnit1,
	}, nil)
	jobTask := models.JobSpecTask{
		Unit: &models.Plugin{
			Base: execUnit1,
		},
		Config: jobConfig,
		Window: jobWindow,
	}
	adaptedJobs := []models.JobSpec{
		{Name: "job-1", Schedule: models.JobSpecSchedule{StartDate: startTime}, Task: jobTask, Assets: jobAsset, Dependencies: map[string]models.JobSpecDependency{}},
		{Name: "job-2", Schedule: models.JobSpecSchedule{StartDate: startTime}, Task: jobTask, Assets: jobAsset, Dependencies: map[string]models.JobSpecDependency{}},
	}

	var jobsInProto []*pb.JobSpecification
	for _, jobSpec := range adaptedJobs {
		jobProto := v1.ToJobSpecificationProto(jobSpec)
		jobsInProto = append(jobsInProto, jobProto)
	}
	s.jobReq.Jobs = jobsInProto

	s.jobService.On("Deploy", s.ctx, s.projectSpec.Name, s.namespaceSpec.Name, adaptedJobs, mock2.Anything).Return(models.DeploymentID(uuid.New()), nil).Once()
	stream.On("Send", mock2.AnythingOfType("*optimus.DeployJobSpecificationResponse")).Return(nil).Twice()

	jobSpecServiceServer := s.newJobSpecServiceServer()
	err := jobSpecServiceServer.DeployJobSpecification(stream)

	s.Assert().NoError(err)
	stream.AssertExpectations(s.T())
}

func (s *JobSpecServiceServerTestSuite) TestDeployJobSpecification_Continue_DeployError() {
	stream := new(mock.DeployJobSpecificationServer)
	stream.On("Context").Return(s.ctx)
	stream.On("Recv").Return(s.jobReq, nil).Once()
	stream.On("Recv").Return(nil, io.EOF).Once()

	startTime := time.Date(2022, 05, 01, 0, 0, 0, 0, time.UTC)
	jobConfig := models.JobSpecConfigs{
		{
			Name:  "DO",
			Value: "THIS",
		},
	}
	jobWindow := models.JobSpecTaskWindow{
		Size:       time.Hour,
		Offset:     0,
		TruncateTo: "d",
	}
	jobAsset := *models.JobAssets{}.New(
		[]models.JobSpecAsset{
			{
				Name:  "query.sql",
				Value: "select * from 1",
			},
		})

	taskName := "bq2bq"
	execUnit1 := new(mock.BasePlugin)
	execUnit1.On("PluginInfo").Return(&models.PluginInfoResponse{
		Name:  taskName,
		Image: "random-image",
	}, nil)
	defer execUnit1.AssertExpectations(s.T())

	s.pluginRepo.On("GetByName", taskName).Return(&models.Plugin{
		Base: execUnit1,
	}, nil)
	jobTask := models.JobSpecTask{
		Unit: &models.Plugin{
			Base: execUnit1,
		},
		Config: jobConfig,
		Window: jobWindow,
	}
	adaptedJobs := []models.JobSpec{
		{Name: "job-1", Schedule: models.JobSpecSchedule{StartDate: startTime}, Task: jobTask, Assets: jobAsset, Dependencies: map[string]models.JobSpecDependency{}},
		{Name: "job-2", Schedule: models.JobSpecSchedule{StartDate: startTime}, Task: jobTask, Assets: jobAsset, Dependencies: map[string]models.JobSpecDependency{}},
	}

	var jobsInProto []*pb.JobSpecification
	for _, jobSpec := range adaptedJobs {
		jobProto := v1.ToJobSpecificationProto(jobSpec)
		jobsInProto = append(jobsInProto, jobProto)
	}

	s.jobReq.Jobs = jobsInProto

	deployErrorMsg := "internal error"
	s.jobService.On("Deploy", s.ctx, s.projectSpec.Name, s.namespaceSpec.Name, adaptedJobs, mock2.Anything).Return(models.DeploymentID(uuid.Nil), errors.New(deployErrorMsg)).Once()
	stream.On("Send", mock2.AnythingOfType("*optimus.DeployJobSpecificationResponse")).Return(nil).Twice()

	runtimeServiceServer := s.newJobSpecServiceServer()
	err := runtimeServiceServer.DeployJobSpecification(stream)

	s.Assert().NoError(err)
	stream.AssertExpectations(s.T())
	s.jobService.AssertExpectations(s.T())
}

func (s *JobSpecServiceServerTestSuite) TestGetJobSpecification_Success() {
	req := &pb.GetJobSpecificationRequest{}
	req.ProjectName = s.projectSpec.Name
	req.NamespaceName = s.namespaceSpec.Name
	req.JobName = "job-1"

	execUnit1 := new(mock.BasePlugin)
	execUnit1.On("PluginInfo").Return(&models.PluginInfoResponse{Name: "task"}, nil)
	jobSpec := models.JobSpec{Name: req.JobName, Task: models.JobSpecTask{Unit: &models.Plugin{Base: execUnit1}}}

	s.namespaceService.On("Get", s.ctx, req.ProjectName, req.NamespaceName).Return(s.namespaceSpec, nil).Once()
	s.jobService.On("GetByName", s.ctx, req.JobName, s.namespaceSpec).Return(jobSpec, nil).Once()

	runtimeServiceServer := s.newJobSpecServiceServer()
	resp, err := runtimeServiceServer.GetJobSpecification(s.ctx, req)

	s.Assert().NoError(err)
	s.Assert().NotNil(resp)
}

func (s *JobSpecServiceServerTestSuite) TestGetJobSpecification_Fail_NamespaceServiceGetError() {
	req := &pb.GetJobSpecificationRequest{}
	req.ProjectName = s.projectSpec.Name
	req.NamespaceName = s.namespaceSpec.Name
	req.JobName = "job-1"

	s.namespaceService.On("Get", s.ctx, req.ProjectName, req.NamespaceName).Return(models.NamespaceSpec{}, errors.New("any error")).Once()

	runtimeServiceServer := s.newJobSpecServiceServer()
	resp, err := runtimeServiceServer.GetJobSpecification(s.ctx, req)

	s.Assert().Error(err)
	s.Assert().Nil(resp)
}

func (s *JobSpecServiceServerTestSuite) TestGetJobSpecification_Fail_JobServiceGetByNameError() {
	req := &pb.GetJobSpecificationRequest{}
	req.ProjectName = s.projectSpec.Name
	req.NamespaceName = s.namespaceSpec.Name
	req.JobName = "job-1"

	s.namespaceService.On("Get", s.ctx, req.ProjectName, req.NamespaceName).Return(s.namespaceSpec, nil).Once()
	s.jobService.On("GetByName", s.ctx, req.JobName, s.namespaceSpec).Return(models.JobSpec{}, errors.New("any error")).Once()

	runtimeServiceServer := s.newJobSpecServiceServer()
	resp, err := runtimeServiceServer.GetJobSpecification(s.ctx, req)

	s.Assert().Error(err)
	s.Assert().Nil(resp)
}

func (s *JobSpecServiceServerTestSuite) TestGetJobSpecifications_Success() {
	req := &pb.GetJobSpecificationsRequest{JobName: "job-1"}
	jobSpecFilter := models.JobSpecFilter{JobName: req.GetJobName()}

	execUnit1 := new(mock.BasePlugin)
	execUnit1.On("PluginInfo").Return(&models.PluginInfoResponse{Name: "task"}, nil)
	jobSpec := models.JobSpec{Name: req.JobName, Task: models.JobSpecTask{Unit: &models.Plugin{Base: execUnit1}}}
	s.jobService.On("GetByFilter", s.ctx, jobSpecFilter).Return([]models.JobSpec{jobSpec}, nil).Once()

	runtimeServiceServer := s.newJobSpecServiceServer()
	resp, err := runtimeServiceServer.GetJobSpecifications(s.ctx, req)
	s.Assert().NoError(err)
	s.Assert().NotNil(resp)
}

func (s *JobSpecServiceServerTestSuite) TestGetJob_Fail_JobSvcGetWithFiltersError() {
	req := &pb.GetJobSpecificationsRequest{JobName: "job-1"}
	jobSpecFilter := models.JobSpecFilter{JobName: req.GetJobName()}

	s.jobService.On("GetByFilter", s.ctx, jobSpecFilter).Return([]models.JobSpec{{}}, errors.New("any error")).Once()

	runtimeServiceServer := s.newJobSpecServiceServer()
	resp, err := runtimeServiceServer.GetJobSpecifications(s.ctx, req)

	s.Assert().Error(err)
	s.Assert().Nil(resp)
}

// TODO: refactor to test suite
func TestJobSpecificationOnServer(t *testing.T) {
	log := log.NewNoop()
	ctx := context.Background()

	t.Run("RegisterJobSpecification", func(t *testing.T) {
		t.Run("should save a job specification", func(t *testing.T) {
			projectName := "a-data-project"

			projectSpec := models.ProjectSpec{
				Name: projectName,
				Config: map[string]string{
					"BUCKET": "gs://some_folder",
				},
			}

			namespaceSpec := models.NamespaceSpec{
				Name:        "dev-test-namespace-1",
				ProjectSpec: projectSpec,
			}

			jobName := "my-job"
			taskName := "bq2bq"
			execUnit1 := new(mock.BasePlugin)
			execUnit1.On("PluginInfo").Return(&models.PluginInfoResponse{
				Name:  taskName,
				Image: "random-image",
			}, nil)
			defer execUnit1.AssertExpectations(t)

			pluginRepo := new(mock.SupportedPluginRepo)
			pluginRepo.On("GetByName", taskName).Return(&models.Plugin{
				Base: execUnit1,
			}, nil)

			deploymentID := models.DeploymentID(uuid.New())
			jobSpec := models.JobSpec{
				Name: jobName,
				Task: models.JobSpecTask{
					Unit: &models.Plugin{
						Base: execUnit1,
					},
					Config: models.JobSpecConfigs{
						{
							Name:  "DO",
							Value: "THIS",
						},
					},
					Window: models.JobSpecTaskWindow{
						Size:       time.Hour,
						Offset:     0,
						TruncateTo: "d",
					},
				},
				Assets: *models.JobAssets{}.New(
					[]models.JobSpecAsset{
						{
							Name:  "query.sql",
							Value: "select * from 1",
						},
					}),
				Dependencies: map[string]models.JobSpecDependency{},
			}

			jobSvc := new(mock.JobService)
<<<<<<< HEAD
			jobSvc.On("CreateAndDeployJobSpecifications", ctx, namespaceSpec, []models.JobSpec{jobSpec}, mock2.Anything).Return(deploymentID, nil)
=======
			jobSvc.On("CreateAndDeploy", ctx, namespaceSpec, []models.JobSpec{jobSpec}, mock2.Anything).Return(deploymentID, nil)
>>>>>>> 6bda1555
			defer jobSvc.AssertExpectations(t)

			namespaceService := new(mock.NamespaceService)
			namespaceService.On("Get", ctx, projectSpec.Name, namespaceSpec.Name).Return(namespaceSpec, nil)
			defer namespaceService.AssertExpectations(t)

			jobSpecServiceServer := v1.NewJobSpecServiceServer(
				log,
				jobSvc,
				pluginRepo,
				nil,
				namespaceService,
				nil,
			)

			jobProto := []*pb.JobSpecification{v1.ToJobSpecificationProto(jobSpec)}
			request := pb.CreateJobSpecificationRequest{
				ProjectName:   projectName,
				NamespaceName: namespaceSpec.Name,
				Specs:         jobProto,
			}
			resp, err := jobSpecServiceServer.CreateJobSpecification(ctx, &request)
			assert.Nil(t, err)
			assert.Equal(t, &pb.CreateJobSpecificationResponse{
<<<<<<< HEAD
				Success:      true,
				Message:      "jobs my-job is/are created and queued for deployment on project a-data-project",
				DeploymentId: deploymentID.UUID().String(),
=======
				Success: true,
				Message: fmt.Sprintf("job is created and queued for deployment on project a-data-project, with Deployment ID : %s", deploymentID.UUID().String()),
>>>>>>> 6bda1555
			}, resp)
		})
		t.Run("should handle error for failed createJobSpecification", func(t *testing.T) {
			projectName := "a-data-project"

			projectSpec := models.ProjectSpec{
				Name: projectName,
				Config: map[string]string{
					"BUCKET": "gs://some_folder",
				},
			}

			namespaceSpec := models.NamespaceSpec{
				Name:        "dev-test-namespace-1",
				ProjectSpec: projectSpec,
			}

			jobName := "my-job"
			taskName := "bq2bq"
			execUnit1 := new(mock.BasePlugin)
			execUnit1.On("PluginInfo").Return(&models.PluginInfoResponse{
				Name:  taskName,
				Image: "random-image",
			}, nil)
			defer execUnit1.AssertExpectations(t)

			pluginRepo := new(mock.SupportedPluginRepo)
			pluginRepo.On("GetByName", taskName).Return(&models.Plugin{
				Base: execUnit1,
			}, nil)

			jobSpec := models.JobSpec{
				Name: jobName,
				Task: models.JobSpecTask{
					Unit: &models.Plugin{
						Base: execUnit1,
					},
					Config: models.JobSpecConfigs{
						{
							Name:  "DO",
							Value: "THIS",
						},
					},
					Window: models.JobSpecTaskWindow{
						Size:       time.Hour,
						Offset:     0,
						TruncateTo: "d",
					},
				},
				Assets: *models.JobAssets{}.New(
					[]models.JobSpecAsset{
						{
							Name:  "query.sql",
							Value: "select * from 1",
						},
					}),
				Dependencies: map[string]models.JobSpecDependency{},
			}

			jobSvc := new(mock.JobService)
			CreateAndDeployError := status.Errorf(codes.Internal, "CreateAndDeployError")
			jobSvc.On("CreateAndDeploy", ctx, namespaceSpec, []models.JobSpec{jobSpec}, mock2.Anything).Return(models.DeploymentID{}, CreateAndDeployError)
			defer jobSvc.AssertExpectations(t)

			namespaceService := new(mock.NamespaceService)
			namespaceService.On("Get", ctx, projectSpec.Name, namespaceSpec.Name).Return(namespaceSpec, nil)
			defer namespaceService.AssertExpectations(t)

			jobSpecServiceServer := v1.NewJobSpecServiceServer(
				log,
				jobSvc,
				pluginRepo,
				nil,
				namespaceService,
				nil,
			)

			jobProto := v1.ToJobSpecificationProto(jobSpec)
			request := pb.CreateJobSpecificationRequest{
				ProjectName:   projectName,
				NamespaceName: namespaceSpec.Name,
				Spec:          jobProto,
			}
			_, err := jobSpecServiceServer.CreateJobSpecification(ctx, &request)
			expextedError := status.Errorf(codes.Internal, "job addition failed for project %s, error:: %s", projectName, CreateAndDeployError.Error())

			assert.Equal(t, err, expextedError)
		})
		t.Run("should save job specification via AddJobSpecifications", func(t *testing.T) {
			projectName := "a-data-project"

			projectSpec := models.ProjectSpec{
				Name: projectName,
				Config: map[string]string{
					"BUCKET": "gs://some_folder",
				},
			}

			namespaceSpec := models.NamespaceSpec{
				Name:        "dev-test-namespace-1",
				ProjectSpec: projectSpec,
			}

			jobName := "my-job"
			taskName := "bq2bq"
			execUnit1 := new(mock.BasePlugin)
			execUnit1.On("PluginInfo").Return(&models.PluginInfoResponse{
				Name:  taskName,
				Image: "random-image",
			}, nil)
			defer execUnit1.AssertExpectations(t)

			pluginRepo := new(mock.SupportedPluginRepo)
			pluginRepo.On("GetByName", taskName).Return(&models.Plugin{
				Base: execUnit1,
			}, nil)

			deploymentID := models.DeploymentID(uuid.New())
			jobSpec := models.JobSpec{
				Name: jobName,
				Task: models.JobSpecTask{
					Unit: &models.Plugin{
						Base: execUnit1,
					},
					Config: models.JobSpecConfigs{
						{
							Name:  "DO",
							Value: "THIS",
						},
					},
					Window: models.JobSpecTaskWindow{
						Size:       time.Hour,
						Offset:     0,
						TruncateTo: "d",
					},
				},
				Assets: *models.JobAssets{}.New(
					[]models.JobSpecAsset{
						{
							Name:  "query.sql",
							Value: "select * from 1",
						},
					}),
				Dependencies: map[string]models.JobSpecDependency{},
			}

			jobSvc := new(mock.JobService)
			jobSvc.On("CreateAndDeploy", ctx, namespaceSpec, []models.JobSpec{jobSpec}, mock2.Anything).Return(deploymentID, nil)
			defer jobSvc.AssertExpectations(t)

			namespaceService := new(mock.NamespaceService)
			namespaceService.On("Get", ctx, projectSpec.Name, namespaceSpec.Name).Return(namespaceSpec, nil)
			defer namespaceService.AssertExpectations(t)

			jobSpecServiceServer := v1.NewJobSpecServiceServer(
				log,
				jobSvc,
				pluginRepo,
				nil,
				namespaceService,
				nil,
			)

			jobProto := []*pb.JobSpecification{v1.ToJobSpecificationProto(jobSpec)}
			request := pb.AddJobSpecificationsRequest{
				ProjectName:   projectName,
				NamespaceName: namespaceSpec.Name,
				Specs:         jobProto,
			}
			resp, err := jobSpecServiceServer.AddJobSpecifications(ctx, &request)
			assert.Nil(t, err)
			assert.Equal(t, &pb.AddJobSpecificationsResponse{
				Log:          "jobs are created and queued for deployment on project a-data-project",
				DeploymentId: deploymentID.UUID().String(),
			}, resp)
		})
		t.Run("should handle error for failed AddJobSpecifications", func(t *testing.T) {
			projectName := "a-data-project"

			projectSpec := models.ProjectSpec{
				Name: projectName,
				Config: map[string]string{
					"BUCKET": "gs://some_folder",
				},
			}

			namespaceSpec := models.NamespaceSpec{
				Name:        "dev-test-namespace-1",
				ProjectSpec: projectSpec,
			}

			jobName := "my-job"
			taskName := "bq2bq"
			execUnit1 := new(mock.BasePlugin)
			execUnit1.On("PluginInfo").Return(&models.PluginInfoResponse{
				Name:  taskName,
				Image: "random-image",
			}, nil)
			defer execUnit1.AssertExpectations(t)

			pluginRepo := new(mock.SupportedPluginRepo)
			pluginRepo.On("GetByName", taskName).Return(&models.Plugin{
				Base: execUnit1,
			}, nil)

			jobSpec := models.JobSpec{
				Name: jobName,
				Task: models.JobSpecTask{
					Unit: &models.Plugin{
						Base: execUnit1,
					},
					Config: models.JobSpecConfigs{
						{
							Name:  "DO",
							Value: "THIS",
						},
					},
					Window: models.JobSpecTaskWindow{
						Size:       time.Hour,
						Offset:     0,
						TruncateTo: "d",
					},
				},
				Assets: *models.JobAssets{}.New(
					[]models.JobSpecAsset{
						{
							Name:  "query.sql",
							Value: "select * from 1",
						},
					}),
				Dependencies: map[string]models.JobSpecDependency{},
			}

			jobSvc := new(mock.JobService)
			CreateAndDeployError := status.Errorf(codes.Internal, "CreateAndDeployError")
			jobSvc.On("CreateAndDeploy", ctx, namespaceSpec, []models.JobSpec{jobSpec}, mock2.Anything).Return(models.DeploymentID{}, CreateAndDeployError)
			defer jobSvc.AssertExpectations(t)

			namespaceService := new(mock.NamespaceService)
			namespaceService.On("Get", ctx, projectSpec.Name, namespaceSpec.Name).Return(namespaceSpec, nil)
			defer namespaceService.AssertExpectations(t)

			jobSpecServiceServer := v1.NewJobSpecServiceServer(
				log,
				jobSvc,
				pluginRepo,
				nil,
				namespaceService,
				nil,
			)

			jobProto := []*pb.JobSpecification{v1.ToJobSpecificationProto(jobSpec)}
			request := pb.AddJobSpecificationsRequest{
				ProjectName:   projectName,
				NamespaceName: namespaceSpec.Name,
				Specs:         jobProto,
			}
			_, err := jobSpecServiceServer.AddJobSpecifications(ctx, &request)
			expextedError := status.Errorf(codes.Internal, "jobs addition failed for project %s, error:: %s", projectName, CreateAndDeployError.Error())

			assert.Equal(t, err, expextedError)
		})
	})
	t.Run("DeleteJobSpecification", func(t *testing.T) {
		t.Run("should delete the job", func(t *testing.T) {
			projectName := "a-data-project"
			jobName1 := "a-data-job"
			taskName := "a-data-task"

			projectSpec := models.ProjectSpec{
				ID:   models.ProjectID(uuid.New()),
				Name: projectName,
				Config: map[string]string{
					"bucket": "gs://some_folder",
				},
			}

			namespaceSpec := models.NamespaceSpec{
				ID:   uuid.Must(uuid.NewRandom()),
				Name: "dev-test-namespace-1",
				Config: map[string]string{
					"bucket": "gs://some_folder",
				},
				ProjectSpec: projectSpec,
			}

			execUnit1 := new(mock.BasePlugin)
			defer execUnit1.AssertExpectations(t)

			jobSpecs := []models.JobSpec{
				{
					Name: jobName1,
					Task: models.JobSpecTask{
						Unit: &models.Plugin{
							Base: execUnit1,
						},
						Config: models.JobSpecConfigs{
							{
								Name:  "do",
								Value: "this",
							},
						},
					},
					Assets: *models.JobAssets{}.New(
						[]models.JobSpecAsset{
							{
								Name:  "query.sql",
								Value: "select * from 1",
							},
						}),
				},
			}

			pluginRepo := new(mock.SupportedPluginRepo)
			pluginRepo.On("GetByName", taskName).Return(&models.Plugin{
				Base: execUnit1,
			}, nil)

			namespaceService := new(mock.NamespaceService)
			namespaceService.On("Get", ctx, projectSpec.Name, namespaceSpec.Name).
				Return(namespaceSpec, nil)
			defer namespaceService.AssertExpectations(t)

			jobSpec := jobSpecs[0]

			jobService := new(mock.JobService)
			jobService.On("GetByName", ctx, jobSpecs[0].Name, namespaceSpec).Return(jobSpecs[0], nil)
			jobService.On("Delete", mock2.Anything, namespaceSpec, jobSpec).Return(nil)
			defer jobService.AssertExpectations(t)

			jobSpecServiceServer := v1.NewJobSpecServiceServer(
				log,
				jobService,
				pluginRepo,
				nil,
				namespaceService,
				nil,
			)

			deployRequest := pb.DeleteJobSpecificationRequest{ProjectName: projectName, JobName: jobSpec.Name, NamespaceName: namespaceSpec.Name}
			resp, err := jobSpecServiceServer.DeleteJobSpecification(ctx, &deployRequest)
			assert.Nil(t, err)
			assert.Equal(t, "job a-data-job has been deleted", resp.GetMessage())
		})
	})

	t.Run("RefreshJobs", func(t *testing.T) {
		t.Run("should refresh jobs successfully", func(t *testing.T) {
			projectName := "a-data-project"
			projectSpec := models.ProjectSpec{
				ID:   models.ProjectID(uuid.New()),
				Name: projectName,
				Config: map[string]string{
					"bucket": "gs://some_folder",
				},
			}
			namespaceSpec := models.NamespaceSpec{
				ID:   uuid.Must(uuid.NewRandom()),
				Name: "dev-test-namespace-1",
				Config: map[string]string{
					"bucket": "gs://some_folder",
				},
				ProjectSpec: projectSpec,
			}
			namespaceNames := []string{namespaceSpec.Name}

			namespaceJobSpecRepository := new(mock.NamespaceJobSpecRepository)
			defer namespaceJobSpecRepository.AssertExpectations(t)

			namespaceJobSpecRepoFactory := new(mock.NamespaceJobSpecRepoFactory)
			defer namespaceJobSpecRepoFactory.AssertExpectations(t)

			pluginRepo := new(mock.SupportedPluginRepo)

			nsService := new(mock.NamespaceService)
			defer nsService.AssertExpectations(t)

			projectJobSpecRepository := new(mock.ProjectJobSpecRepository)
			defer projectJobSpecRepository.AssertExpectations(t)

			projectJobSpecRepoFactory := new(mock.ProjectJobSpecRepoFactory)
			defer projectJobSpecRepoFactory.AssertExpectations(t)

			projectService := new(mock.ProjectService)
			defer projectService.AssertExpectations(t)

			jobService := new(mock.JobService)
			defer jobService.AssertExpectations(t)

			grpcRespStream := new(mock.RefreshJobsServer)
			defer grpcRespStream.AssertExpectations(t)

			jobService.On("Refresh", mock2.Anything, projectSpec.Name, namespaceNames, []string(nil), mock2.Anything).Return(models.DeploymentID(uuid.Must(uuid.NewRandom())), nil)
			grpcRespStream.On("Context").Return(context.Background())
			grpcRespStream.On("Send", mock2.Anything).Return(nil).Twice()

			jobSpecServiceServer := v1.NewJobSpecServiceServer(
				log,
				jobService,
				pluginRepo,
				projectService,
				nsService,
				nil,
			)
			refreshRequest := pb.RefreshJobsRequest{ProjectName: projectName, NamespaceNames: namespaceNames}
			err := jobSpecServiceServer.RefreshJobs(&refreshRequest, grpcRespStream)
			assert.Nil(t, err)
		})
		t.Run("should failed when unable to do refresh jobs", func(t *testing.T) {
			projectName := "a-data-project"
			projectSpec := models.ProjectSpec{
				ID:   models.ProjectID(uuid.New()),
				Name: projectName,
				Config: map[string]string{
					"bucket": "gs://some_folder",
				},
			}
			namespaceSpec := models.NamespaceSpec{
				ID:   uuid.Must(uuid.NewRandom()),
				Name: "dev-test-namespace-1",
				Config: map[string]string{
					"bucket": "gs://some_folder",
				},
				ProjectSpec: projectSpec,
			}
			namespaceNames := []string{namespaceSpec.Name}

			namespaceJobSpecRepository := new(mock.NamespaceJobSpecRepository)
			defer namespaceJobSpecRepository.AssertExpectations(t)

			namespaceJobSpecRepoFactory := new(mock.NamespaceJobSpecRepoFactory)
			defer namespaceJobSpecRepoFactory.AssertExpectations(t)

			pluginRepo := new(mock.SupportedPluginRepo)

			nsService := new(mock.NamespaceService)
			defer nsService.AssertExpectations(t)

			projectJobSpecRepository := new(mock.ProjectJobSpecRepository)
			defer projectJobSpecRepository.AssertExpectations(t)

			projectJobSpecRepoFactory := new(mock.ProjectJobSpecRepoFactory)
			defer projectJobSpecRepoFactory.AssertExpectations(t)

			projectService := new(mock.ProjectService)
			defer projectService.AssertExpectations(t)

			jobService := new(mock.JobService)
			defer jobService.AssertExpectations(t)

			grpcRespStream := new(mock.RefreshJobsServer)
			defer grpcRespStream.AssertExpectations(t)

			errorMsg := "internal error"
			jobService.On("Refresh", mock2.Anything, projectSpec.Name, namespaceNames, []string(nil), mock2.Anything).Return(models.DeploymentID(uuid.Nil), errors.New(errorMsg))
			grpcRespStream.On("Context").Return(context.Background())
			grpcRespStream.On("Send", mock2.Anything).Return(nil).Once()

			jobSpecServiceServer := v1.NewJobSpecServiceServer(
				log,
				jobService,
				pluginRepo,
				projectService,
				nsService,
				nil,
			)
			refreshRequest := pb.RefreshJobsRequest{ProjectName: projectName, NamespaceNames: namespaceNames}
			err := jobSpecServiceServer.RefreshJobs(&refreshRequest, grpcRespStream)
			assert.Contains(t, err.Error(), errorMsg)
		})
	})

	t.Run("GetDeployJobsStatus", func(t *testing.T) {
		projectName := "a-data-project"
		projectSpec := models.ProjectSpec{
			ID:   models.ProjectID(uuid.New()),
			Name: projectName,
			Config: map[string]string{
				"bucket": "gs://some_folder",
			},
		}
		t.Run("should get on progress job deployment successfully", func(t *testing.T) {
			jobService := new(mock.JobService)
			defer jobService.AssertExpectations(t)

			jobSpecServiceServer := v1.NewJobSpecServiceServer(
				log,
				jobService,
				nil,
				nil,
				nil,
				nil,
			)
			deployID := uuid.New()
			jobDeployment := models.JobDeployment{
				ID:      models.DeploymentID(deployID),
				Project: projectSpec,
				Status:  models.JobDeploymentStatusInProgress,
			}
			getDeployJobsStatusResponse := &pb.GetDeployJobsStatusResponse{
				Status:       jobDeployment.Status.String(),
				SuccessCount: 0,
			}

			jobService.On("GetDeployment", ctx, models.DeploymentID(deployID)).Return(jobDeployment, nil)

			getDeployJobsStatusRequest := &pb.GetDeployJobsStatusRequest{DeployId: deployID.String()}
			actual, err := jobSpecServiceServer.GetDeployJobsStatus(ctx, getDeployJobsStatusRequest)

			assert.Nil(t, err)
			assert.Equal(t, getDeployJobsStatusResponse, actual)
		})
		t.Run("should get succeeded job deployment successfully", func(t *testing.T) {
			jobService := new(mock.JobService)
			defer jobService.AssertExpectations(t)

			jobSpecServiceServer := v1.NewJobSpecServiceServer(
				log,
				jobService,
				nil,
				nil,
				nil,
				nil,
			)
			deployID := uuid.New()
			jobDeployment := models.JobDeployment{
				ID:      models.DeploymentID(deployID),
				Project: projectSpec,
				Status:  models.JobDeploymentStatusSucceed,
				Details: models.JobDeploymentDetail{
					SuccessCount: 5,
				},
			}
			getDeployJobsStatusResponse := &pb.GetDeployJobsStatusResponse{
				Status:       jobDeployment.Status.String(),
				SuccessCount: int32(jobDeployment.Details.SuccessCount),
			}

			jobService.On("GetDeployment", ctx, models.DeploymentID(deployID)).Return(jobDeployment, nil)

			getDeployJobsStatusRequest := &pb.GetDeployJobsStatusRequest{DeployId: deployID.String()}
			actual, err := jobSpecServiceServer.GetDeployJobsStatus(ctx, getDeployJobsStatusRequest)

			assert.Nil(t, err)
			assert.Equal(t, getDeployJobsStatusResponse, actual)
		})
		t.Run("should get failed job deployment successfully", func(t *testing.T) {
			jobService := new(mock.JobService)
			defer jobService.AssertExpectations(t)

			jobSpecServiceServer := v1.NewJobSpecServiceServer(
				log,
				jobService,
				nil,
				nil,
				nil,
				nil,
			)
			deployID := uuid.New()
			jobDeployment := models.JobDeployment{
				ID:      models.DeploymentID(deployID),
				Project: projectSpec,
				Status:  models.JobDeploymentStatusFailed,
				Details: models.JobDeploymentDetail{
					SuccessCount: 4,
					Failures: []models.JobDeploymentFailure{
						{
							JobName: "job-a",
							Message: "internal error",
						},
					},
				},
			}
			getDeployJobsStatusResponse := &pb.GetDeployJobsStatusResponse{
				Status:       jobDeployment.Status.String(),
				SuccessCount: int32(jobDeployment.Details.SuccessCount),
				FailureCount: int32(len(jobDeployment.Details.Failures)),
				Failures: []*pb.DeployJobFailure{
					{
						JobName: jobDeployment.Details.Failures[0].JobName,
						Message: jobDeployment.Details.Failures[0].Message,
					},
				},
				UnknownDependencies: map[string]string{},
			}

			jobService.On("GetDeployment", ctx, models.DeploymentID(deployID)).Return(jobDeployment, nil)

			getDeployJobsStatusRequest := &pb.GetDeployJobsStatusRequest{DeployId: deployID.String()}
			actual, err := jobSpecServiceServer.GetDeployJobsStatus(ctx, getDeployJobsStatusRequest)

			assert.Nil(t, err)
			assert.Equal(t, getDeployJobsStatusResponse, actual)
		})
		t.Run("should failed when unable to get job deployment", func(t *testing.T) {
			jobService := new(mock.JobService)
			defer jobService.AssertExpectations(t)

			jobSpecServiceServer := v1.NewJobSpecServiceServer(
				log,
				jobService,
				nil,
				nil,
				nil,
				nil,
			)
			deployID := uuid.New()

			errorMsg := "internal error"
			jobService.On("GetDeployment", ctx, models.DeploymentID(deployID)).Return(models.JobDeployment{}, errors.New(errorMsg))

			getDeployJobsStatusRequest := &pb.GetDeployJobsStatusRequest{DeployId: deployID.String()}
			actual, err := jobSpecServiceServer.GetDeployJobsStatus(ctx, getDeployJobsStatusRequest)

			assert.Nil(t, actual)
			assert.Contains(t, err.Error(), errorMsg)
		})
	})
}<|MERGE_RESOLUTION|>--- conflicted
+++ resolved
@@ -455,11 +455,8 @@
 			}
 
 			jobSvc := new(mock.JobService)
-<<<<<<< HEAD
-			jobSvc.On("CreateAndDeployJobSpecifications", ctx, namespaceSpec, []models.JobSpec{jobSpec}, mock2.Anything).Return(deploymentID, nil)
-=======
+			
 			jobSvc.On("CreateAndDeploy", ctx, namespaceSpec, []models.JobSpec{jobSpec}, mock2.Anything).Return(deploymentID, nil)
->>>>>>> 6bda1555
 			defer jobSvc.AssertExpectations(t)
 
 			namespaceService := new(mock.NamespaceService)
@@ -484,14 +481,8 @@
 			resp, err := jobSpecServiceServer.CreateJobSpecification(ctx, &request)
 			assert.Nil(t, err)
 			assert.Equal(t, &pb.CreateJobSpecificationResponse{
-<<<<<<< HEAD
-				Success:      true,
-				Message:      "jobs my-job is/are created and queued for deployment on project a-data-project",
-				DeploymentId: deploymentID.UUID().String(),
-=======
 				Success: true,
 				Message: fmt.Sprintf("job is created and queued for deployment on project a-data-project, with Deployment ID : %s", deploymentID.UUID().String()),
->>>>>>> 6bda1555
 			}, resp)
 		})
 		t.Run("should handle error for failed createJobSpecification", func(t *testing.T) {
