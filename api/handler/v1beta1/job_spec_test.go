package v1beta1_test

import (
	"context"
	"errors"
	"fmt"
	"io"
	"testing"
	"time"

	"github.com/google/uuid"
	"github.com/odpf/salt/log"
	"github.com/stretchr/testify/assert"
	mock2 "github.com/stretchr/testify/mock"
	"github.com/stretchr/testify/suite"
	"google.golang.org/grpc/codes"
	"google.golang.org/grpc/status"

	v1 "github.com/odpf/optimus/api/handler/v1beta1"
	"github.com/odpf/optimus/api/writer"
	"github.com/odpf/optimus/internal/lib/progress"
	"github.com/odpf/optimus/mock"
	"github.com/odpf/optimus/models"
	pb "github.com/odpf/optimus/protos/odpf/optimus/core/v1beta1"
)

type JobSpecServiceServerTestSuite struct {
	suite.Suite
	ctx              context.Context //nolint:containedctx
	projectService   *mock.ProjectService
	namespaceService *mock.NamespaceService
	jobService       *mock.JobService // TODO: refactor to service package
	pluginRepo       *mock.PluginRepository
	jobRunService    *mock.JobRunService
	log              log.Logger
	progressObserver progress.Observer

	jobReq        *pb.DeployJobSpecificationRequest
	resourceReq   *pb.DeployResourceSpecificationRequest
	projectSpec   models.ProjectSpec
	namespaceSpec models.NamespaceSpec
}

func (s *JobSpecServiceServerTestSuite) SetupTest() {
	s.ctx = context.Background()
	s.namespaceService = new(mock.NamespaceService)
	s.pluginRepo = mock.NewPluginRepository(s.T())
	s.jobService = new(mock.JobService)
	s.log = log.NewNoop()

	s.projectSpec = models.ProjectSpec{}
	s.projectSpec.Name = "project-a"
	s.projectSpec.ID = models.ProjectID(uuid.MustParse("26a0d6a0-13c6-4b30-ae6f-29233df70f31"))

	s.namespaceSpec = models.NamespaceSpec{}
	s.namespaceSpec.Name = "ns1"
	s.namespaceSpec.ID = uuid.MustParse("ceba7919-e07d-48b4-a4ce-141d79a3b59d")

	s.jobReq = &pb.DeployJobSpecificationRequest{}
	s.jobReq.ProjectName = s.projectSpec.Name
	s.jobReq.NamespaceName = s.namespaceSpec.Name

	s.resourceReq = &pb.DeployResourceSpecificationRequest{}
	s.resourceReq.DatastoreName = "datastore-1"
	s.resourceReq.ProjectName = s.projectSpec.Name
	s.resourceReq.NamespaceName = s.namespaceSpec.Name
}

func (s *JobSpecServiceServerTestSuite) newJobSpecServiceServer() *v1.JobSpecServiceServer {
	return v1.NewJobSpecServiceServer(
		s.log,
		s.jobService,
		s.jobRunService,
		s.pluginRepo,
		s.projectService,
		s.namespaceService,
		s.progressObserver,
	)
}

func TestRuntimeServiceServerJobTestSuite(t *testing.T) {
	s := new(JobSpecServiceServerTestSuite)
	suite.Run(t, s)
}

func (s *JobSpecServiceServerTestSuite) TestDeployJobSpecification_Success_NoJobSpec() {
	stream := new(mock.DeployJobSpecificationServer)
	stream.On("Context").Return(s.ctx)
	stream.On("Recv").Return(s.jobReq, nil).Once()
	stream.On("Recv").Return(nil, io.EOF).Once()

	s.jobService.On("Deploy", s.ctx, s.projectSpec.Name, s.namespaceSpec.Name, []models.JobSpec{}, mock2.Anything).Return(models.DeploymentID(uuid.New()), nil).Once()
	stream.On("Send", mock2.AnythingOfType("*optimus.DeployJobSpecificationResponse")).Return(nil).Twice()

	runtimeServiceServer := s.newJobSpecServiceServer()
	err := runtimeServiceServer.DeployJobSpecification(stream)

	s.Assert().NoError(err)
	stream.AssertExpectations(s.T())
	s.jobService.AssertExpectations(s.T())
}

func (s *JobSpecServiceServerTestSuite) TestDeployJobSpecification_Success_TwoJobSpecs() {
	stream := new(mock.DeployJobSpecificationServer)
	stream.On("Context").Return(s.ctx)
	stream.On("Recv").Return(s.jobReq, nil).Once()
	stream.On("Recv").Return(nil, io.EOF).Once()

	startTime := time.Date(2022, 05, 01, 0, 0, 0, 0, time.UTC)
	jobConfig := models.JobSpecConfigs{
		{
			Name:  "DO",
			Value: "THIS",
		},
	}
	jobWindow, err := models.NewWindow(1, "d", "0", "1h")
	if err != nil {
		panic(err)
	}
	jobAsset := *models.JobAssets{}.New(
		[]models.JobSpecAsset{
			{
				Name:  "query.sql",
				Value: "select * from 1",
			},
		})

	taskName := "bq2bq"
	execUnit1 := new(mock.BasePlugin)
	execUnit1.On("PluginInfo").Return(&models.PluginInfoResponse{
		Name:  taskName,
		Image: "random-image",
	}, nil)
	defer execUnit1.AssertExpectations(s.T())

	s.pluginRepo.On("GetByName", taskName).Return(&models.Plugin{
		Base: execUnit1,
	}, nil)
	jobTask := models.JobSpecTask{
		Unit: &models.Plugin{
			Base: execUnit1,
		},
		Config: jobConfig,
		Window: jobWindow,
	}
	adaptedJobs := []models.JobSpec{
		{Version: 1, Name: "job-1", Schedule: models.JobSpecSchedule{StartDate: startTime}, Task: jobTask, Assets: jobAsset, Dependencies: map[string]models.JobSpecDependency{}},
		{Version: 1, Name: "job-2", Schedule: models.JobSpecSchedule{StartDate: startTime}, Task: jobTask, Assets: jobAsset, Dependencies: map[string]models.JobSpecDependency{}},
	}

	var jobsInProto []*pb.JobSpecification
	for _, jobSpec := range adaptedJobs {
		jobProto := v1.ToJobSpecificationProto(jobSpec)
		jobsInProto = append(jobsInProto, jobProto)
	}

	s.jobReq.Jobs = jobsInProto

	s.jobService.On("Deploy", s.ctx, s.projectSpec.Name, s.namespaceSpec.Name, adaptedJobs, mock2.Anything).Return(models.DeploymentID(uuid.New()), nil).Once()
	stream.On("Send", mock2.Anything).Return(nil).Twice()

	runtimeServiceServer := s.newJobSpecServiceServer()
	err = runtimeServiceServer.DeployJobSpecification(stream)

	s.Assert().NoError(err)
	stream.AssertExpectations(s.T())
	s.jobService.AssertExpectations(s.T())
}

func (s *JobSpecServiceServerTestSuite) TestDeployJobSpecification_Fail_StreamRecvError() {
	stream := new(mock.DeployJobSpecificationServer)
	stream.On("Recv").Return(nil, errors.New("any error")).Once()

	runtimeServiceServer := s.newJobSpecServiceServer()
	err := runtimeServiceServer.DeployJobSpecification(stream)

	s.Assert().Error(err)
	stream.AssertExpectations(s.T())
}

func (s *JobSpecServiceServerTestSuite) TestDeployJobSpecification_Success_AdapterFromJobProtoError() {
	stream := new(mock.DeployJobSpecificationServer)
	stream.On("Context").Return(s.ctx)
	stream.On("Recv").Return(s.jobReq, nil).Once()
	stream.On("Recv").Return(nil, io.EOF).Once()

	startTime := time.Date(2022, 05, 01, 0, 0, 0, 0, time.UTC)
	jobConfig := models.JobSpecConfigs{
		{
			Name:  "DO",
			Value: "THIS",
		},
	}
	jobWindow, err := models.NewWindow(1, "d", "0", "1h")
	if err != nil {
		panic(err)
	}
	jobAsset := *models.JobAssets{}.New(
		[]models.JobSpecAsset{
			{
				Name:  "query.sql",
				Value: "select * from 1",
			},
		})

	taskName := "bq2bq"
	execUnit1 := new(mock.BasePlugin)
	execUnit1.On("PluginInfo").Return(&models.PluginInfoResponse{
		Name:  taskName,
		Image: "random-image",
	}, nil)
	defer execUnit1.AssertExpectations(s.T())

	s.pluginRepo.On("GetByName", taskName).Return(&models.Plugin{
		Base: execUnit1,
	}, nil)
	jobTask := models.JobSpecTask{
		Unit: &models.Plugin{
			Base: execUnit1,
		},
		Config: jobConfig,
		Window: jobWindow,
	}
	adaptedJobs := []models.JobSpec{
		{Version: 1, Name: "job-1", Schedule: models.JobSpecSchedule{StartDate: startTime}, Task: jobTask, Assets: jobAsset, Dependencies: map[string]models.JobSpecDependency{}},
		{Version: 1, Name: "job-2", Schedule: models.JobSpecSchedule{StartDate: startTime}, Task: jobTask, Assets: jobAsset, Dependencies: map[string]models.JobSpecDependency{}},
	}

	var jobsInProto []*pb.JobSpecification
	for _, jobSpec := range adaptedJobs {
		jobProto := v1.ToJobSpecificationProto(jobSpec)
		jobsInProto = append(jobsInProto, jobProto)
	}
	s.jobReq.Jobs = jobsInProto

	s.jobService.On("Deploy", s.ctx, s.projectSpec.Name, s.namespaceSpec.Name, adaptedJobs, mock2.Anything).Return(models.DeploymentID(uuid.New()), nil).Once()
	stream.On("Send", mock2.AnythingOfType("*optimus.DeployJobSpecificationResponse")).Return(nil).Twice()

	jobSpecServiceServer := s.newJobSpecServiceServer()
	err = jobSpecServiceServer.DeployJobSpecification(stream)

	s.Assert().NoError(err)
	stream.AssertExpectations(s.T())
}

func (s *JobSpecServiceServerTestSuite) TestDeployJobSpecification_Continue_DeployError() {
	stream := new(mock.DeployJobSpecificationServer)
	stream.On("Context").Return(s.ctx)
	stream.On("Recv").Return(s.jobReq, nil).Once()
	stream.On("Recv").Return(nil, io.EOF).Once()

	startTime := time.Date(2022, 05, 01, 0, 0, 0, 0, time.UTC)
	jobConfig := models.JobSpecConfigs{
		{
			Name:  "DO",
			Value: "THIS",
		},
	}
	jobWindow, err := models.NewWindow(1, "d", "0", "1h")
	if err != nil {
		panic(err)
	}
	jobAsset := *models.JobAssets{}.New(
		[]models.JobSpecAsset{
			{
				Name:  "query.sql",
				Value: "select * from 1",
			},
		})

	taskName := "bq2bq"
	execUnit1 := new(mock.BasePlugin)
	execUnit1.On("PluginInfo").Return(&models.PluginInfoResponse{
		Name:  taskName,
		Image: "random-image",
	}, nil)
	defer execUnit1.AssertExpectations(s.T())

	s.pluginRepo.On("GetByName", taskName).Return(&models.Plugin{
		Base: execUnit1,
	}, nil)
	jobTask := models.JobSpecTask{
		Unit: &models.Plugin{
			Base: execUnit1,
		},
		Config: jobConfig,
		Window: jobWindow,
	}
	adaptedJobs := []models.JobSpec{
		{Version: 1, Name: "job-1", Schedule: models.JobSpecSchedule{StartDate: startTime}, Task: jobTask, Assets: jobAsset, Dependencies: map[string]models.JobSpecDependency{}},
		{Version: 1, Name: "job-2", Schedule: models.JobSpecSchedule{StartDate: startTime}, Task: jobTask, Assets: jobAsset, Dependencies: map[string]models.JobSpecDependency{}},
	}

	var jobsInProto []*pb.JobSpecification
	for _, jobSpec := range adaptedJobs {
		jobProto := v1.ToJobSpecificationProto(jobSpec)
		jobsInProto = append(jobsInProto, jobProto)
	}

	s.jobReq.Jobs = jobsInProto

	deployErrorMsg := "internal error"
	s.jobService.On("Deploy", s.ctx, s.projectSpec.Name, s.namespaceSpec.Name, adaptedJobs, mock2.Anything).Return(models.DeploymentID(uuid.Nil), errors.New(deployErrorMsg)).Once()
	stream.On("Send", mock2.AnythingOfType("*optimus.DeployJobSpecificationResponse")).Return(nil).Twice()

	runtimeServiceServer := s.newJobSpecServiceServer()
	err = runtimeServiceServer.DeployJobSpecification(stream)

	s.Assert().NoError(err)
	stream.AssertExpectations(s.T())
	s.jobService.AssertExpectations(s.T())
}

func (s *JobSpecServiceServerTestSuite) TestGetJobSpecification_Success() {
	req := &pb.GetJobSpecificationRequest{}
	req.ProjectName = s.projectSpec.Name
	req.NamespaceName = s.namespaceSpec.Name
	req.JobName = "job-1"

	execUnit1 := new(mock.BasePlugin)
	execUnit1.On("PluginInfo").Return(&models.PluginInfoResponse{Name: "task"}, nil)
	jobSpec := models.JobSpec{Version: 1, Name: req.JobName, Task: models.JobSpecTask{Unit: &models.Plugin{Base: execUnit1}}}

	s.namespaceService.On("Get", s.ctx, req.ProjectName, req.NamespaceName).Return(s.namespaceSpec, nil).Once()
	s.jobService.On("GetByName", s.ctx, req.JobName, s.namespaceSpec).Return(jobSpec, nil).Once()

	runtimeServiceServer := s.newJobSpecServiceServer()
	resp, err := runtimeServiceServer.GetJobSpecification(s.ctx, req)

	s.Assert().NoError(err)
	s.Assert().NotNil(resp)
}

func (s *JobSpecServiceServerTestSuite) TestGetJobSpecification_Fail_NamespaceServiceGetError() {
	req := &pb.GetJobSpecificationRequest{}
	req.ProjectName = s.projectSpec.Name
	req.NamespaceName = s.namespaceSpec.Name
	req.JobName = "job-1"

	s.namespaceService.On("Get", s.ctx, req.ProjectName, req.NamespaceName).Return(models.NamespaceSpec{}, errors.New("any error")).Once()

	runtimeServiceServer := s.newJobSpecServiceServer()
	resp, err := runtimeServiceServer.GetJobSpecification(s.ctx, req)

	s.Assert().Error(err)
	s.Assert().Nil(resp)
}

func (s *JobSpecServiceServerTestSuite) TestGetJobSpecification_Fail_JobServiceGetByNameError() {
	req := &pb.GetJobSpecificationRequest{}
	req.ProjectName = s.projectSpec.Name
	req.NamespaceName = s.namespaceSpec.Name
	req.JobName = "job-1"

	s.namespaceService.On("Get", s.ctx, req.ProjectName, req.NamespaceName).Return(s.namespaceSpec, nil).Once()
	s.jobService.On("GetByName", s.ctx, req.JobName, s.namespaceSpec).Return(models.JobSpec{}, errors.New("any error")).Once()

	runtimeServiceServer := s.newJobSpecServiceServer()
	resp, err := runtimeServiceServer.GetJobSpecification(s.ctx, req)

	s.Assert().Error(err)
	s.Assert().Nil(resp)
}

func (s *JobSpecServiceServerTestSuite) TestGetJobSpecifications_Success() {
	req := &pb.GetJobSpecificationsRequest{JobName: "job-1"}
	jobSpecFilter := models.JobSpecFilter{JobName: req.GetJobName()}

	execUnit1 := new(mock.BasePlugin)
	execUnit1.On("PluginInfo").Return(&models.PluginInfoResponse{Name: "task"}, nil)
	jobSpec := models.JobSpec{Version: 1, Name: req.JobName, Task: models.JobSpecTask{Unit: &models.Plugin{Base: execUnit1}}}
	s.jobService.On("GetByFilter", s.ctx, jobSpecFilter).Return([]models.JobSpec{jobSpec}, nil).Once()

	runtimeServiceServer := s.newJobSpecServiceServer()
	resp, err := runtimeServiceServer.GetJobSpecifications(s.ctx, req)
	s.Assert().NoError(err)
	s.Assert().NotNil(resp)
}

func (s *JobSpecServiceServerTestSuite) TestGetJob_Fail_JobSvcGetWithFiltersError() {
	req := &pb.GetJobSpecificationsRequest{JobName: "job-1"}
	jobSpecFilter := models.JobSpecFilter{JobName: req.GetJobName()}

	s.jobService.On("GetByFilter", s.ctx, jobSpecFilter).Return([]models.JobSpec{{}}, errors.New("any error")).Once()

	runtimeServiceServer := s.newJobSpecServiceServer()
	resp, err := runtimeServiceServer.GetJobSpecifications(s.ctx, req)

	s.Assert().Error(err)
	s.Assert().Nil(resp)
}

// TODO: refactor to test suite
func TestJobSpecificationOnServer(t *testing.T) {
	log := log.NewNoop()
	ctx := context.Background()

	t.Run("RegisterJobSpecification", func(t *testing.T) {
		t.Run("should save a job specification", func(t *testing.T) {
			projectName := "a-data-project"

			projectSpec := models.ProjectSpec{
				Name: projectName,
				Config: map[string]string{
					"BUCKET": "gs://some_folder",
				},
			}

			namespaceSpec := models.NamespaceSpec{
				Name:        "dev-test-namespace-1",
				ProjectSpec: projectSpec,
			}

			jobName := "my-job"
			taskName := "bq2bq"
			execUnit1 := new(mock.BasePlugin)
			execUnit1.On("PluginInfo").Return(&models.PluginInfoResponse{
				Name:  taskName,
				Image: "random-image",
			}, nil)
			defer execUnit1.AssertExpectations(t)

			pluginRepo := mock.NewPluginRepository(t)
			pluginRepo.On("GetByName", taskName).Return(&models.Plugin{
				Base: execUnit1,
			}, nil)

			deploymentID := models.DeploymentID(uuid.New())
			window, err := models.NewWindow(1, "d", "0", "1h")
			if err != nil {
				panic(err)
			}
			jobSpec := models.JobSpec{
				Version: 1,
				Name:    jobName,
				Task: models.JobSpecTask{
					Unit: &models.Plugin{
						Base: execUnit1,
					},
					Config: models.JobSpecConfigs{
						{
							Name:  "DO",
							Value: "THIS",
						},
					},
					Window: window,
				},
				Assets: *models.JobAssets{}.New(
					[]models.JobSpecAsset{
						{
							Name:  "query.sql",
							Value: "select * from 1",
						},
					}),
				Dependencies: map[string]models.JobSpecDependency{},
			}

			jobSvc := new(mock.JobService)

			jobSvc.On("CreateAndDeploy", ctx, namespaceSpec, []models.JobSpec{jobSpec}, mock2.Anything).Return(deploymentID, nil)
			defer jobSvc.AssertExpectations(t)

			namespaceService := new(mock.NamespaceService)
			namespaceService.On("Get", ctx, projectSpec.Name, namespaceSpec.Name).Return(namespaceSpec, nil)
			defer namespaceService.AssertExpectations(t)

			jobSpecServiceServer := v1.NewJobSpecServiceServer(
				log,
				jobSvc,
				nil,
				pluginRepo,
				nil,
				namespaceService,
				nil,
			)

			jobProto := v1.ToJobSpecificationProto(jobSpec)
			request := pb.CreateJobSpecificationRequest{
				ProjectName:   projectName,
				NamespaceName: namespaceSpec.Name,
				Spec:          jobProto,
			}
			resp, err := jobSpecServiceServer.CreateJobSpecification(ctx, &request)
			assert.Nil(t, err)
			assert.Equal(t, &pb.CreateJobSpecificationResponse{
				Success: true,
				Message: fmt.Sprintf("job is created and queued for deployment on project a-data-project, with Deployment ID : %s", deploymentID.UUID().String()),
			}, resp)
		})
		t.Run("should handle error for failed createJobSpecification", func(t *testing.T) {
			projectName := "a-data-project"

			projectSpec := models.ProjectSpec{
				Name: projectName,
				Config: map[string]string{
					"BUCKET": "gs://some_folder",
				},
			}

			namespaceSpec := models.NamespaceSpec{
				Name:        "dev-test-namespace-1",
				ProjectSpec: projectSpec,
			}

			jobName := "my-job"
			taskName := "bq2bq"
			execUnit1 := new(mock.BasePlugin)
			execUnit1.On("PluginInfo").Return(&models.PluginInfoResponse{
				Name:  taskName,
				Image: "random-image",
			}, nil)
			defer execUnit1.AssertExpectations(t)

			pluginRepo := mock.NewPluginRepository(t)
			pluginRepo.On("GetByName", taskName).Return(&models.Plugin{
				Base: execUnit1,
			}, nil)
			window, _ := models.NewWindow(1, "d", "0", "1h")
			jobSpec := models.JobSpec{
				Version: 1,
				Name:    jobName,
				Task: models.JobSpecTask{
					Unit: &models.Plugin{
						Base: execUnit1,
					},
					Config: models.JobSpecConfigs{
						{
							Name:  "DO",
							Value: "THIS",
						},
					},
					Window: window,
				},
				Assets: *models.JobAssets{}.New(
					[]models.JobSpecAsset{
						{
							Name:  "query.sql",
							Value: "select * from 1",
						},
					}),
				Dependencies: map[string]models.JobSpecDependency{},
			}

			jobSvc := new(mock.JobService)
			CreateAndDeployError := status.Errorf(codes.Internal, "CreateAndDeployError")
			jobSvc.On("CreateAndDeploy", ctx, namespaceSpec, []models.JobSpec{jobSpec}, mock2.Anything).Return(models.DeploymentID{}, CreateAndDeployError)
			defer jobSvc.AssertExpectations(t)

			namespaceService := new(mock.NamespaceService)
			namespaceService.On("Get", ctx, projectSpec.Name, namespaceSpec.Name).Return(namespaceSpec, nil)
			defer namespaceService.AssertExpectations(t)

			jobSpecServiceServer := v1.NewJobSpecServiceServer(
				log,
				jobSvc,
				nil,
				pluginRepo,
				nil,
				namespaceService,
				nil,
			)

			jobProto := v1.ToJobSpecificationProto(jobSpec)
			request := pb.CreateJobSpecificationRequest{
				ProjectName:   projectName,
				NamespaceName: namespaceSpec.Name,
				Spec:          jobProto,
			}
			_, err := jobSpecServiceServer.CreateJobSpecification(ctx, &request)
			expextedError := status.Errorf(codes.Internal, "job addition failed for project %s, error:: %s", projectName, CreateAndDeployError.Error())

			assert.Equal(t, err, expextedError)
		})
		t.Run("should save job specification via AddJobSpecifications", func(t *testing.T) {
			projectName := "a-data-project"

			projectSpec := models.ProjectSpec{
				Name: projectName,
				Config: map[string]string{
					"BUCKET": "gs://some_folder",
				},
			}

			namespaceSpec := models.NamespaceSpec{
				Name:        "dev-test-namespace-1",
				ProjectSpec: projectSpec,
			}

			jobName := "my-job"
			taskName := "bq2bq"
			execUnit1 := new(mock.BasePlugin)
			execUnit1.On("PluginInfo").Return(&models.PluginInfoResponse{
				Name:  taskName,
				Image: "random-image",
			}, nil)
			defer execUnit1.AssertExpectations(t)

			pluginRepo := mock.NewPluginRepository(t)
			pluginRepo.On("GetByName", taskName).Return(&models.Plugin{
				Base: execUnit1,
			}, nil)

			deploymentID := models.DeploymentID(uuid.New())
			window, _ := models.NewWindow(1, "d", "0", "1h")
			jobSpec := models.JobSpec{
				Version: 1,
				Name:    jobName,
				Task: models.JobSpecTask{
					Unit: &models.Plugin{
						Base: execUnit1,
					},
					Config: models.JobSpecConfigs{
						{
							Name:  "DO",
							Value: "THIS",
						},
					},
					Window: window,
				},
				Assets: *models.JobAssets{}.New(
					[]models.JobSpecAsset{
						{
							Name:  "query.sql",
							Value: "select * from 1",
						},
					}),
				Dependencies: map[string]models.JobSpecDependency{},
			}

			jobSvc := new(mock.JobService)
			jobSvc.On("CreateAndDeploy", ctx, namespaceSpec, []models.JobSpec{jobSpec}, mock2.Anything).Return(deploymentID, nil)
			defer jobSvc.AssertExpectations(t)

			namespaceService := new(mock.NamespaceService)
			namespaceService.On("Get", ctx, projectSpec.Name, namespaceSpec.Name).Return(namespaceSpec, nil)
			defer namespaceService.AssertExpectations(t)

			jobSpecServiceServer := v1.NewJobSpecServiceServer(
				log,
				jobSvc,
				nil,
				pluginRepo,
				nil,
				namespaceService,
				nil,
			)

			jobProto := []*pb.JobSpecification{v1.ToJobSpecificationProto(jobSpec)}
			request := pb.AddJobSpecificationsRequest{
				ProjectName:   projectName,
				NamespaceName: namespaceSpec.Name,
				Specs:         jobProto,
			}
			resp, err := jobSpecServiceServer.AddJobSpecifications(ctx, &request)
			assert.Nil(t, err)
			assert.Equal(t, &pb.AddJobSpecificationsResponse{
				Log:          "jobs are created and queued for deployment on project a-data-project",
				DeploymentId: deploymentID.UUID().String(),
			}, resp)
		})
		t.Run("should handle error for failed AddJobSpecifications", func(t *testing.T) {
			projectName := "a-data-project"

			projectSpec := models.ProjectSpec{
				Name: projectName,
				Config: map[string]string{
					"BUCKET": "gs://some_folder",
				},
			}

			namespaceSpec := models.NamespaceSpec{
				Name:        "dev-test-namespace-1",
				ProjectSpec: projectSpec,
			}

			jobName := "my-job"
			taskName := "bq2bq"
			execUnit1 := new(mock.BasePlugin)
			execUnit1.On("PluginInfo").Return(&models.PluginInfoResponse{
				Name:  taskName,
				Image: "random-image",
			}, nil)
			defer execUnit1.AssertExpectations(t)

			pluginRepo := mock.NewPluginRepository(t)
			pluginRepo.On("GetByName", taskName).Return(&models.Plugin{
				Base: execUnit1,
			}, nil)
			window, _ := models.NewWindow(1, "d", "0", "1h")
			jobSpec := models.JobSpec{
				Version: 1,
				Name:    jobName,
				Task: models.JobSpecTask{
					Unit: &models.Plugin{
						Base: execUnit1,
					},
					Config: models.JobSpecConfigs{
						{
							Name:  "DO",
							Value: "THIS",
						},
					},
					Window: window,
				},
				Assets: *models.JobAssets{}.New(
					[]models.JobSpecAsset{
						{
							Name:  "query.sql",
							Value: "select * from 1",
						},
					}),
				Dependencies: map[string]models.JobSpecDependency{},
			}

			jobSvc := new(mock.JobService)
			CreateAndDeployError := status.Errorf(codes.Internal, "CreateAndDeployError")
			jobSvc.On("CreateAndDeploy", ctx, namespaceSpec, []models.JobSpec{jobSpec}, mock2.Anything).Return(models.DeploymentID{}, CreateAndDeployError)
			defer jobSvc.AssertExpectations(t)

			namespaceService := new(mock.NamespaceService)
			namespaceService.On("Get", ctx, projectSpec.Name, namespaceSpec.Name).Return(namespaceSpec, nil)
			defer namespaceService.AssertExpectations(t)

			jobSpecServiceServer := v1.NewJobSpecServiceServer(
				log,
				jobSvc,
				nil,
				pluginRepo,
				nil,
				namespaceService,
				nil,
			)

			jobProto := []*pb.JobSpecification{v1.ToJobSpecificationProto(jobSpec)}
			request := pb.AddJobSpecificationsRequest{
				ProjectName:   projectName,
				NamespaceName: namespaceSpec.Name,
				Specs:         jobProto,
			}
			_, err := jobSpecServiceServer.AddJobSpecifications(ctx, &request)
			expextedError := status.Errorf(codes.Internal, "jobs addition failed for project %s, error:: %s", projectName, CreateAndDeployError.Error())

			assert.Equal(t, err, expextedError)
		})
	})
	t.Run("DeleteJobSpecification", func(t *testing.T) {
		t.Run("should delete the job", func(t *testing.T) {
			projectName := "a-data-project"
			jobName1 := "a-data-job"

			projectSpec := models.ProjectSpec{
				ID:   models.ProjectID(uuid.New()),
				Name: projectName,
				Config: map[string]string{
					"bucket": "gs://some_folder",
				},
			}

			namespaceSpec := models.NamespaceSpec{
				ID:   uuid.Must(uuid.NewRandom()),
				Name: "dev-test-namespace-1",
				Config: map[string]string{
					"bucket": "gs://some_folder",
				},
				ProjectSpec: projectSpec,
			}

			execUnit1 := new(mock.BasePlugin)
			defer execUnit1.AssertExpectations(t)

			jobSpecs := []models.JobSpec{
				{
					Name: jobName1,
					Task: models.JobSpecTask{
						Unit: &models.Plugin{
							Base: execUnit1,
						},
						Config: models.JobSpecConfigs{
							{
								Name:  "do",
								Value: "this",
							},
						},
					},
					Assets: *models.JobAssets{}.New(
						[]models.JobSpecAsset{
							{
								Name:  "query.sql",
								Value: "select * from 1",
							},
						}),
				},
			}

			pluginRepo := mock.NewPluginRepository(t)

			namespaceService := new(mock.NamespaceService)
			namespaceService.On("Get", ctx, projectSpec.Name, namespaceSpec.Name).
				Return(namespaceSpec, nil)
			defer namespaceService.AssertExpectations(t)

			jobSpec := jobSpecs[0]

			jobService := new(mock.JobService)
			jobService.On("GetByName", ctx, jobSpecs[0].Name, namespaceSpec).Return(jobSpecs[0], nil)
			jobService.On("Delete", mock2.Anything, namespaceSpec, jobSpec).Return(nil)
			defer jobService.AssertExpectations(t)

			jobSpecServiceServer := v1.NewJobSpecServiceServer(
				log,
				jobService,
				nil,
				pluginRepo,
				nil,
				namespaceService,
				nil,
			)

			deployRequest := pb.DeleteJobSpecificationRequest{ProjectName: projectName, JobName: jobSpec.Name, NamespaceName: namespaceSpec.Name}
			resp, err := jobSpecServiceServer.DeleteJobSpecification(ctx, &deployRequest)
			assert.Nil(t, err)
			assert.Equal(t, "job a-data-job has been deleted", resp.GetMessage())
		})
	})

	t.Run("RefreshJobs", func(t *testing.T) {
		t.Run("should refresh jobs successfully", func(t *testing.T) {
			projectName := "a-data-project"
			projectSpec := models.ProjectSpec{
				ID:   models.ProjectID(uuid.New()),
				Name: projectName,
				Config: map[string]string{
					"bucket": "gs://some_folder",
				},
			}
			namespaceSpec := models.NamespaceSpec{
				ID:   uuid.Must(uuid.NewRandom()),
				Name: "dev-test-namespace-1",
				Config: map[string]string{
					"bucket": "gs://some_folder",
				},
				ProjectSpec: projectSpec,
			}
			namespaceNames := []string{namespaceSpec.Name}

			pluginRepo := mock.NewPluginRepository(t)

			nsService := new(mock.NamespaceService)
			defer nsService.AssertExpectations(t)

			projectService := new(mock.ProjectService)
			defer projectService.AssertExpectations(t)

			jobService := new(mock.JobService)
			defer jobService.AssertExpectations(t)

			grpcRespStream := new(mock.RefreshJobsServer)
			defer grpcRespStream.AssertExpectations(t)

			jobService.On("Refresh", mock2.Anything, projectSpec.Name, namespaceNames, []string(nil), mock2.Anything).Return(models.DeploymentID(uuid.Must(uuid.NewRandom())), nil)
			grpcRespStream.On("Context").Return(context.Background())
			grpcRespStream.On("Send", mock2.Anything).Return(nil).Twice()

			jobSpecServiceServer := v1.NewJobSpecServiceServer(
				log,
				jobService,
				nil,
				pluginRepo,
				projectService,
				nsService,
				nil,
			)
			refreshRequest := pb.RefreshJobsRequest{ProjectName: projectName, NamespaceNames: namespaceNames}
			err := jobSpecServiceServer.RefreshJobs(&refreshRequest, grpcRespStream)
			assert.Nil(t, err)
		})
		t.Run("should failed when unable to do refresh jobs", func(t *testing.T) {
			projectName := "a-data-project"
			projectSpec := models.ProjectSpec{
				ID:   models.ProjectID(uuid.New()),
				Name: projectName,
				Config: map[string]string{
					"bucket": "gs://some_folder",
				},
			}
			namespaceSpec := models.NamespaceSpec{
				ID:   uuid.Must(uuid.NewRandom()),
				Name: "dev-test-namespace-1",
				Config: map[string]string{
					"bucket": "gs://some_folder",
				},
				ProjectSpec: projectSpec,
			}
			namespaceNames := []string{namespaceSpec.Name}

			pluginRepo := mock.NewPluginRepository(t)

			nsService := new(mock.NamespaceService)
			defer nsService.AssertExpectations(t)

			projectService := new(mock.ProjectService)
			defer projectService.AssertExpectations(t)

			jobService := new(mock.JobService)
			defer jobService.AssertExpectations(t)

			grpcRespStream := new(mock.RefreshJobsServer)
			defer grpcRespStream.AssertExpectations(t)

			errorMsg := "internal error"
			jobService.On("Refresh", mock2.Anything, projectSpec.Name, namespaceNames, []string(nil), mock2.Anything).Return(models.DeploymentID(uuid.Nil), errors.New(errorMsg))
			grpcRespStream.On("Context").Return(context.Background())
			grpcRespStream.On("Send", mock2.Anything).Return(nil).Once()

			jobSpecServiceServer := v1.NewJobSpecServiceServer(
				log,
				jobService,
				nil,
				pluginRepo,
				projectService,
				nsService,
				nil,
			)
			refreshRequest := pb.RefreshJobsRequest{ProjectName: projectName, NamespaceNames: namespaceNames}
			err := jobSpecServiceServer.RefreshJobs(&refreshRequest, grpcRespStream)
			assert.Contains(t, err.Error(), errorMsg)
		})
	})

	t.Run("GetDeployJobsStatus", func(t *testing.T) {
		projectName := "a-data-project"
		projectSpec := models.ProjectSpec{
			ID:   models.ProjectID(uuid.New()),
			Name: projectName,
			Config: map[string]string{
				"bucket": "gs://some_folder",
			},
		}
		t.Run("should get on progress job deployment successfully", func(t *testing.T) {
			jobService := new(mock.JobService)
			defer jobService.AssertExpectations(t)

			jobSpecServiceServer := v1.NewJobSpecServiceServer(
				log,
				jobService,
				nil,
				nil,
				nil,
				nil,
				nil,
			)
			deployID := uuid.New()
			jobDeployment := models.JobDeployment{
				ID:      models.DeploymentID(deployID),
				Project: projectSpec,
				Status:  models.JobDeploymentStatusInProgress,
			}
			getDeployJobsStatusResponse := &pb.GetDeployJobsStatusResponse{
				Status:       jobDeployment.Status.String(),
				SuccessCount: 0,
			}

			jobService.On("GetDeployment", ctx, models.DeploymentID(deployID)).Return(jobDeployment, nil)

			getDeployJobsStatusRequest := &pb.GetDeployJobsStatusRequest{DeployId: deployID.String()}
			actual, err := jobSpecServiceServer.GetDeployJobsStatus(ctx, getDeployJobsStatusRequest)

			assert.Nil(t, err)
			assert.Equal(t, getDeployJobsStatusResponse, actual)
		})
		t.Run("should get succeeded job deployment successfully", func(t *testing.T) {
			jobService := new(mock.JobService)
			defer jobService.AssertExpectations(t)

			jobSpecServiceServer := v1.NewJobSpecServiceServer(
				log,
				jobService,
				nil,
				nil,
				nil,
				nil,
				nil,
			)
			deployID := uuid.New()
			jobDeployment := models.JobDeployment{
				ID:      models.DeploymentID(deployID),
				Project: projectSpec,
				Status:  models.JobDeploymentStatusSucceed,
				Details: models.JobDeploymentDetail{
					SuccessCount: 5,
				},
			}
			getDeployJobsStatusResponse := &pb.GetDeployJobsStatusResponse{
				Status:       jobDeployment.Status.String(),
				SuccessCount: int32(jobDeployment.Details.SuccessCount),
			}

			jobService.On("GetDeployment", ctx, models.DeploymentID(deployID)).Return(jobDeployment, nil)

			getDeployJobsStatusRequest := &pb.GetDeployJobsStatusRequest{DeployId: deployID.String()}
			actual, err := jobSpecServiceServer.GetDeployJobsStatus(ctx, getDeployJobsStatusRequest)

			assert.Nil(t, err)
			assert.Equal(t, getDeployJobsStatusResponse, actual)
		})
		t.Run("should get failed job deployment successfully", func(t *testing.T) {
			jobService := new(mock.JobService)
			defer jobService.AssertExpectations(t)

			jobSpecServiceServer := v1.NewJobSpecServiceServer(
				log,
				jobService,
				nil,
				nil,
				nil,
				nil,
				nil,
			)
			deployID := uuid.New()
			jobDeployment := models.JobDeployment{
				ID:      models.DeploymentID(deployID),
				Project: projectSpec,
				Status:  models.JobDeploymentStatusFailed,
				Details: models.JobDeploymentDetail{
					SuccessCount: 4,
					Failures: []models.JobDeploymentFailure{
						{
							JobName: "job-a",
							Message: "internal error",
						},
					},
				},
			}
			getDeployJobsStatusResponse := &pb.GetDeployJobsStatusResponse{
				Status:       jobDeployment.Status.String(),
				SuccessCount: int32(jobDeployment.Details.SuccessCount),
				FailureCount: int32(len(jobDeployment.Details.Failures)),
				Failures: []*pb.DeployJobFailure{
					{
						JobName: jobDeployment.Details.Failures[0].JobName,
						Message: jobDeployment.Details.Failures[0].Message,
					},
				},
				UnknownDependencies: map[string]string{},
			}

			jobService.On("GetDeployment", ctx, models.DeploymentID(deployID)).Return(jobDeployment, nil)

			getDeployJobsStatusRequest := &pb.GetDeployJobsStatusRequest{DeployId: deployID.String()}
			actual, err := jobSpecServiceServer.GetDeployJobsStatus(ctx, getDeployJobsStatusRequest)

			assert.Nil(t, err)
			assert.Equal(t, getDeployJobsStatusResponse, actual)
		})
		t.Run("should failed when unable to get job deployment", func(t *testing.T) {
			jobService := new(mock.JobService)
			defer jobService.AssertExpectations(t)

			jobSpecServiceServer := v1.NewJobSpecServiceServer(
				log,
				jobService,
				nil,
				nil,
				nil,
				nil,
				nil,
			)
			deployID := uuid.New()

			errorMsg := "internal error"
			jobService.On("GetDeployment", ctx, models.DeploymentID(deployID)).Return(models.JobDeployment{}, errors.New(errorMsg))

			getDeployJobsStatusRequest := &pb.GetDeployJobsStatusRequest{DeployId: deployID.String()}
			actual, err := jobSpecServiceServer.GetDeployJobsStatus(ctx, getDeployJobsStatusRequest)

			assert.Nil(t, actual)
			assert.Contains(t, err.Error(), errorMsg)
		})
	})
	t.Run("JobInspect", func(t *testing.T) {
		projectName := "a-data-project"
		namespaceName := "a-data-namespace"
		jobName := "a-data-job"
		taskName := "bq2bq"
		resourceDestination := "destination-table"
		resourceDestinationUrn := "bigquery://destination-table"

		window, _ := models.NewWindow(1, "d", "0", "1h")

		projectSpec := models.ProjectSpec{
			ID:   models.ProjectID(uuid.New()),
			Name: projectName,
			Config: map[string]string{
				"bucket": "gs://some_folder",
			},
		}
		namespaceSpec := models.NamespaceSpec{
			ID:          uuid.New(),
			Name:        namespaceName,
			ProjectSpec: projectSpec,
		}

		execUnit1 := new(mock.BasePlugin)
		defer execUnit1.AssertExpectations(t)
		execUnit1.On("PluginInfo").Return(&models.PluginInfoResponse{
			Name:  taskName,
			Image: "random-image",
		}, nil)

		pluginRepo := mock.NewPluginRepository(t)
		pluginRepo.On("GetByName", taskName).Return(&models.Plugin{
			Base: execUnit1,
		}, nil)
		jobSpec := models.JobSpec{
			Version: 1,
			Name:    jobName,
			Task: models.JobSpecTask{
				Unit: &models.Plugin{Base: execUnit1},
				Config: models.JobSpecConfigs{
					{
						Name:  "DO",
						Value: "THIS",
					},
				},
				Window: window,
			},
			NamespaceSpec: namespaceSpec,
			Behavior: models.JobSpecBehavior{
				CatchUp: true,
			},
			Assets: *models.JobAssets{}.New(
				[]models.JobSpecAsset{
					{
						Name:  "query.sql",
						Value: "select * from tableName",
					},
				}),
			Dependencies: map[string]models.JobSpecDependency{},
		}

		t.Run("should inspect job successfully from local job spec", func(t *testing.T) {
			jobService := new(mock.JobService)
			defer jobService.AssertExpectations(t)

			namespaceService := new(mock.NamespaceService)
			namespaceService.On("Get", ctx, projectName, namespaceName).Return(namespaceSpec, nil).Once()
			defer namespaceService.AssertExpectations(t)

			jobSpecServiceServer := v1.NewJobSpecServiceServer(
				log,
				jobService,
<<<<<<< HEAD
				nil,
=======
>>>>>>> 7898d831
				pluginRepo,
				nil,
				namespaceService,
				nil,
			)
			GetJobSourceAndDestinationLog := pb.Log{
				Level:   pb.Level_LEVEL_INFO,
				Message: "successfully generated job destination and sources",
			}
			catchUpWarning := pb.Log{
				Level:   pb.Level_LEVEL_WARNING,
				Message: "Catchup is enabled",
			}

			jobDestination := models.JobSpecTaskDestination{
				Destination: resourceDestination,
				Type:        models.DestinationTypeBigquery,
			}
			expectedJobInspectResponse := &pb.JobInspectResponse{
				BasicInfo: v1.ToBasicInfoSectionProto(models.JobBasicInfo{
					Log: writer.BufferedLogger{
						Messages: []*pb.Log{
							&GetJobSourceAndDestinationLog,
							&catchUpWarning,
						},
					},
					Spec:        jobSpec,
					Destination: resourceDestinationUrn,
					JobSource:   []string{"bigquery://tableName"},
				}),
			}
			logWriter := &writer.BufferedLogger{}
			jobService.On("GetJobBasicInfo", ctx, jobSpec).Return(models.JobBasicInfo{
				Spec:        jobSpec,
				JobSource:   models.JobSpecTaskDependencies{"bigquery://tableName"},
				Destination: jobDestination.URN(),
				Log:         *logWriter}, nil)

<<<<<<< HEAD
			jobService.On("GetEnrichedUpstreamJobSpec", ctx, jobSpec, []string{"bigquery://tableName"}, mock2.Anything).Return(jobSpec, []models.UnknownDependency{}, nil)
			jobService.On("GetDownstreamJobs", ctx, jobName, "", jobSpec.GetProjectSpec().Name).Return([]models.JobSpec{}, nil)
=======
>>>>>>> 7898d831
			jobSpecInternal := jobSpec
			jobSpecInternal.ResourceDestination = resourceDestinationUrn

			jobInspectRequest := &pb.JobInspectRequest{
				Spec:          v1.ToJobSpecificationProto(jobSpec),
				ProjectName:   projectName,
				NamespaceName: namespaceName,
				JobName:       "",
			}
			jobInspectResponse, err := jobSpecServiceServer.JobInspect(ctx, jobInspectRequest)

			assert.Nil(t, err)
			assert.Equal(t, expectedJobInspectResponse.BasicInfo.Job, jobInspectResponse.BasicInfo.Job)
			assert.Equal(t, expectedJobInspectResponse.BasicInfo.Destination, jobInspectResponse.BasicInfo.Destination)
			assert.Equal(t, expectedJobInspectResponse.BasicInfo.Source, jobInspectResponse.BasicInfo.Source)
		})
	})
}<|MERGE_RESOLUTION|>--- conflicted
+++ resolved
@@ -1149,10 +1149,7 @@
 			jobSpecServiceServer := v1.NewJobSpecServiceServer(
 				log,
 				jobService,
-<<<<<<< HEAD
-				nil,
-=======
->>>>>>> 7898d831
+				nil,
 				pluginRepo,
 				nil,
 				namespaceService,
@@ -1191,11 +1188,8 @@
 				Destination: jobDestination.URN(),
 				Log:         *logWriter}, nil)
 
-<<<<<<< HEAD
 			jobService.On("GetEnrichedUpstreamJobSpec", ctx, jobSpec, []string{"bigquery://tableName"}, mock2.Anything).Return(jobSpec, []models.UnknownDependency{}, nil)
 			jobService.On("GetDownstreamJobs", ctx, jobName, "", jobSpec.GetProjectSpec().Name).Return([]models.JobSpec{}, nil)
-=======
->>>>>>> 7898d831
 			jobSpecInternal := jobSpec
 			jobSpecInternal.ResourceDestination = resourceDestinationUrn
 
