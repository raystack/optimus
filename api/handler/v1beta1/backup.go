package v1beta1

import (
	"context"
	"errors"
	"fmt"

	"github.com/google/uuid"
	"github.com/odpf/salt/log"
	"google.golang.org/grpc/codes"
	"google.golang.org/grpc/status"
	"google.golang.org/protobuf/types/known/timestamppb"

	pb "github.com/odpf/optimus/api/proto/odpf/optimus/core/v1beta1"
	"github.com/odpf/optimus/models"
	"github.com/odpf/optimus/service"
	"github.com/odpf/optimus/store"
)

// BackupServiceServer
type BackupServiceServer struct {
	l                log.Logger
	jobSvc           models.JobService
	resourceSvc      models.DatastoreService
	namespaceService service.NamespaceService
	projectService   service.ProjectService
	backupService    models.BackupService
	pb.UnimplementedBackupServiceServer
}

func (sv *BackupServiceServer) BackupDryRun(ctx context.Context, req *pb.BackupDryRunRequest) (*pb.BackupDryRunResponse, error) {
	namespaceSpec, err := sv.namespaceService.Get(ctx, req.GetProjectName(), req.GetNamespaceName())
	if err != nil {
		return nil, mapToGRPCErr(sv.l, err, "unable to get namespace")
	}

	resourceSpec, err := sv.resourceSvc.ReadResource(ctx, namespaceSpec, req.DatastoreName, req.ResourceName)
	if err != nil {
		return nil, status.Errorf(codes.Internal, "%s: failed to read resource %s", err.Error(), req.ResourceName)
	}

	var jobSpecs []models.JobSpec
	jobSpec, err := sv.jobSvc.GetByDestination(ctx, namespaceSpec.ProjectSpec, resourceSpec.URN)
	if err != nil {
		return nil, status.Errorf(codes.Internal, "error while getting job: %v", err)
	}
	jobSpecs = append(jobSpecs, jobSpec)

	downstreamSpecs, err := sv.jobSvc.GetDownstream(ctx, namespaceSpec.ProjectSpec, jobSpec.Name)
	if err != nil {
		return nil, status.Errorf(codes.Internal, "error while getting job downstream: %v", err)
	}
	jobSpecs = append(jobSpecs, downstreamSpecs...)

	// should add config
	backupRequest := models.BackupRequest{
		ResourceName:                req.ResourceName,
		Project:                     namespaceSpec.ProjectSpec,
		Namespace:                   namespaceSpec,
		Description:                 req.Description,
		AllowedDownstreamNamespaces: req.AllowedDownstreamNamespaces,
		DryRun:                      true,
	}
	backupPlan, err := sv.backupService.BackupResourceDryRun(ctx, backupRequest, jobSpecs)
	if err != nil {
		return nil, status.Errorf(codes.Internal, "error while doing backup dry run: %v", err)
	}

	return &pb.BackupDryRunResponse{
		ResourceName:     backupPlan.Resources,
		IgnoredResources: backupPlan.IgnoredResources,
	}, nil
}

func (sv *BackupServiceServer) CreateBackup(ctx context.Context, req *pb.CreateBackupRequest) (*pb.CreateBackupResponse, error) {
	namespaceSpec, err := sv.namespaceService.Get(ctx, req.GetProjectName(), req.GetNamespaceName())
	if err != nil {
		return nil, mapToGRPCErr(sv.l, err, "unable to get namespace")
	}

	resourceSpec, err := sv.resourceSvc.ReadResource(ctx, namespaceSpec, req.DatastoreName, req.ResourceName)
	if err != nil {
		return nil, status.Errorf(codes.Internal, "%s: failed to read resource %s", err.Error(), req.ResourceName)
	}

	var jobSpecs []models.JobSpec
	jobSpec, err := sv.jobSvc.GetByDestination(ctx, namespaceSpec.ProjectSpec, resourceSpec.URN)
	if err != nil {
		return nil, status.Errorf(codes.Internal, "error while getting job: %v", err)
	}
	jobSpecs = append(jobSpecs, jobSpec)

	if len(req.AllowedDownstreamNamespaces) > 0 {
		downstreamSpecs, err := sv.jobSvc.GetDownstream(ctx, namespaceSpec.ProjectSpec, jobSpec.Name)
		if err != nil {
			return nil, status.Errorf(codes.Internal, "error while getting job downstream: %v", err)
		}
		jobSpecs = append(jobSpecs, downstreamSpecs...)
	}

	backupRequest := models.BackupRequest{
		ResourceName:                req.ResourceName,
		Project:                     namespaceSpec.ProjectSpec,
		Namespace:                   namespaceSpec,
		Description:                 req.Description,
		AllowedDownstreamNamespaces: req.AllowedDownstreamNamespaces,
		DryRun:                      false,
		Config:                      req.Config,
	}
	result, err := sv.backupService.BackupResource(ctx, backupRequest, jobSpecs)
	if err != nil {
		return nil, status.Errorf(codes.Internal, "error while doing backup: %v", err)
	}

	return &pb.CreateBackupResponse{
		Urn:              result.Resources,
		IgnoredResources: result.IgnoredResources,
	}, nil
}

func (sv *BackupServiceServer) ListBackups(ctx context.Context, req *pb.ListBackupsRequest) (*pb.ListBackupsResponse, error) {
	projectSpec, err := sv.projectService.Get(ctx, req.GetProjectName())
	if err != nil {
		return nil, mapToGRPCErr(sv.l, err, fmt.Sprintf("not able to find project %s", req.GetProjectName()))
	}

	results, err := sv.backupService.ListResourceBackups(ctx, projectSpec, req.DatastoreName)
	if err != nil {
		return nil, status.Errorf(codes.Internal, "error while getting backup list: %v", err)
	}

	var backupList []*pb.BackupSpec
	for _, result := range results {
		backupList = append(backupList, &pb.BackupSpec{
			Id:           result.ID.String(),
			ResourceName: result.Resource.Name,
			CreatedAt:    timestamppb.New(result.CreatedAt),
			Description:  result.Description,
			Config:       result.Config,
		})
	}
	return &pb.ListBackupsResponse{
		Backups: backupList,
	}, nil
}

func (sv *BackupServiceServer) GetBackup(ctx context.Context, req *pb.GetBackupRequest) (*pb.GetBackupResponse, error) {
	projectSpec, err := sv.projectService.Get(ctx, req.GetProjectName())
	if err != nil {
		return nil, mapToGRPCErr(sv.l, err, fmt.Sprintf("not able to find project %s", req.GetProjectName()))
	}

	id, err := uuid.Parse(req.Id)
	if err != nil {
		return nil, status.Errorf(codes.InvalidArgument, "error while parsing backup ID: %v", err)
	}

<<<<<<< HEAD
	backupDetail, err := sv.resourceSvc.GetResourceBackup(ctx, projectSpec, req.DatastoreName, id)
=======
	backupDetail, err := sv.backupService.GetResourceBackup(ctx, projectSpec, req.DatastoreName, uuid)
>>>>>>> 19ff6d6a
	if err != nil {
		if errors.Is(err, store.ErrResourceNotFound) {
			return nil, status.Errorf(codes.NotFound, "%s: backup with ID %s not found", err.Error(), id.String())
		}
		return nil, status.Errorf(codes.Internal, "error while getting backup detail: %v", err)
	}

	var results []string
	for _, result := range backupDetail.Result {
		backupResult, ok := result.(map[string]interface{})
		if !ok {
			return nil, status.Errorf(codes.Internal, "error while parsing backup result: %v", ok)
		}

		backupURN, ok := backupResult[models.BackupSpecKeyURN]
		if !ok {
			return nil, status.Errorf(codes.Internal, "%s is not found in backup result", models.BackupSpecKeyURN)
		}

		backupURNStr, ok := backupURN.(string)
		if !ok {
			return nil, status.Errorf(codes.Internal, "invalid backup URN: %v", backupURN)
		}

		results = append(results, backupURNStr)
	}

	return &pb.GetBackupResponse{
		Spec: &pb.BackupSpec{
			Id:           backupDetail.ID.String(),
			ResourceName: backupDetail.Resource.Name,
			CreatedAt:    timestamppb.New(backupDetail.CreatedAt),
			Description:  backupDetail.Description,
			Config:       backupDetail.Config,
		},
		Urn: results,
	}, nil
}

func NewBackupServiceServer(l log.Logger, jobService models.JobService, resourceSvc models.DatastoreService, namespaceService service.NamespaceService, projectService service.ProjectService, backupService models.BackupService) *BackupServiceServer {
	return &BackupServiceServer{
		l:                l,
		jobSvc:           jobService,
		resourceSvc:      resourceSvc,
		namespaceService: namespaceService,
		projectService:   projectService,
		backupService:    backupService,
	}
}<|MERGE_RESOLUTION|>--- conflicted
+++ resolved
@@ -155,11 +155,7 @@
 		return nil, status.Errorf(codes.InvalidArgument, "error while parsing backup ID: %v", err)
 	}
 
-<<<<<<< HEAD
-	backupDetail, err := sv.resourceSvc.GetResourceBackup(ctx, projectSpec, req.DatastoreName, id)
-=======
-	backupDetail, err := sv.backupService.GetResourceBackup(ctx, projectSpec, req.DatastoreName, uuid)
->>>>>>> 19ff6d6a
+	backupDetail, err := sv.backupService.GetResourceBackup(ctx, projectSpec, req.DatastoreName, id)
 	if err != nil {
 		if errors.Is(err, store.ErrResourceNotFound) {
 			return nil, status.Errorf(codes.NotFound, "%s: backup with ID %s not found", err.Error(), id.String())
