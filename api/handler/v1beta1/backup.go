package v1beta1

import (
	"context"
	"errors"
	"fmt"

	"github.com/odpf/optimus/service"
	"github.com/odpf/salt/log"

	pb "github.com/odpf/optimus/api/proto/odpf/optimus/core/v1beta1"
	"google.golang.org/protobuf/types/known/timestamppb"

	"github.com/google/uuid"
	"github.com/odpf/optimus/models"
	"github.com/odpf/optimus/store"
	"google.golang.org/grpc/codes"
	"google.golang.org/grpc/status"
)

// BackupServiceServer
type BackupServiceServer struct {
	l                log.Logger
	jobSvc           models.JobService
	resourceSvc      models.DatastoreService
	namespaceService service.NamespaceService
	projectService   service.ProjectService
	pb.UnimplementedBackupServiceServer
}

func (sv *BackupServiceServer) BackupDryRun(ctx context.Context, req *pb.BackupDryRunRequest) (*pb.BackupDryRunResponse, error) {
	namespaceSpec, err := sv.namespaceService.Get(ctx, req.GetProjectName(), req.GetNamespaceName())
	if err != nil {
		return nil, mapToGRPCErr(sv.l, err, "unable to get namespace")
	}

	resourceSpec, err := sv.resourceSvc.ReadResource(ctx, namespaceSpec, req.DatastoreName, req.ResourceName)
	if err != nil {
		return nil, status.Errorf(codes.Internal, "%s: failed to read resource %s", err.Error(), req.ResourceName)
	}

	var jobSpecs []models.JobSpec
	jobSpec, err := sv.jobSvc.GetByDestination(ctx, namespaceSpec.ProjectSpec, resourceSpec.URN)
	if err != nil {
		return nil, status.Errorf(codes.Internal, "error while getting job: %v", err)
	}
	jobSpecs = append(jobSpecs, jobSpec)

	downstreamSpecs, err := sv.jobSvc.GetDownstream(ctx, namespaceSpec.ProjectSpec, jobSpec.Name)
	if err != nil {
		return nil, status.Errorf(codes.Internal, "error while getting job downstream: %v", err)
	}
	jobSpecs = append(jobSpecs, downstreamSpecs...)

	// should add config
	backupRequest := models.BackupRequest{
		ResourceName:                req.ResourceName,
		Project:                     namespaceSpec.ProjectSpec,
		Namespace:                   namespaceSpec,
		Description:                 req.Description,
		AllowedDownstreamNamespaces: req.AllowedDownstreamNamespaces,
		DryRun:                      true,
	}
	backupPlan, err := sv.resourceSvc.BackupResourceDryRun(ctx, backupRequest, jobSpecs)
	if err != nil {
		return nil, status.Errorf(codes.Internal, "error while doing backup dry run: %v", err)
	}

	return &pb.BackupDryRunResponse{
		ResourceName:     backupPlan.Resources,
		IgnoredResources: backupPlan.IgnoredResources,
	}, nil
}

func (sv *BackupServiceServer) CreateBackup(ctx context.Context, req *pb.CreateBackupRequest) (*pb.CreateBackupResponse, error) {
	namespaceSpec, err := sv.namespaceService.Get(ctx, req.GetProjectName(), req.GetNamespaceName())
	if err != nil {
		return nil, mapToGRPCErr(sv.l, err, "unable to get namespace")
	}

	resourceSpec, err := sv.resourceSvc.ReadResource(ctx, namespaceSpec, req.DatastoreName, req.ResourceName)
	if err != nil {
		return nil, status.Errorf(codes.Internal, "%s: failed to read resource %s", err.Error(), req.ResourceName)
	}

	var jobSpecs []models.JobSpec
	jobSpec, err := sv.jobSvc.GetByDestination(ctx, namespaceSpec.ProjectSpec, resourceSpec.URN)
	if err != nil {
		return nil, status.Errorf(codes.Internal, "error while getting job: %v", err)
	}
	jobSpecs = append(jobSpecs, jobSpec)

	if len(req.AllowedDownstreamNamespaces) > 0 {
		downstreamSpecs, err := sv.jobSvc.GetDownstream(ctx, namespaceSpec.ProjectSpec, jobSpec.Name)
		if err != nil {
			return nil, status.Errorf(codes.Internal, "error while getting job downstream: %v", err)
		}
		jobSpecs = append(jobSpecs, downstreamSpecs...)
	}

	backupRequest := models.BackupRequest{
		ResourceName:                req.ResourceName,
		Project:                     namespaceSpec.ProjectSpec,
		Namespace:                   namespaceSpec,
		Description:                 req.Description,
		AllowedDownstreamNamespaces: req.AllowedDownstreamNamespaces,
		DryRun:                      false,
		Config:                      req.Config,
	}
	result, err := sv.resourceSvc.BackupResource(ctx, backupRequest, jobSpecs)
	if err != nil {
		return nil, status.Errorf(codes.Internal, "error while doing backup: %v", err)
	}

	return &pb.CreateBackupResponse{
		Urn:              result.Resources,
		IgnoredResources: result.IgnoredResources,
	}, nil
}

<<<<<<< HEAD
func (sv *RuntimeServiceServer) ListBackups(ctx context.Context, req *pb.ListBackupsRequest) (*pb.ListBackupsResponse, error) {
	projectSpec, err := sv.projectService.GetByName(ctx, req.GetProjectName())
=======
func (sv *BackupServiceServer) ListBackups(ctx context.Context, req *pb.ListBackupsRequest) (*pb.ListBackupsResponse, error) {
	projectSpec, err := sv.projectService.Get(ctx, req.GetProjectName())
>>>>>>> 16dfb63e
	if err != nil {
		return nil, mapToGRPCErr(sv.l, err, fmt.Sprintf("not able to find project %s", req.GetProjectName()))
	}

	results, err := sv.resourceSvc.ListResourceBackups(ctx, projectSpec, req.DatastoreName)
	if err != nil {
		return nil, status.Errorf(codes.Internal, "error while getting backup list: %v", err)
	}

	var backupList []*pb.BackupSpec
	for _, result := range results {
		backupList = append(backupList, &pb.BackupSpec{
			Id:           result.ID.String(),
			ResourceName: result.Resource.Name,
			CreatedAt:    timestamppb.New(result.CreatedAt),
			Description:  result.Description,
			Config:       result.Config,
		})
	}
	return &pb.ListBackupsResponse{
		Backups: backupList,
	}, nil
}

<<<<<<< HEAD
func (sv *RuntimeServiceServer) GetBackup(ctx context.Context, req *pb.GetBackupRequest) (*pb.GetBackupResponse, error) {
	projectSpec, err := sv.projectService.GetByName(ctx, req.GetProjectName())
=======
func (sv *BackupServiceServer) GetBackup(ctx context.Context, req *pb.GetBackupRequest) (*pb.GetBackupResponse, error) {
	projectSpec, err := sv.projectService.Get(ctx, req.GetProjectName())
>>>>>>> 16dfb63e
	if err != nil {
		return nil, mapToGRPCErr(sv.l, err, fmt.Sprintf("not able to find project %s", req.GetProjectName()))
	}

	uuid, err := uuid.Parse(req.Id)
	if err != nil {
		return nil, status.Errorf(codes.InvalidArgument, "error while parsing backup ID: %v", err)
	}

	backupDetail, err := sv.resourceSvc.GetResourceBackup(ctx, projectSpec, req.DatastoreName, uuid)
	if err != nil {
		if errors.Is(err, store.ErrResourceNotFound) {
			return nil, status.Errorf(codes.NotFound, "%s: backup with ID %s not found", err.Error(), uuid.String())
		}
		return nil, status.Errorf(codes.Internal, "error while getting backup detail: %v", err)
	}

	var results []string
	for _, result := range backupDetail.Result {
		backupResult, ok := result.(map[string]interface{})
		if !ok {
			return nil, status.Errorf(codes.Internal, "error while parsing backup result: %v", ok)
		}

		backupURN, ok := backupResult[models.BackupSpecKeyURN]
		if !ok {
			return nil, status.Errorf(codes.Internal, "%s is not found in backup result", models.BackupSpecKeyURN)
		}

		backupURNStr, ok := backupURN.(string)
		if !ok {
			return nil, status.Errorf(codes.Internal, "invalid backup URN: %v", backupURN)
		}

		results = append(results, backupURNStr)
	}

	return &pb.GetBackupResponse{
		Spec: &pb.BackupSpec{
			Id:           backupDetail.ID.String(),
			ResourceName: backupDetail.Resource.Name,
			CreatedAt:    timestamppb.New(backupDetail.CreatedAt),
			Description:  backupDetail.Description,
			Config:       backupDetail.Config,
		},
		Urn: results,
	}, nil
}

// BackupServiceServer
func NewBackupServiceServer(l log.Logger, jobService models.JobService, resourceSvc models.DatastoreService, namespaceService service.NamespaceService, projectService service.ProjectService) *BackupServiceServer {
	return &BackupServiceServer{
		l:                l,
		jobSvc:           jobService,
		resourceSvc:      resourceSvc,
		namespaceService: namespaceService,
		projectService:   projectService,
	}
}<|MERGE_RESOLUTION|>--- conflicted
+++ resolved
@@ -118,13 +118,8 @@
 	}, nil
 }
 
-<<<<<<< HEAD
-func (sv *RuntimeServiceServer) ListBackups(ctx context.Context, req *pb.ListBackupsRequest) (*pb.ListBackupsResponse, error) {
+func (sv *BackupServiceServer) ListBackups(ctx context.Context, req *pb.ListBackupsRequest) (*pb.ListBackupsResponse, error) {
 	projectSpec, err := sv.projectService.GetByName(ctx, req.GetProjectName())
-=======
-func (sv *BackupServiceServer) ListBackups(ctx context.Context, req *pb.ListBackupsRequest) (*pb.ListBackupsResponse, error) {
-	projectSpec, err := sv.projectService.Get(ctx, req.GetProjectName())
->>>>>>> 16dfb63e
 	if err != nil {
 		return nil, mapToGRPCErr(sv.l, err, fmt.Sprintf("not able to find project %s", req.GetProjectName()))
 	}
@@ -149,13 +144,8 @@
 	}, nil
 }
 
-<<<<<<< HEAD
-func (sv *RuntimeServiceServer) GetBackup(ctx context.Context, req *pb.GetBackupRequest) (*pb.GetBackupResponse, error) {
+func (sv *BackupServiceServer) GetBackup(ctx context.Context, req *pb.GetBackupRequest) (*pb.GetBackupResponse, error) {
 	projectSpec, err := sv.projectService.GetByName(ctx, req.GetProjectName())
-=======
-func (sv *BackupServiceServer) GetBackup(ctx context.Context, req *pb.GetBackupRequest) (*pb.GetBackupResponse, error) {
-	projectSpec, err := sv.projectService.Get(ctx, req.GetProjectName())
->>>>>>> 16dfb63e
 	if err != nil {
 		return nil, mapToGRPCErr(sv.l, err, fmt.Sprintf("not able to find project %s", req.GetProjectName()))
 	}
