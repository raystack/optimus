package v1beta1

import (
	"context"
	"errors"
	"fmt"
	"io"
	"sync"
	"time"

	"github.com/prometheus/client_golang/prometheus"
	"github.com/prometheus/client_golang/prometheus/promauto"

	pb "github.com/odpf/optimus/api/proto/odpf/optimus/core/v1beta1"
	"github.com/odpf/optimus/core/progress"
	"github.com/odpf/optimus/models"
	"github.com/odpf/optimus/service"
	"github.com/odpf/salt/log"
	"google.golang.org/grpc/codes"
	"google.golang.org/grpc/status"
)

var (
	runtimeDeployResourceSpecificationCounter = promauto.NewCounter(prometheus.CounterOpts{
		Name: "runtime_deploy_resourcespec",
		Help: "Number of resources requested for deployment by runtime",
	})
)

type ResourceServiceServer struct {
	l                log.Logger
	resourceSvc      models.DatastoreService
	namespaceService service.NamespaceService
	adapter          ProtoAdapter
	progressObserver progress.Observer
	pb.UnimplementedResourceServiceServer
}

func (sv *ResourceServiceServer) CreateResource(ctx context.Context, req *pb.CreateResourceRequest) (*pb.CreateResourceResponse, error) {
	namespaceSpec, err := sv.namespaceService.Get(ctx, req.GetProjectName(), req.GetNamespaceName())
	if err != nil {
		return nil, mapToGRPCErr(sv.l, err, "unable to get namespace")
	}

	optResource, err := sv.adapter.FromResourceProto(req.Resource, req.DatastoreName)
	if err != nil {
		return nil, status.Errorf(codes.Internal, "%s: failed to parse resource %s", err.Error(), req.Resource.GetName())
	}

	if err := sv.resourceSvc.CreateResource(ctx, namespaceSpec, []models.ResourceSpec{optResource}, sv.progressObserver); err != nil {
		return nil, status.Errorf(codes.Internal, "%s: failed to create resource %s", err.Error(), req.Resource.GetName())
	}
	runtimeDeployResourceSpecificationCounter.Inc()
	return &pb.CreateResourceResponse{
		Success: true,
	}, nil
}

func (sv *ResourceServiceServer) UpdateResource(ctx context.Context, req *pb.UpdateResourceRequest) (*pb.UpdateResourceResponse, error) {
	namespaceSpec, err := sv.namespaceService.Get(ctx, req.GetProjectName(), req.GetNamespaceName())
	if err != nil {
		return nil, mapToGRPCErr(sv.l, err, "unable to get namespace")
	}

	optResource, err := sv.adapter.FromResourceProto(req.Resource, req.DatastoreName)
	if err != nil {
		return nil, status.Errorf(codes.Internal, "%s: failed to parse resource %s", err.Error(), req.Resource.GetName())
	}

	if err := sv.resourceSvc.UpdateResource(ctx, namespaceSpec, []models.ResourceSpec{optResource}, sv.progressObserver); err != nil {
		return nil, status.Errorf(codes.Internal, "%s: failed to create resource %s", err.Error(), req.Resource.GetName())
	}
	runtimeDeployResourceSpecificationCounter.Inc()
	return &pb.UpdateResourceResponse{
		Success: true,
	}, nil
}

func (sv *ResourceServiceServer) ReadResource(ctx context.Context, req *pb.ReadResourceRequest) (*pb.ReadResourceResponse, error) {
	namespaceSpec, err := sv.namespaceService.Get(ctx, req.GetProjectName(), req.GetNamespaceName())
	if err != nil {
		return nil, mapToGRPCErr(sv.l, err, "unable to get namespace")
	}

	response, err := sv.resourceSvc.ReadResource(ctx, namespaceSpec, req.DatastoreName, req.ResourceName)
	if err != nil {
		return nil, status.Errorf(codes.Internal, "%s: failed to read resource %s", err.Error(), req.ResourceName)
	}

	protoResource, err := sv.adapter.ToResourceProto(response)
	if err != nil {
		return nil, status.Errorf(codes.Internal, "%s: failed to adapt resource %s", err.Error(), req.ResourceName)
	}

	return &pb.ReadResourceResponse{
		Success:  true,
		Resource: protoResource,
	}, nil
}

<<<<<<< HEAD
func (sv *ResourceServiceServer) DeployResourceSpecification(req *pb.DeployResourceSpecificationRequest, respStream pb.ResourceService_DeployResourceSpecificationServer) error {
=======
func (sv *RuntimeServiceServer) DeployResourceSpecification(stream pb.RuntimeService_DeployResourceSpecificationServer) error {
>>>>>>> f393b132
	startTime := time.Now()
	errNamespaces := []string{}

	for {
		request, err := stream.Recv()
		if err != nil {
			if errors.Is(err, io.EOF) {
				break
			}
			stream.Send(&pb.DeployResourceSpecificationResponse{
				Success: false,
				Ack:     true,
				Message: err.Error(),
			})
			return err // immediate error returned (grpc error level)
		}
		namespaceSpec, err := sv.namespaceService.Get(stream.Context(), request.GetProjectName(), request.GetNamespaceName())
		if err != nil {
			stream.Send(&pb.DeployResourceSpecificationResponse{
				Success: false,
				Ack:     true,
				Message: err.Error(),
			})
			errNamespaces = append(errNamespaces, request.NamespaceName)
			continue
		}
		var resourceSpecs []models.ResourceSpec
		var errMsgs string
		for _, resourceProto := range request.GetResources() {
			adapted, err := sv.adapter.FromResourceProto(resourceProto, request.DatastoreName)
			if err != nil {
				currentMsg := fmt.Sprintf("%s: cannot adapt resource %s", err.Error(), resourceProto.GetName())
				sv.l.Error(currentMsg)
				errMsgs += currentMsg + "\n"
				continue
			}
			resourceSpecs = append(resourceSpecs, adapted)
		}

		if errMsgs != "" {
			stream.Send(&pb.DeployResourceSpecificationResponse{
				Success: false,
				Ack:     true,
				Message: errMsgs,
			})
			errNamespaces = append(errNamespaces, request.NamespaceName)
			continue
		}

		observers := new(progress.ObserverChain)
		observers.Join(sv.progressObserver)
		observers.Join(&resourceObserver{
			stream: stream,
			log:    sv.l,
			mu:     new(sync.Mutex),
		})

		if err := sv.resourceSvc.UpdateResource(stream.Context(), namespaceSpec, resourceSpecs, observers); err != nil {
			stream.Send(&pb.DeployResourceSpecificationResponse{
				Success: false,
				Ack:     true,
				Message: fmt.Sprintf("failed to update resources: \n%s", err.Error()),
			})
			errNamespaces = append(errNamespaces, request.NamespaceName)
			continue
		}
		runtimeDeployResourceSpecificationCounter.Add(float64(len(request.Resources)))
		stream.Send(&pb.DeployResourceSpecificationResponse{
			Success: true,
			Ack:     true,
			Message: "success",
		})
	}
	sv.l.Info("finished resource deployment in", "time", time.Since(startTime))
	if len(errNamespaces) > 0 {
		sv.l.Warn("there's error while deploying namespaces: %v", errNamespaces)
		return fmt.Errorf("error when deploying: %v", errNamespaces)
	}
	return nil
}

func (sv *ResourceServiceServer) ListResourceSpecification(ctx context.Context, req *pb.ListResourceSpecificationRequest) (*pb.ListResourceSpecificationResponse, error) {
	namespaceSpec, err := sv.namespaceService.Get(ctx, req.GetProjectName(), req.GetNamespaceName())
	if err != nil {
		return nil, mapToGRPCErr(sv.l, err, "unable to get namespace")
	}

	resourceSpecs, err := sv.resourceSvc.GetAll(ctx, namespaceSpec, req.DatastoreName)
	if err != nil {
		return nil, status.Errorf(codes.Internal, "%s: failed to retrieve jobs for project %s", err.Error(), req.GetProjectName())
	}

	resourceProtos := []*pb.ResourceSpecification{}
	for _, resourceSpec := range resourceSpecs {
		resourceProto, err := sv.adapter.ToResourceProto(resourceSpec)
		if err != nil {
			return nil, status.Errorf(codes.Internal, "%s: failed to parse resource spec %s", err.Error(), resourceSpec.Name)
		}
		resourceProtos = append(resourceProtos, resourceProto)
	}
	return &pb.ListResourceSpecificationResponse{
		Resources: resourceProtos,
	}, nil
}

func NewResourceServiceServer(l log.Logger, datastoreSvc models.DatastoreService, namespaceService service.NamespaceService, adapter ProtoAdapter, progressObserver progress.Observer) *ResourceServiceServer {
	return &ResourceServiceServer{
		l:                l,
		resourceSvc:      datastoreSvc,
		adapter:          adapter,
		namespaceService: namespaceService,
		progressObserver: progressObserver,
	}
}<|MERGE_RESOLUTION|>--- conflicted
+++ resolved
@@ -20,12 +20,10 @@
 	"google.golang.org/grpc/status"
 )
 
-var (
-	runtimeDeployResourceSpecificationCounter = promauto.NewCounter(prometheus.CounterOpts{
-		Name: "runtime_deploy_resourcespec",
-		Help: "Number of resources requested for deployment by runtime",
-	})
-)
+var runtimeDeployResourceSpecificationCounter = promauto.NewCounter(prometheus.CounterOpts{
+	Name: "runtime_deploy_resourcespec",
+	Help: "Number of resources requested for deployment by runtime",
+})
 
 type ResourceServiceServer struct {
 	l                log.Logger
@@ -98,11 +96,7 @@
 	}, nil
 }
 
-<<<<<<< HEAD
-func (sv *ResourceServiceServer) DeployResourceSpecification(req *pb.DeployResourceSpecificationRequest, respStream pb.ResourceService_DeployResourceSpecificationServer) error {
-=======
-func (sv *RuntimeServiceServer) DeployResourceSpecification(stream pb.RuntimeService_DeployResourceSpecificationServer) error {
->>>>>>> f393b132
+func (sv *ResourceServiceServer) DeployResourceSpecification(stream pb.ResourceService_DeployResourceSpecificationServer) error {
 	startTime := time.Now()
 	errNamespaces := []string{}
 
