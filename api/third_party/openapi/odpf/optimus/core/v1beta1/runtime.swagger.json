--- conflicted
+++ resolved
@@ -156,1627 +156,6 @@
         "type": {
           "$ref": "#/definitions/v1beta1JobEventType"
         },
-<<<<<<< HEAD
-        "parameters": [
-          {
-            "name": "projectName",
-            "in": "path",
-            "required": true,
-            "type": "string"
-          },
-          {
-            "name": "namespaceName",
-            "in": "path",
-            "required": true,
-            "type": "string"
-          },
-          {
-            "name": "datastoreName",
-            "in": "path",
-            "required": true,
-            "type": "string"
-          }
-        ],
-        "tags": [
-          "RuntimeService"
-        ]
-      },
-      "post": {
-        "operationId": "RuntimeService_CreateBackup",
-        "responses": {
-          "200": {
-            "description": "A successful response.",
-            "schema": {
-              "$ref": "#/definitions/v1beta1CreateBackupResponse"
-            }
-          },
-          "default": {
-            "description": "An unexpected error response.",
-            "schema": {
-              "$ref": "#/definitions/rpcStatus"
-            }
-          }
-        },
-        "parameters": [
-          {
-            "name": "projectName",
-            "in": "path",
-            "required": true,
-            "type": "string"
-          },
-          {
-            "name": "namespaceName",
-            "in": "path",
-            "required": true,
-            "type": "string"
-          },
-          {
-            "name": "datastoreName",
-            "in": "path",
-            "required": true,
-            "type": "string"
-          },
-          {
-            "name": "body",
-            "in": "body",
-            "required": true,
-            "schema": {
-              "type": "object",
-              "properties": {
-                "resourceName": {
-                  "type": "string"
-                },
-                "description": {
-                  "type": "string"
-                },
-                "ignoreDownstream": {
-                  "type": "boolean"
-                },
-                "config": {
-                  "type": "object",
-                  "additionalProperties": {
-                    "type": "string"
-                  }
-                },
-                "allowedDownstreamNamespaces": {
-                  "type": "array",
-                  "items": {
-                    "type": "string"
-                  },
-                  "description": "represents which downstream to be backed up. \npossible values are the namespace names, *, or empty. \n'*' means all namespaces are allowed, empty list means all downstream will be ignored."
-                }
-              }
-            }
-          }
-        ],
-        "tags": [
-          "RuntimeService"
-        ]
-      }
-    },
-    "/v1beta1/project/{projectName}/namespace/{namespaceName}/datastore/{datastoreName}/backupDryrun": {
-      "post": {
-        "operationId": "RuntimeService_BackupDryRun",
-        "responses": {
-          "200": {
-            "description": "A successful response.",
-            "schema": {
-              "$ref": "#/definitions/v1beta1BackupDryRunResponse"
-            }
-          },
-          "default": {
-            "description": "An unexpected error response.",
-            "schema": {
-              "$ref": "#/definitions/rpcStatus"
-            }
-          }
-        },
-        "parameters": [
-          {
-            "name": "projectName",
-            "in": "path",
-            "required": true,
-            "type": "string"
-          },
-          {
-            "name": "namespaceName",
-            "in": "path",
-            "required": true,
-            "type": "string"
-          },
-          {
-            "name": "datastoreName",
-            "in": "path",
-            "required": true,
-            "type": "string"
-          },
-          {
-            "name": "body",
-            "in": "body",
-            "required": true,
-            "schema": {
-              "type": "object",
-              "properties": {
-                "resourceName": {
-                  "type": "string"
-                },
-                "description": {
-                  "type": "string"
-                },
-                "ignoreDownstream": {
-                  "type": "boolean"
-                },
-                "allowedDownstreamNamespaces": {
-                  "type": "array",
-                  "items": {
-                    "type": "string"
-                  },
-                  "description": "represents which downstream to be backed up. \npossible values are the namespace names, *, or empty. \n'*' means all namespaces are allowed, empty list means all downstream will be ignored."
-                }
-              }
-            }
-          }
-        ],
-        "tags": [
-          "RuntimeService"
-        ]
-      }
-    },
-    "/v1beta1/project/{projectName}/namespace/{namespaceName}/datastore/{datastoreName}/resource": {
-      "get": {
-        "summary": "ListResourceSpecification lists all resource specifications of a datastore in project",
-        "operationId": "RuntimeService_ListResourceSpecification",
-        "responses": {
-          "200": {
-            "description": "A successful response.",
-            "schema": {
-              "$ref": "#/definitions/v1beta1ListResourceSpecificationResponse"
-            }
-          },
-          "default": {
-            "description": "An unexpected error response.",
-            "schema": {
-              "$ref": "#/definitions/rpcStatus"
-            }
-          }
-        },
-        "parameters": [
-          {
-            "name": "projectName",
-            "in": "path",
-            "required": true,
-            "type": "string"
-          },
-          {
-            "name": "namespaceName",
-            "in": "path",
-            "required": true,
-            "type": "string"
-          },
-          {
-            "name": "datastoreName",
-            "in": "path",
-            "required": true,
-            "type": "string"
-          }
-        ],
-        "tags": [
-          "RuntimeService"
-        ]
-      },
-      "post": {
-        "summary": "Database CRUD\nCreateResource registers a new resource of a namespace which belongs to a project",
-        "operationId": "RuntimeService_CreateResource",
-        "responses": {
-          "200": {
-            "description": "A successful response.",
-            "schema": {
-              "$ref": "#/definitions/v1beta1CreateResourceResponse"
-            }
-          },
-          "default": {
-            "description": "An unexpected error response.",
-            "schema": {
-              "$ref": "#/definitions/rpcStatus"
-            }
-          }
-        },
-        "parameters": [
-          {
-            "name": "projectName",
-            "in": "path",
-            "required": true,
-            "type": "string"
-          },
-          {
-            "name": "namespaceName",
-            "in": "path",
-            "required": true,
-            "type": "string"
-          },
-          {
-            "name": "datastoreName",
-            "in": "path",
-            "required": true,
-            "type": "string"
-          },
-          {
-            "name": "body",
-            "in": "body",
-            "required": true,
-            "schema": {
-              "type": "object",
-              "properties": {
-                "resource": {
-                  "$ref": "#/definitions/v1beta1ResourceSpecification"
-                }
-              }
-            }
-          }
-        ],
-        "tags": [
-          "RuntimeService"
-        ]
-      },
-      "put": {
-        "summary": "UpdateResource updates a resource specification of a datastore in project",
-        "operationId": "RuntimeService_UpdateResource",
-        "responses": {
-          "200": {
-            "description": "A successful response.",
-            "schema": {
-              "$ref": "#/definitions/v1beta1UpdateResourceResponse"
-            }
-          },
-          "default": {
-            "description": "An unexpected error response.",
-            "schema": {
-              "$ref": "#/definitions/rpcStatus"
-            }
-          }
-        },
-        "parameters": [
-          {
-            "name": "projectName",
-            "in": "path",
-            "required": true,
-            "type": "string"
-          },
-          {
-            "name": "namespaceName",
-            "in": "path",
-            "required": true,
-            "type": "string"
-          },
-          {
-            "name": "datastoreName",
-            "in": "path",
-            "required": true,
-            "type": "string"
-          },
-          {
-            "name": "body",
-            "in": "body",
-            "required": true,
-            "schema": {
-              "type": "object",
-              "properties": {
-                "resource": {
-                  "$ref": "#/definitions/v1beta1ResourceSpecification"
-                }
-              }
-            }
-          }
-        ],
-        "tags": [
-          "RuntimeService"
-        ]
-      }
-    },
-    "/v1beta1/project/{projectName}/namespace/{namespaceName}/datastore/{datastoreName}/resource/{resourceName}": {
-      "get": {
-        "summary": "ReadResource reads a provided resource spec of a namespace",
-        "operationId": "RuntimeService_ReadResource",
-        "responses": {
-          "200": {
-            "description": "A successful response.",
-            "schema": {
-              "$ref": "#/definitions/v1beta1ReadResourceResponse"
-            }
-          },
-          "default": {
-            "description": "An unexpected error response.",
-            "schema": {
-              "$ref": "#/definitions/rpcStatus"
-            }
-          }
-        },
-        "parameters": [
-          {
-            "name": "projectName",
-            "in": "path",
-            "required": true,
-            "type": "string"
-          },
-          {
-            "name": "namespaceName",
-            "in": "path",
-            "required": true,
-            "type": "string"
-          },
-          {
-            "name": "datastoreName",
-            "in": "path",
-            "required": true,
-            "type": "string"
-          },
-          {
-            "name": "resourceName",
-            "in": "path",
-            "required": true,
-            "type": "string"
-          }
-        ],
-        "tags": [
-          "RuntimeService"
-        ]
-      }
-    },
-    "/v1beta1/project/{projectName}/namespace/{namespaceName}/job": {
-      "get": {
-        "summary": "ListJobSpecification returns list of jobs created in a project",
-        "operationId": "RuntimeService_ListJobSpecification",
-        "responses": {
-          "200": {
-            "description": "A successful response.",
-            "schema": {
-              "$ref": "#/definitions/v1beta1ListJobSpecificationResponse"
-            }
-          },
-          "default": {
-            "description": "An unexpected error response.",
-            "schema": {
-              "$ref": "#/definitions/rpcStatus"
-            }
-          }
-        },
-        "parameters": [
-          {
-            "name": "projectName",
-            "in": "path",
-            "required": true,
-            "type": "string"
-          },
-          {
-            "name": "namespaceName",
-            "in": "path",
-            "required": true,
-            "type": "string"
-          }
-        ],
-        "tags": [
-          "RuntimeService"
-        ]
-      },
-      "post": {
-        "summary": "CreateJobSpecification registers a new job for a namespace which belongs to a project",
-        "operationId": "RuntimeService_CreateJobSpecification",
-        "responses": {
-          "200": {
-            "description": "A successful response.",
-            "schema": {
-              "$ref": "#/definitions/v1beta1CreateJobSpecificationResponse"
-            }
-          },
-          "default": {
-            "description": "An unexpected error response.",
-            "schema": {
-              "$ref": "#/definitions/rpcStatus"
-            }
-          }
-        },
-        "parameters": [
-          {
-            "name": "projectName",
-            "in": "path",
-            "required": true,
-            "type": "string"
-          },
-          {
-            "name": "namespaceName",
-            "in": "path",
-            "required": true,
-            "type": "string"
-          },
-          {
-            "name": "body",
-            "in": "body",
-            "required": true,
-            "schema": {
-              "type": "object",
-              "properties": {
-                "spec": {
-                  "$ref": "#/definitions/v1beta1JobSpecification"
-                }
-              }
-            }
-          }
-        ],
-        "tags": [
-          "RuntimeService"
-        ]
-      }
-    },
-    "/v1beta1/project/{projectName}/namespace/{namespaceName}/job/{jobName}": {
-      "get": {
-        "summary": "GetJobSpecification reads a provided job spec of a namespace",
-        "operationId": "RuntimeService_GetJobSpecification",
-        "responses": {
-          "200": {
-            "description": "A successful response.",
-            "schema": {
-              "$ref": "#/definitions/v1beta1GetJobSpecificationResponse"
-            }
-          },
-          "default": {
-            "description": "An unexpected error response.",
-            "schema": {
-              "$ref": "#/definitions/rpcStatus"
-            }
-          }
-        },
-        "parameters": [
-          {
-            "name": "projectName",
-            "in": "path",
-            "required": true,
-            "type": "string"
-          },
-          {
-            "name": "namespaceName",
-            "in": "path",
-            "required": true,
-            "type": "string"
-          },
-          {
-            "name": "jobName",
-            "in": "path",
-            "required": true,
-            "type": "string"
-          }
-        ],
-        "tags": [
-          "RuntimeService"
-        ]
-      },
-      "delete": {
-        "summary": "DeleteJobSpecification deletes a job spec of a namespace",
-        "operationId": "RuntimeService_DeleteJobSpecification",
-        "responses": {
-          "200": {
-            "description": "A successful response.",
-            "schema": {
-              "$ref": "#/definitions/v1beta1DeleteJobSpecificationResponse"
-            }
-          },
-          "default": {
-            "description": "An unexpected error response.",
-            "schema": {
-              "$ref": "#/definitions/rpcStatus"
-            }
-          }
-        },
-        "parameters": [
-          {
-            "name": "projectName",
-            "in": "path",
-            "required": true,
-            "type": "string"
-          },
-          {
-            "name": "namespaceName",
-            "in": "path",
-            "required": true,
-            "type": "string"
-          },
-          {
-            "name": "jobName",
-            "in": "path",
-            "required": true,
-            "type": "string"
-          }
-        ],
-        "tags": [
-          "RuntimeService"
-        ]
-      }
-    },
-    "/v1beta1/project/{projectName}/namespace/{namespaceName}/job/{jobName}/event": {
-      "post": {
-        "summary": "RegisterJobEvent notifies optimus service about an event related to job",
-        "operationId": "RuntimeService_RegisterJobEvent",
-        "responses": {
-          "200": {
-            "description": "A successful response.",
-            "schema": {
-              "$ref": "#/definitions/v1beta1RegisterJobEventResponse"
-            }
-          },
-          "default": {
-            "description": "An unexpected error response.",
-            "schema": {
-              "$ref": "#/definitions/rpcStatus"
-            }
-          }
-        },
-        "parameters": [
-          {
-            "name": "projectName",
-            "in": "path",
-            "required": true,
-            "type": "string"
-          },
-          {
-            "name": "namespaceName",
-            "in": "path",
-            "required": true,
-            "type": "string"
-          },
-          {
-            "name": "jobName",
-            "in": "path",
-            "required": true,
-            "type": "string"
-          },
-          {
-            "name": "body",
-            "in": "body",
-            "required": true,
-            "schema": {
-              "type": "object",
-              "properties": {
-                "event": {
-                  "$ref": "#/definitions/v1beta1JobEvent"
-                }
-              }
-            }
-          }
-        ],
-        "tags": [
-          "RuntimeService"
-        ]
-      }
-    },
-    "/v1beta1/project/{projectName}/namespace/{namespaceName}/job/{jobName}/task": {
-      "get": {
-        "summary": "GetJobTask provides task details specific to plugin used in a job",
-        "operationId": "RuntimeService_GetJobTask",
-        "responses": {
-          "200": {
-            "description": "A successful response.",
-            "schema": {
-              "$ref": "#/definitions/v1beta1GetJobTaskResponse"
-            }
-          },
-          "default": {
-            "description": "An unexpected error response.",
-            "schema": {
-              "$ref": "#/definitions/rpcStatus"
-            }
-          }
-        },
-        "parameters": [
-          {
-            "name": "projectName",
-            "in": "path",
-            "required": true,
-            "type": "string"
-          },
-          {
-            "name": "namespaceName",
-            "in": "path",
-            "required": true,
-            "type": "string"
-          },
-          {
-            "name": "jobName",
-            "in": "path",
-            "required": true,
-            "type": "string"
-          }
-        ],
-        "tags": [
-          "RuntimeService"
-        ]
-      }
-    },
-    "/v1beta1/project/{projectName}/namespace/{namespaceName}/run": {
-      "post": {
-        "summary": "RunJob creates a job run and executes all included tasks/hooks instantly\nthis doesn't necessarily deploy the job in db first",
-        "operationId": "RuntimeService_RunJob",
-        "responses": {
-          "200": {
-            "description": "A successful response.",
-            "schema": {
-              "$ref": "#/definitions/v1beta1RunJobResponse"
-            }
-          },
-          "default": {
-            "description": "An unexpected error response.",
-            "schema": {
-              "$ref": "#/definitions/rpcStatus"
-            }
-          }
-        },
-        "parameters": [
-          {
-            "name": "projectName",
-            "in": "path",
-            "required": true,
-            "type": "string"
-          },
-          {
-            "name": "namespaceName",
-            "in": "path",
-            "required": true,
-            "type": "string"
-          },
-          {
-            "name": "body",
-            "in": "body",
-            "required": true,
-            "schema": {
-              "type": "object",
-              "properties": {
-                "specifications": {
-                  "type": "array",
-                  "items": {
-                    "$ref": "#/definitions/v1beta1JobSpecification"
-                  },
-                  "title": "job specification order of execution is undefined\nattributes realted to schedule behaviour are ignored like interval,\nstart_date, end_date, catchup, etc"
-                }
-              }
-            }
-          }
-        ],
-        "tags": [
-          "RuntimeService"
-        ]
-      }
-    },
-    "/v1beta1/project/{projectName}/replay": {
-      "get": {
-        "operationId": "RuntimeService_ListReplays",
-        "responses": {
-          "200": {
-            "description": "A successful response.",
-            "schema": {
-              "$ref": "#/definitions/v1beta1ListReplaysResponse"
-            }
-          },
-          "default": {
-            "description": "An unexpected error response.",
-            "schema": {
-              "$ref": "#/definitions/rpcStatus"
-            }
-          }
-        },
-        "parameters": [
-          {
-            "name": "projectName",
-            "in": "path",
-            "required": true,
-            "type": "string"
-          }
-        ],
-        "tags": [
-          "RuntimeService"
-        ]
-      },
-      "post": {
-        "operationId": "RuntimeService_Replay",
-        "responses": {
-          "200": {
-            "description": "A successful response.",
-            "schema": {
-              "$ref": "#/definitions/v1beta1ReplayResponse"
-            }
-          },
-          "default": {
-            "description": "An unexpected error response.",
-            "schema": {
-              "$ref": "#/definitions/rpcStatus"
-            }
-          }
-        },
-        "parameters": [
-          {
-            "name": "projectName",
-            "in": "path",
-            "required": true,
-            "type": "string"
-          },
-          {
-            "name": "body",
-            "in": "body",
-            "required": true,
-            "schema": {
-              "type": "object",
-              "properties": {
-                "jobName": {
-                  "type": "string"
-                },
-                "namespaceName": {
-                  "type": "string"
-                },
-                "startDate": {
-                  "type": "string"
-                },
-                "endDate": {
-                  "type": "string"
-                },
-                "force": {
-                  "type": "boolean"
-                },
-                "allowedDownstreamNamespaces": {
-                  "type": "array",
-                  "items": {
-                    "type": "string"
-                  },
-                  "description": "represents which downstream to be replayed. \npossible values are the namespace names, *, or empty. \n'*' means all namespaces are allowed, empty list means all downstream will be ignored."
-                }
-              }
-            }
-          }
-        ],
-        "tags": [
-          "RuntimeService"
-        ]
-      }
-    },
-    "/v1beta1/project/{projectName}/replay/dryrun": {
-      "post": {
-        "operationId": "RuntimeService_ReplayDryRun",
-        "responses": {
-          "200": {
-            "description": "A successful response.",
-            "schema": {
-              "$ref": "#/definitions/v1beta1ReplayDryRunResponse"
-            }
-          },
-          "default": {
-            "description": "An unexpected error response.",
-            "schema": {
-              "$ref": "#/definitions/rpcStatus"
-            }
-          }
-        },
-        "parameters": [
-          {
-            "name": "projectName",
-            "in": "path",
-            "required": true,
-            "type": "string"
-          },
-          {
-            "name": "body",
-            "in": "body",
-            "required": true,
-            "schema": {
-              "type": "object",
-              "properties": {
-                "jobName": {
-                  "type": "string"
-                },
-                "namespaceName": {
-                  "type": "string"
-                },
-                "startDate": {
-                  "type": "string"
-                },
-                "endDate": {
-                  "type": "string"
-                },
-                "allowedDownstreamNamespaces": {
-                  "type": "array",
-                  "items": {
-                    "type": "string"
-                  },
-                  "description": "represents which downstream to be replayed. \npossible values are the namespace names, *, or empty. \n'*' means all namespaces are allowed, empty list means all downstream will be ignored."
-                }
-              }
-            }
-          }
-        ],
-        "tags": [
-          "RuntimeService"
-        ]
-      }
-    },
-    "/v1beta1/project/{projectName}/replay/{id}": {
-      "get": {
-        "operationId": "RuntimeService_GetReplayStatus",
-        "responses": {
-          "200": {
-            "description": "A successful response.",
-            "schema": {
-              "$ref": "#/definitions/v1beta1GetReplayStatusResponse"
-            }
-          },
-          "default": {
-            "description": "An unexpected error response.",
-            "schema": {
-              "$ref": "#/definitions/rpcStatus"
-            }
-          }
-        },
-        "parameters": [
-          {
-            "name": "projectName",
-            "in": "path",
-            "required": true,
-            "type": "string"
-          },
-          {
-            "name": "id",
-            "in": "path",
-            "required": true,
-            "type": "string"
-          },
-          {
-            "name": "jobName",
-            "in": "query",
-            "required": false,
-            "type": "string"
-          }
-        ],
-        "tags": [
-          "RuntimeService"
-        ]
-      }
-    },
-    "/v1beta1/project/{projectName}/secret": {
-      "get": {
-        "summary": "ListSecrets shows the secrets registered for a project",
-        "operationId": "RuntimeService_ListSecrets",
-        "responses": {
-          "200": {
-            "description": "A successful response.",
-            "schema": {
-              "$ref": "#/definitions/v1beta1ListSecretsResponse"
-            }
-          },
-          "default": {
-            "description": "An unexpected error response.",
-            "schema": {
-              "$ref": "#/definitions/rpcStatus"
-            }
-          }
-        },
-        "parameters": [
-          {
-            "name": "projectName",
-            "in": "path",
-            "required": true,
-            "type": "string"
-          }
-        ],
-        "tags": [
-          "RuntimeService"
-        ]
-      }
-    },
-    "/v1beta1/project/{projectName}/secret/{secretName}": {
-      "delete": {
-        "summary": "DeleteSecret deletes a secret for a project",
-        "operationId": "RuntimeService_DeleteSecret",
-        "responses": {
-          "200": {
-            "description": "A successful response.",
-            "schema": {
-              "$ref": "#/definitions/v1beta1DeleteSecretResponse"
-            }
-          },
-          "default": {
-            "description": "An unexpected error response.",
-            "schema": {
-              "$ref": "#/definitions/rpcStatus"
-            }
-          }
-        },
-        "parameters": [
-          {
-            "name": "projectName",
-            "in": "path",
-            "required": true,
-            "type": "string"
-          },
-          {
-            "name": "secretName",
-            "in": "path",
-            "required": true,
-            "type": "string"
-          },
-          {
-            "name": "namespaceName",
-            "in": "query",
-            "required": false,
-            "type": "string"
-          }
-        ],
-        "tags": [
-          "RuntimeService"
-        ]
-      },
-      "post": {
-        "summary": "RegisterSecret creates a new secret of a project",
-        "operationId": "RuntimeService_RegisterSecret",
-        "responses": {
-          "200": {
-            "description": "A successful response.",
-            "schema": {
-              "$ref": "#/definitions/v1beta1RegisterSecretResponse"
-            }
-          },
-          "default": {
-            "description": "An unexpected error response.",
-            "schema": {
-              "$ref": "#/definitions/rpcStatus"
-            }
-          }
-        },
-        "parameters": [
-          {
-            "name": "projectName",
-            "in": "path",
-            "required": true,
-            "type": "string"
-          },
-          {
-            "name": "secretName",
-            "in": "path",
-            "required": true,
-            "type": "string"
-          },
-          {
-            "name": "body",
-            "in": "body",
-            "required": true,
-            "schema": {
-              "type": "object",
-              "properties": {
-                "value": {
-                  "type": "string"
-                },
-                "namespaceName": {
-                  "type": "string"
-                }
-              }
-            }
-          }
-        ],
-        "tags": [
-          "RuntimeService"
-        ]
-      },
-      "put": {
-        "summary": "UpdateSecret updates secret at project level",
-        "operationId": "RuntimeService_UpdateSecret",
-        "responses": {
-          "200": {
-            "description": "A successful response.",
-            "schema": {
-              "$ref": "#/definitions/v1beta1UpdateSecretResponse"
-            }
-          },
-          "default": {
-            "description": "An unexpected error response.",
-            "schema": {
-              "$ref": "#/definitions/rpcStatus"
-            }
-          }
-        },
-        "parameters": [
-          {
-            "name": "projectName",
-            "in": "path",
-            "required": true,
-            "type": "string"
-          },
-          {
-            "name": "secretName",
-            "in": "path",
-            "required": true,
-            "type": "string"
-          },
-          {
-            "name": "body",
-            "in": "body",
-            "required": true,
-            "schema": {
-              "type": "object",
-              "properties": {
-                "value": {
-                  "type": "string"
-                },
-                "namespaceName": {
-                  "type": "string"
-                }
-              }
-            }
-          }
-        ],
-        "tags": [
-          "RuntimeService"
-        ]
-      }
-    },
-    "/v1beta1/version": {
-      "post": {
-        "summary": "server ping with version",
-        "operationId": "RuntimeService_Version",
-        "responses": {
-          "200": {
-            "description": "A successful response.",
-            "schema": {
-              "$ref": "#/definitions/v1beta1VersionResponse"
-            }
-          },
-          "default": {
-            "description": "An unexpected error response.",
-            "schema": {
-              "$ref": "#/definitions/rpcStatus"
-            }
-          }
-        },
-        "parameters": [
-          {
-            "name": "body",
-            "in": "body",
-            "required": true,
-            "schema": {
-              "$ref": "#/definitions/v1beta1VersionRequest"
-            }
-          }
-        ],
-        "tags": [
-          "RuntimeService"
-        ]
-      }
-    },
-    "/v1beta1/window": {
-      "get": {
-        "summary": "GetWindow provides the start and end dates provided a scheduled date\nof the execution window",
-        "operationId": "RuntimeService_GetWindow",
-        "responses": {
-          "200": {
-            "description": "A successful response.",
-            "schema": {
-              "$ref": "#/definitions/v1beta1GetWindowResponse"
-            }
-          },
-          "default": {
-            "description": "An unexpected error response.",
-            "schema": {
-              "$ref": "#/definitions/rpcStatus"
-            }
-          }
-        },
-        "parameters": [
-          {
-            "name": "scheduledAt",
-            "in": "query",
-            "required": false,
-            "type": "string",
-            "format": "date-time"
-          },
-          {
-            "name": "size",
-            "in": "query",
-            "required": false,
-            "type": "string"
-          },
-          {
-            "name": "offset",
-            "in": "query",
-            "required": false,
-            "type": "string"
-          },
-          {
-            "name": "truncateTo",
-            "in": "query",
-            "required": false,
-            "type": "string"
-          }
-        ],
-        "tags": [
-          "RuntimeService"
-        ]
-      }
-    }
-  },
-  "definitions": {
-    "BehaviorNotifiers": {
-      "type": "object",
-      "properties": {
-        "on": {
-          "$ref": "#/definitions/v1beta1JobEventType"
-        },
-        "channels": {
-          "type": "array",
-          "items": {
-            "type": "string"
-          }
-        },
-        "config": {
-          "type": "object",
-          "additionalProperties": {
-            "type": "string"
-          }
-        }
-      },
-      "title": "Notifiers are used to set custom alerting in case of job failure/sla_miss"
-    },
-    "BehaviorRetry": {
-      "type": "object",
-      "properties": {
-        "count": {
-          "type": "integer",
-          "format": "int32"
-        },
-        "delay": {
-          "type": "string"
-        },
-        "exponentialBackoff": {
-          "type": "boolean"
-        }
-      },
-      "title": "retry behaviour if job failed to execute for the first time"
-    },
-    "JobSpecificationBehavior": {
-      "type": "object",
-      "properties": {
-        "retry": {
-          "$ref": "#/definitions/BehaviorRetry"
-        },
-        "notify": {
-          "type": "array",
-          "items": {
-            "$ref": "#/definitions/BehaviorNotifiers"
-          }
-        }
-      }
-    },
-    "JobTaskDependency": {
-      "type": "object",
-      "properties": {
-        "dependency": {
-          "type": "string"
-        }
-      }
-    },
-    "JobTaskDestination": {
-      "type": "object",
-      "properties": {
-        "destination": {
-          "type": "string"
-        },
-        "type": {
-          "type": "string"
-        }
-      }
-    },
-    "ListSecretsResponseSecret": {
-      "type": "object",
-      "properties": {
-        "name": {
-          "type": "string"
-        },
-        "digest": {
-          "type": "string"
-        },
-        "namespace": {
-          "type": "string"
-        },
-        "updatedAt": {
-          "type": "string",
-          "format": "date-time"
-        }
-      }
-    },
-    "ProjectSpecificationProjectSecret": {
-      "type": "object",
-      "properties": {
-        "name": {
-          "type": "string"
-        },
-        "value": {
-          "type": "string"
-        }
-      }
-    },
-    "protobufAny": {
-      "type": "object",
-      "properties": {
-        "typeUrl": {
-          "type": "string"
-        },
-        "value": {
-          "type": "string",
-          "format": "byte"
-        }
-      }
-    },
-    "protobufNullValue": {
-      "type": "string",
-      "enum": [
-        "NULL_VALUE"
-      ],
-      "default": "NULL_VALUE",
-      "description": "`NullValue` is a singleton enumeration to represent the null value for the\n`Value` type union.\n\n The JSON representation for `NullValue` is JSON `null`.\n\n - NULL_VALUE: Null value."
-    },
-    "rpcStatus": {
-      "type": "object",
-      "properties": {
-        "code": {
-          "type": "integer",
-          "format": "int32"
-        },
-        "message": {
-          "type": "string"
-        },
-        "details": {
-          "type": "array",
-          "items": {
-            "$ref": "#/definitions/protobufAny"
-          }
-        }
-      }
-    },
-    "v1beta1BackupDryRunResponse": {
-      "type": "object",
-      "properties": {
-        "resourceName": {
-          "type": "array",
-          "items": {
-            "type": "string"
-          }
-        },
-        "ignoredResources": {
-          "type": "array",
-          "items": {
-            "type": "string"
-          }
-        }
-      }
-    },
-    "v1beta1BackupSpec": {
-      "type": "object",
-      "properties": {
-        "id": {
-          "type": "string"
-        },
-        "resourceName": {
-          "type": "string"
-        },
-        "createdAt": {
-          "type": "string",
-          "format": "date-time"
-        },
-        "description": {
-          "type": "string"
-        },
-        "config": {
-          "type": "object",
-          "additionalProperties": {
-            "type": "string"
-          }
-        }
-      }
-    },
-    "v1beta1CheckJobSpecificationResponse": {
-      "type": "object",
-      "properties": {
-        "success": {
-          "type": "boolean"
-        }
-      }
-    },
-    "v1beta1CheckJobSpecificationsResponse": {
-      "type": "object",
-      "properties": {
-        "success": {
-          "type": "boolean"
-        },
-        "ack": {
-          "type": "boolean",
-          "title": "non ack responses are more of a progress/info response\nand not really success or failure statuses"
-        },
-        "message": {
-          "type": "string"
-        },
-        "jobName": {
-          "type": "string"
-        }
-      }
-    },
-    "v1beta1CreateBackupResponse": {
-      "type": "object",
-      "properties": {
-        "urn": {
-          "type": "array",
-          "items": {
-            "type": "string"
-          }
-        },
-        "ignoredResources": {
-          "type": "array",
-          "items": {
-            "type": "string"
-          }
-        }
-      }
-    },
-    "v1beta1CreateJobSpecificationResponse": {
-      "type": "object",
-      "properties": {
-        "success": {
-          "type": "boolean"
-        },
-        "message": {
-          "type": "string"
-        }
-      }
-    },
-    "v1beta1CreateResourceResponse": {
-      "type": "object",
-      "properties": {
-        "success": {
-          "type": "boolean"
-        },
-        "message": {
-          "type": "string"
-        }
-      }
-    },
-    "v1beta1DeleteJobSpecificationResponse": {
-      "type": "object",
-      "properties": {
-        "success": {
-          "type": "boolean"
-        },
-        "message": {
-          "type": "string"
-        }
-      }
-    },
-    "v1beta1DeleteSecretResponse": {
-      "type": "object"
-    },
-    "v1beta1DeployJobSpecificationResponse": {
-      "type": "object",
-      "properties": {
-        "success": {
-          "type": "boolean"
-        },
-        "ack": {
-          "type": "boolean",
-          "title": "non ack responses are more of a progress/info response\nand not really success or failure statuses"
-        },
-        "message": {
-          "type": "string"
-        },
-        "jobName": {
-          "type": "string"
-        }
-      }
-    },
-    "v1beta1DeployResourceSpecificationResponse": {
-      "type": "object",
-      "properties": {
-        "success": {
-          "type": "boolean"
-        },
-        "ack": {
-          "type": "boolean",
-          "title": "non ack responses are more of a progress/info response\nand not success or failure statuses"
-        },
-        "message": {
-          "type": "string"
-        },
-        "resourceName": {
-          "type": "string"
-        }
-      }
-    },
-    "v1beta1GetBackupResponse": {
-      "type": "object",
-      "properties": {
-        "spec": {
-          "$ref": "#/definitions/v1beta1BackupSpec"
-        },
-        "urn": {
-          "type": "array",
-          "items": {
-            "type": "string"
-          }
-        }
-      }
-    },
-    "v1beta1GetJobSpecificationResponse": {
-      "type": "object",
-      "properties": {
-        "spec": {
-          "$ref": "#/definitions/v1beta1JobSpecification"
-        }
-      }
-    },
-    "v1beta1GetJobTaskResponse": {
-      "type": "object",
-      "properties": {
-        "task": {
-          "$ref": "#/definitions/v1beta1JobTask"
-        }
-      }
-    },
-    "v1beta1GetReplayStatusResponse": {
-      "type": "object",
-      "properties": {
-        "state": {
-          "type": "string"
-        },
-        "response": {
-          "$ref": "#/definitions/v1beta1ReplayStatusTreeNode"
-        }
-      }
-    },
-    "v1beta1GetWindowResponse": {
-      "type": "object",
-      "properties": {
-        "start": {
-          "type": "string",
-          "format": "date-time"
-        },
-        "end": {
-          "type": "string",
-          "format": "date-time"
-        }
-      }
-    },
-    "v1beta1HttpDependency": {
-      "type": "object",
-      "properties": {
-        "name": {
-          "type": "string"
-        },
-        "url": {
-          "type": "string"
-        },
-        "headers": {
-          "type": "object",
-          "additionalProperties": {
-            "type": "string"
-          }
-        },
-        "params": {
-          "type": "object",
-          "additionalProperties": {
-            "type": "string"
-          }
-        }
-      }
-    },
-    "v1beta1InstanceContext": {
-      "type": "object",
-      "properties": {
-        "envs": {
-          "type": "object",
-          "additionalProperties": {
-            "type": "string"
-          }
-        },
-        "files": {
-          "type": "object",
-          "additionalProperties": {
-            "type": "string"
-          }
-        },
-        "secrets": {
-          "type": "object",
-          "additionalProperties": {
-            "type": "string"
-          }
-        }
-      }
-    },
-    "v1beta1InstanceSpec": {
-      "type": "object",
-      "properties": {
-        "state": {
-          "type": "string"
-        },
-        "data": {
-          "type": "array",
-          "items": {
-            "$ref": "#/definitions/v1beta1InstanceSpecData"
-          }
-        },
-        "executedAt": {
-          "type": "string",
-          "format": "date-time"
-        },
-        "name": {
-          "type": "string"
-        },
-        "type": {
-          "$ref": "#/definitions/v1beta1InstanceSpecType"
-        }
-      }
-    },
-    "v1beta1InstanceSpecData": {
-      "type": "object",
-      "properties": {
-        "name": {
-          "type": "string"
-        },
-        "value": {
-          "type": "string"
-        },
-        "type": {
-          "$ref": "#/definitions/v1beta1InstanceSpecDataType"
-        }
-      }
-    },
-    "v1beta1InstanceSpecDataType": {
-      "type": "string",
-      "enum": [
-        "TYPE_UNSPECIFIED",
-        "TYPE_ENV",
-        "TYPE_FILE"
-      ],
-      "default": "TYPE_UNSPECIFIED",
-      "title": "type of data, could be an env var or file"
-    },
-    "v1beta1InstanceSpecType": {
-      "type": "string",
-      "enum": [
-        "TYPE_UNSPECIFIED",
-        "TYPE_TASK",
-        "TYPE_HOOK"
-      ],
-      "default": "TYPE_UNSPECIFIED"
-    },
-    "v1beta1JobConfigItem": {
-      "type": "object",
-      "properties": {
-        "name": {
-          "type": "string"
-        },
-        "value": {
-          "type": "string"
-        }
-      }
-    },
-    "v1beta1JobDependency": {
-      "type": "object",
-      "properties": {
-        "name": {
-          "type": "string"
-        },
-        "type": {
-          "type": "string"
-        },
-        "httpDependency": {
-          "$ref": "#/definitions/v1beta1HttpDependency"
-        }
-      }
-    },
-    "v1beta1JobEvent": {
-      "type": "object",
-      "properties": {
-        "type": {
-          "$ref": "#/definitions/v1beta1JobEventType"
-        },
         "value": {
           "type": "object"
         }
@@ -1791,371 +170,6 @@
         "TYPE_SUCCESS"
       ],
       "default": "TYPE_UNSPECIFIED"
-    },
-    "v1beta1JobMetadata": {
-      "type": "object",
-      "properties": {
-        "resource": {
-          "$ref": "#/definitions/v1beta1JobSpecMetadataResource"
-        }
-      }
-    },
-    "v1beta1JobSpecHook": {
-      "type": "object",
-      "properties": {
-        "name": {
-          "type": "string"
-        },
-        "config": {
-          "type": "array",
-          "items": {
-            "$ref": "#/definitions/v1beta1JobConfigItem"
-          }
-        }
-      }
-    },
-    "v1beta1JobSpecMetadataResource": {
-      "type": "object",
-      "properties": {
-        "request": {
-          "$ref": "#/definitions/v1beta1JobSpecMetadataResourceConfig"
-        },
-        "limit": {
-          "$ref": "#/definitions/v1beta1JobSpecMetadataResourceConfig"
-        }
-      }
-    },
-    "v1beta1JobSpecMetadataResourceConfig": {
-      "type": "object",
-      "properties": {
-        "cpu": {
-          "type": "string"
-        },
-        "memory": {
-          "type": "string"
-        }
-      }
-    },
-    "v1beta1JobSpecification": {
-      "type": "object",
-      "properties": {
-        "version": {
-          "type": "integer",
-          "format": "int32"
-        },
-        "name": {
-          "type": "string"
-        },
-        "owner": {
-          "type": "string"
-        },
-        "startDate": {
-          "type": "string"
-        },
-        "endDate": {
-          "type": "string"
-        },
-        "interval": {
-          "type": "string"
-        },
-        "dependsOnPast": {
-          "type": "boolean"
-        },
-        "catchUp": {
-          "type": "boolean"
-        },
-        "taskName": {
-          "type": "string"
-        },
-        "config": {
-          "type": "array",
-          "items": {
-            "$ref": "#/definitions/v1beta1JobConfigItem"
-          }
-        },
-        "windowSize": {
-          "type": "string"
-        },
-        "windowOffset": {
-          "type": "string"
-        },
-        "windowTruncateTo": {
-          "type": "string"
-        },
-        "dependencies": {
-          "type": "array",
-          "items": {
-            "$ref": "#/definitions/v1beta1JobDependency"
-          }
-        },
-        "assets": {
-          "type": "object",
-          "additionalProperties": {
-            "type": "string"
-          }
-        },
-        "hooks": {
-          "type": "array",
-          "items": {
-            "$ref": "#/definitions/v1beta1JobSpecHook"
-          }
-        },
-        "description": {
-          "type": "string"
-        },
-        "labels": {
-          "type": "object",
-          "additionalProperties": {
-            "type": "string"
-          }
-        },
-        "behavior": {
-          "$ref": "#/definitions/JobSpecificationBehavior"
-        },
-        "metadata": {
-          "$ref": "#/definitions/v1beta1JobMetadata"
-        }
-      }
-    },
-    "v1beta1JobStatus": {
-      "type": "object",
-      "properties": {
-        "state": {
-          "type": "string"
-        },
-        "scheduledAt": {
-          "type": "string",
-          "format": "date-time"
-        }
-      }
-    },
-    "v1beta1JobStatusResponse": {
-      "type": "object",
-      "properties": {
-        "statuses": {
-          "type": "array",
-          "items": {
-            "$ref": "#/definitions/v1beta1JobStatus"
-          }
-        }
-      }
-    },
-    "v1beta1JobTask": {
-      "type": "object",
-      "properties": {
-        "name": {
-          "type": "string"
-        },
-        "description": {
-          "type": "string"
-        },
-        "image": {
-          "type": "string"
-        },
-        "destination": {
-          "$ref": "#/definitions/JobTaskDestination"
-        },
-        "dependencies": {
-          "type": "array",
-          "items": {
-            "$ref": "#/definitions/JobTaskDependency"
-          }
-        }
-      },
-      "title": "JobTask is part of a job that dictates main transformation\neach job has exactly one task"
-    },
-    "v1beta1ListBackupsResponse": {
-      "type": "object",
-      "properties": {
-        "backups": {
-          "type": "array",
-          "items": {
-            "$ref": "#/definitions/v1beta1BackupSpec"
-          }
-        }
-      }
-    },
-    "v1beta1ListJobSpecificationResponse": {
-      "type": "object",
-      "properties": {
-        "jobs": {
-          "type": "array",
-          "items": {
-            "$ref": "#/definitions/v1beta1JobSpecification"
-          }
-        }
-      }
-    },
-    "v1beta1ListProjectNamespacesResponse": {
-      "type": "object",
-      "properties": {
-        "namespaces": {
-          "type": "array",
-          "items": {
-            "$ref": "#/definitions/v1beta1NamespaceSpecification"
-          }
-        }
-      }
-    },
-    "v1beta1ListProjectsResponse": {
-      "type": "object",
-      "properties": {
-        "projects": {
-          "type": "array",
-          "items": {
-            "$ref": "#/definitions/v1beta1ProjectSpecification"
-          }
-        }
-      }
-    },
-    "v1beta1ListReplaysResponse": {
-      "type": "object",
-      "properties": {
-        "replayList": {
-          "type": "array",
-          "items": {
-            "$ref": "#/definitions/v1beta1ReplaySpec"
-          }
-        }
-      }
-    },
-    "v1beta1ListResourceSpecificationResponse": {
-      "type": "object",
-      "properties": {
-        "resources": {
-          "type": "array",
-          "items": {
-            "$ref": "#/definitions/v1beta1ResourceSpecification"
-          }
-        }
-      }
-    },
-    "v1beta1ListSecretsResponse": {
-      "type": "object",
-      "properties": {
-        "secrets": {
-          "type": "array",
-          "items": {
-            "$ref": "#/definitions/ListSecretsResponseSecret"
-          }
-        }
-      }
-    },
-    "v1beta1NamespaceJobs": {
-      "type": "object",
-      "properties": {
-        "namespaceName": {
-          "type": "string"
-        },
-        "jobNames": {
-          "type": "array",
-          "items": {
-            "type": "string"
-          }
-        }
-      }
-    },
-    "v1beta1NamespaceSpecification": {
-      "type": "object",
-      "properties": {
-        "name": {
-          "type": "string"
-        },
-        "config": {
-          "type": "object",
-          "additionalProperties": {
-            "type": "string"
-          }
-        }
-      }
-    },
-    "v1beta1ProjectSpecification": {
-      "type": "object",
-      "properties": {
-        "name": {
-          "type": "string"
-        },
-        "config": {
-          "type": "object",
-          "additionalProperties": {
-            "type": "string"
-          }
-        },
-        "secrets": {
-          "type": "array",
-          "items": {
-            "$ref": "#/definitions/ProjectSpecificationProjectSecret"
-          }
-        }
-      }
-    },
-    "v1beta1ReadResourceResponse": {
-      "type": "object",
-      "properties": {
-        "success": {
-          "type": "boolean"
-        },
-        "message": {
-          "type": "string"
-        },
-        "resource": {
-          "$ref": "#/definitions/v1beta1ResourceSpecification"
-        }
-      }
-    },
-    "v1beta1RefreshJobsResponse": {
-      "type": "object",
-      "properties": {
-        "success": {
-          "type": "boolean"
-        },
-        "type": {
-          "type": "string",
-          "title": "response type differentiate events"
-        },
-        "message": {
-          "type": "string"
-        },
-        "jobName": {
-          "type": "string"
-        }
-      }
-    },
-    "v1beta1RegisterInstanceResponse": {
-      "type": "object",
-      "properties": {
-        "project": {
-          "$ref": "#/definitions/v1beta1ProjectSpecification"
-        },
-        "namespace": {
-          "$ref": "#/definitions/v1beta1NamespaceSpecification"
-        },
-        "job": {
-          "$ref": "#/definitions/v1beta1JobSpecification"
-        },
-        "instance": {
-          "$ref": "#/definitions/v1beta1InstanceSpec"
-        },
-        "context": {
-          "$ref": "#/definitions/v1beta1InstanceContext"
-        }
-      }
-=======
-        "value": {
-          "type": "object"
-        }
-      }
-    },
-    "v1beta1JobEventType": {
-      "type": "string",
-      "enum": [
-        "TYPE_UNSPECIFIED",
-        "TYPE_SLA_MISS",
-        "TYPE_FAILURE",
-        "TYPE_SUCCESS"
-      ],
-      "default": "TYPE_UNSPECIFIED"
->>>>>>> 16dfb63e
     },
     "v1beta1RegisterJobEventResponse": {
       "type": "object"
