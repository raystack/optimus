--- conflicted
+++ resolved
@@ -347,2061 +347,4 @@
 			assert.NotNil(t, err)
 		})
 	})
-<<<<<<< HEAD
-	t.Run("BackupResourceDryRun", func(t *testing.T) {
-		jobTask := models.JobSpecTask{
-			Config: models.JobSpecConfigs{
-				{
-					Name:  "do",
-					Value: "this",
-				},
-			},
-			Priority: 2000,
-			Window: models.JobSpecTaskWindow{
-				Size:       time.Hour,
-				Offset:     0,
-				TruncateTo: "d",
-			},
-		}
-		jobAssets := *models.JobAssets{}.New(
-			[]models.JobSpecAsset{
-				{
-					Name:  "query.sql",
-					Value: "select * from 1",
-				},
-			})
-		destination := &models.GenerateDestinationResponse{
-			Destination: "project.dataset.table",
-			Type:        models.DestinationTypeBigquery,
-		}
-
-		t.Run("should return list of resources without dependents to be backed up", func(t *testing.T) {
-			datastorer := new(mock.Datastorer)
-			defer datastorer.AssertExpectations(t)
-
-			dsRepo := new(mock.SupportedDatastoreRepo)
-			defer dsRepo.AssertExpectations(t)
-
-			execUnit := new(mock.BasePlugin)
-			defer execUnit.AssertExpectations(t)
-
-			pluginService := new(mock.DependencyResolverPluginService)
-			defer pluginService.AssertExpectations(t)
-
-			resourceRepo := new(mock.ResourceSpecRepository)
-			defer resourceRepo.AssertExpectations(t)
-
-			resourceRepoFac := new(mock.ResourceSpecRepoFactory)
-			defer resourceRepoFac.AssertExpectations(t)
-
-			projectResourceRepo := new(mock.ProjectResourceSpecRepository)
-			defer resourceRepo.AssertExpectations(t)
-
-			projectResourceRepoFac := new(mock.ProjectResourceSpecRepoFactory)
-			defer projectResourceRepo.AssertExpectations(t)
-
-			jobTask.Unit = &models.Plugin{Base: execUnit}
-			jobSpec := models.JobSpec{
-				ID:     uuid.New(),
-				Name:   "job-1",
-				Task:   jobTask,
-				Assets: jobAssets,
-			}
-			resourceSpec := models.ResourceSpec{
-				Version:   1,
-				Name:      "project.dataset.table",
-				Type:      models.ResourceTypeTable,
-				Datastore: datastorer,
-			}
-			backupReq := models.BackupRequest{
-				ResourceName:                resourceSpec.Name,
-				Project:                     projectSpec,
-				Namespace:                   namespaceSpec,
-				DryRun:                      true,
-				AllowedDownstreamNamespaces: []string{models.AllNamespace},
-			}
-			backupResourceReq := models.BackupResourceRequest{
-				Resource:   resourceSpec,
-				BackupSpec: backupReq,
-			}
-
-			pluginService.On("GenerateDestination", ctx, jobSpec, namespaceSpec).Return(destination, nil)
-			dsRepo.On("GetByName", models.DestinationTypeBigquery.String()).Return(datastorer, nil)
-			projectResourceRepoFac.On("New", projectSpec, datastorer).Return(projectResourceRepo)
-			projectResourceRepo.On("GetByURN", ctx, destination.URN()).Return(resourceSpec, namespaceSpec, nil)
-			datastorer.On("BackupResource", ctx, backupResourceReq).Return(models.BackupResourceResponse{}, nil)
-
-			service := datastore.NewService(resourceRepoFac, projectResourceRepoFac, dsRepo, nil, nil, pluginService)
-			resp, err := service.BackupResourceDryRun(ctx, backupReq, []models.JobSpec{jobSpec})
-			assert.Nil(t, err)
-			assert.Equal(t, []string{destination.Destination}, resp.Resources)
-			assert.Nil(t, resp.IgnoredResources)
-		})
-		t.Run("should return list of resources with dependents to be backed up", func(t *testing.T) {
-			execUnit := new(mock.BasePlugin)
-			defer execUnit.AssertExpectations(t)
-
-			pluginService := new(mock.DependencyResolverPluginService)
-			defer pluginService.AssertExpectations(t)
-
-			datastorer := new(mock.Datastorer)
-			defer datastorer.AssertExpectations(t)
-
-			dsRepo := new(mock.SupportedDatastoreRepo)
-			defer dsRepo.AssertExpectations(t)
-
-			resourceRepo := new(mock.ResourceSpecRepository)
-			defer resourceRepo.AssertExpectations(t)
-
-			resourceRepoFac := new(mock.ResourceSpecRepoFactory)
-			defer resourceRepoFac.AssertExpectations(t)
-
-			projectResourceRepo := new(mock.ProjectResourceSpecRepository)
-			defer resourceRepo.AssertExpectations(t)
-
-			projectResourceRepoFac := new(mock.ProjectResourceSpecRepoFactory)
-			defer projectResourceRepo.AssertExpectations(t)
-
-			jobTask.Unit = &models.Plugin{Base: execUnit}
-			jobDownstream := models.JobSpec{
-				ID:     uuid.New(),
-				Name:   "job-2",
-				Task:   jobTask,
-				Assets: jobAssets,
-			}
-			dependencies := make(map[string]models.JobSpecDependency)
-			dependencies[jobDownstream.GetName()] = models.JobSpecDependency{
-				Job: &jobDownstream,
-			}
-
-			jobRoot := models.JobSpec{
-				ID:           uuid.New(),
-				Name:         "job-1",
-				Task:         jobTask,
-				Assets:       jobAssets,
-				Dependencies: dependencies,
-			}
-			destinationRoot := &models.GenerateDestinationResponse{
-				Destination: "project:dataset.root",
-				Type:        models.DestinationTypeBigquery,
-			}
-			resourceRoot := models.ResourceSpec{
-				Version:   1,
-				Name:      "project.dataset.root",
-				Type:      models.ResourceTypeTable,
-				Datastore: datastorer,
-			}
-			backupReq := models.BackupRequest{
-				ResourceName:                resourceRoot.Name,
-				Project:                     projectSpec,
-				Namespace:                   namespaceSpec,
-				DryRun:                      true,
-				AllowedDownstreamNamespaces: []string{models.AllNamespace},
-			}
-			backupResourceReqRoot := models.BackupResourceRequest{
-				Resource:   resourceRoot,
-				BackupSpec: backupReq,
-			}
-
-			destinationDownstream := &models.GenerateDestinationResponse{
-				Destination: "project:dataset.downstream",
-				Type:        models.DestinationTypeBigquery,
-			}
-			resourceDownstream := models.ResourceSpec{
-				Version:   1,
-				Name:      "project.dataset.downstream",
-				Type:      models.ResourceTypeTable,
-				Datastore: datastorer,
-			}
-			backupResourceReqDownstream := models.BackupResourceRequest{
-				Resource:   resourceDownstream,
-				BackupSpec: backupReq,
-			}
-
-			dsRepo.On("GetByName", models.DestinationTypeBigquery.String()).Return(datastorer, nil)
-
-			projectResourceRepoFac.On("New", projectSpec, datastorer).Return(projectResourceRepo)
-
-			pluginService.On("GenerateDestination", ctx, jobRoot, namespaceSpec).Return(destinationRoot, nil).Once()
-			projectResourceRepo.On("GetByURN", ctx, destinationRoot.URN()).Return(resourceRoot, namespaceSpec, nil).Once()
-			datastorer.On("BackupResource", ctx, backupResourceReqRoot).Return(models.BackupResourceResponse{}, nil).Once()
-
-			pluginService.On("GenerateDestination", ctx, jobDownstream, namespaceSpec).Return(destinationDownstream, nil).Once()
-			projectResourceRepo.On("GetByURN", ctx, destinationDownstream.URN()).Return(resourceDownstream, namespaceSpec, nil).Once()
-			datastorer.On("BackupResource", ctx, backupResourceReqDownstream).Return(models.BackupResourceResponse{}, nil).Once()
-
-			service := datastore.NewService(resourceRepoFac, projectResourceRepoFac, dsRepo, nil, nil, pluginService)
-			resp, err := service.BackupResourceDryRun(ctx, backupReq, []models.JobSpec{jobRoot, jobDownstream})
-
-			assert.Nil(t, err)
-			assert.Equal(t, []string{destinationRoot.Destination, destinationDownstream.Destination}, resp.Resources)
-			assert.Nil(t, resp.IgnoredResources)
-		})
-		t.Run("should return error when unable to generate destination", func(t *testing.T) {
-			execUnit := new(mock.BasePlugin)
-			defer execUnit.AssertExpectations(t)
-
-			pluginService := new(mock.DependencyResolverPluginService)
-			defer pluginService.AssertExpectations(t)
-
-			dsRepo := new(mock.SupportedDatastoreRepo)
-			defer dsRepo.AssertExpectations(t)
-
-			jobTask.Unit = &models.Plugin{Base: execUnit}
-			jobSpec := models.JobSpec{
-				ID:     uuid.New(),
-				Name:   "job-1",
-				Task:   jobTask,
-				Assets: jobAssets,
-			}
-			backupReq := models.BackupRequest{
-				Project:   projectSpec,
-				Namespace: namespaceSpec,
-				DryRun:    true,
-			}
-
-			errorMsg := "unable to generate destination"
-			pluginService.On("GenerateDestination", ctx, jobSpec, namespaceSpec).Return(&models.GenerateDestinationResponse{}, errors.New(errorMsg))
-
-			service := datastore.NewService(nil, nil, dsRepo, nil, nil, pluginService)
-			resp, err := service.BackupResourceDryRun(ctx, backupReq, []models.JobSpec{jobSpec})
-
-			assert.Contains(t, err.Error(), errorMsg)
-			assert.Equal(t, models.BackupPlan{}, resp)
-		})
-		t.Run("should return error when unable to get datastorer", func(t *testing.T) {
-			execUnit := new(mock.BasePlugin)
-			defer execUnit.AssertExpectations(t)
-
-			pluginService := new(mock.DependencyResolverPluginService)
-			defer pluginService.AssertExpectations(t)
-
-			datastorer := new(mock.Datastorer)
-			defer datastorer.AssertExpectations(t)
-
-			dsRepo := new(mock.SupportedDatastoreRepo)
-			defer dsRepo.AssertExpectations(t)
-
-			jobTask.Unit = &models.Plugin{Base: execUnit}
-			jobSpec := models.JobSpec{
-				ID:     uuid.New(),
-				Name:   "job-1",
-				Task:   jobTask,
-				Assets: jobAssets,
-			}
-			backupReq := models.BackupRequest{
-				Project:   projectSpec,
-				Namespace: namespaceSpec,
-				DryRun:    true,
-			}
-
-			pluginService.On("GenerateDestination", ctx, jobSpec, namespaceSpec).Return(destination, nil)
-
-			errorMsg := "unable to get datastorer"
-			dsRepo.On("GetByName", destination.Type.String()).Return(datastorer, errors.New(errorMsg))
-
-			service := datastore.NewService(nil, nil, dsRepo, nil, nil, pluginService)
-			resp, err := service.BackupResourceDryRun(ctx, backupReq, []models.JobSpec{jobSpec})
-
-			assert.Contains(t, err.Error(), errorMsg)
-			assert.Equal(t, models.BackupPlan{}, resp)
-		})
-		t.Run("should return error when unable to do backup dry run", func(t *testing.T) {
-			execUnit := new(mock.BasePlugin)
-			defer execUnit.AssertExpectations(t)
-
-			pluginService := new(mock.DependencyResolverPluginService)
-			defer pluginService.AssertExpectations(t)
-
-			datastorer := new(mock.Datastorer)
-			defer datastorer.AssertExpectations(t)
-
-			dsRepo := new(mock.SupportedDatastoreRepo)
-			defer dsRepo.AssertExpectations(t)
-
-			resourceRepo := new(mock.ResourceSpecRepository)
-			defer resourceRepo.AssertExpectations(t)
-
-			resourceRepoFac := new(mock.ResourceSpecRepoFactory)
-			defer resourceRepoFac.AssertExpectations(t)
-
-			projectResourceRepo := new(mock.ProjectResourceSpecRepository)
-			defer resourceRepo.AssertExpectations(t)
-
-			projectResourceRepoFac := new(mock.ProjectResourceSpecRepoFactory)
-			defer projectResourceRepo.AssertExpectations(t)
-
-			jobTask.Unit = &models.Plugin{Base: execUnit}
-			jobSpec := models.JobSpec{
-				ID:     uuid.New(),
-				Name:   "job-1",
-				Task:   jobTask,
-				Assets: jobAssets,
-			}
-			resourceSpec := models.ResourceSpec{
-				Version:   1,
-				Name:      "project.dataset.table",
-				Type:      models.ResourceTypeTable,
-				Datastore: datastorer,
-			}
-			backupReq := models.BackupRequest{
-				ResourceName:                resourceSpec.Name,
-				Project:                     projectSpec,
-				Namespace:                   namespaceSpec,
-				DryRun:                      true,
-				AllowedDownstreamNamespaces: []string{models.AllNamespace},
-			}
-			backupResourceReq := models.BackupResourceRequest{
-				Resource:   resourceSpec,
-				BackupSpec: backupReq,
-			}
-
-			pluginService.On("GenerateDestination", ctx, jobSpec, namespaceSpec).Return(destination, nil)
-			dsRepo.On("GetByName", models.DestinationTypeBigquery.String()).Return(datastorer, nil)
-			projectResourceRepoFac.On("New", projectSpec, datastorer).Return(projectResourceRepo)
-			projectResourceRepo.On("GetByURN", ctx, destination.URN()).Return(resourceSpec, namespaceSpec, nil)
-
-			errorMsg := "unable to do backup dry run"
-			datastorer.On("BackupResource", ctx, backupResourceReq).Return(models.BackupResourceResponse{}, errors.New(errorMsg))
-
-			service := datastore.NewService(resourceRepoFac, projectResourceRepoFac, dsRepo, nil, nil, pluginService)
-			resp, err := service.BackupResourceDryRun(ctx, backupReq, []models.JobSpec{jobSpec})
-
-			assert.Equal(t, errorMsg, err.Error())
-			assert.Equal(t, models.BackupPlan{}, resp)
-		})
-		t.Run("should return error when unable to get resource", func(t *testing.T) {
-			execUnit := new(mock.BasePlugin)
-			defer execUnit.AssertExpectations(t)
-
-			pluginService := new(mock.DependencyResolverPluginService)
-			defer pluginService.AssertExpectations(t)
-
-			datastorer := new(mock.Datastorer)
-			defer datastorer.AssertExpectations(t)
-
-			dsRepo := new(mock.SupportedDatastoreRepo)
-			defer dsRepo.AssertExpectations(t)
-
-			resourceRepo := new(mock.ResourceSpecRepository)
-			defer resourceRepo.AssertExpectations(t)
-
-			resourceRepoFac := new(mock.ResourceSpecRepoFactory)
-			defer resourceRepoFac.AssertExpectations(t)
-
-			projectResourceRepo := new(mock.ProjectResourceSpecRepository)
-			defer resourceRepo.AssertExpectations(t)
-
-			projectResourceRepoFac := new(mock.ProjectResourceSpecRepoFactory)
-			defer projectResourceRepo.AssertExpectations(t)
-
-			jobTask.Unit = &models.Plugin{Base: execUnit}
-			jobSpec := models.JobSpec{
-				ID:     uuid.New(),
-				Name:   "job-1",
-				Task:   jobTask,
-				Assets: jobAssets,
-			}
-
-			backupReq := models.BackupRequest{
-				Project:                     projectSpec,
-				Namespace:                   namespaceSpec,
-				AllowedDownstreamNamespaces: []string{models.AllNamespace},
-			}
-
-			pluginService.On("GenerateDestination", ctx, jobSpec, namespaceSpec).Return(destination, nil)
-			dsRepo.On("GetByName", models.DestinationTypeBigquery.String()).Return(datastorer, nil)
-			projectResourceRepoFac.On("New", projectSpec, datastorer).Return(projectResourceRepo)
-
-			errorMsg := "unable to get resource"
-			projectResourceRepo.On("GetByURN", ctx, destination.URN()).Return(models.ResourceSpec{}, models.NamespaceSpec{}, errors.New(errorMsg))
-
-			service := datastore.NewService(resourceRepoFac, projectResourceRepoFac, dsRepo, nil, nil, pluginService)
-			resp, err := service.BackupResourceDryRun(ctx, backupReq, []models.JobSpec{jobSpec})
-
-			assert.Equal(t, errorMsg, err.Error())
-			assert.Equal(t, models.BackupPlan{}, resp)
-		})
-		t.Run("should return error when unable to generate destination for downstream", func(t *testing.T) {
-			execUnit := new(mock.BasePlugin)
-			defer execUnit.AssertExpectations(t)
-
-			pluginService := new(mock.DependencyResolverPluginService)
-			defer pluginService.AssertExpectations(t)
-
-			datastorer := new(mock.Datastorer)
-			defer datastorer.AssertExpectations(t)
-
-			dsRepo := new(mock.SupportedDatastoreRepo)
-			defer dsRepo.AssertExpectations(t)
-
-			resourceRepo := new(mock.ResourceSpecRepository)
-			defer resourceRepo.AssertExpectations(t)
-
-			resourceRepoFac := new(mock.ResourceSpecRepoFactory)
-			defer resourceRepoFac.AssertExpectations(t)
-
-			projectResourceRepo := new(mock.ProjectResourceSpecRepository)
-			defer resourceRepo.AssertExpectations(t)
-
-			projectResourceRepoFac := new(mock.ProjectResourceSpecRepoFactory)
-			defer projectResourceRepo.AssertExpectations(t)
-
-			jobTask.Unit = &models.Plugin{Base: execUnit}
-			jobDownstream := models.JobSpec{
-				ID:     uuid.New(),
-				Name:   "job-2",
-				Task:   jobTask,
-				Assets: jobAssets,
-			}
-			dependencies := make(map[string]models.JobSpecDependency)
-			dependencies[jobDownstream.GetName()] = models.JobSpecDependency{
-				Job: &jobDownstream,
-			}
-			jobRoot := models.JobSpec{
-				ID:           uuid.New(),
-				Name:         "job-1",
-				Task:         jobTask,
-				Assets:       jobAssets,
-				Dependencies: dependencies,
-			}
-			destinationRoot := &models.GenerateDestinationResponse{
-				Destination: "project.dataset.table",
-				Type:        models.DestinationTypeBigquery,
-			}
-			resourceRoot := models.ResourceSpec{
-				Version:   1,
-				Name:      "project.dataset.root",
-				Type:      models.ResourceTypeTable,
-				Datastore: datastorer,
-			}
-			backupReq := models.BackupRequest{
-				ResourceName:                resourceRoot.Name,
-				Project:                     projectSpec,
-				Namespace:                   namespaceSpec,
-				DryRun:                      true,
-				AllowedDownstreamNamespaces: []string{models.AllNamespace},
-			}
-			backupResourceReqRoot := models.BackupResourceRequest{
-				Resource:   resourceRoot,
-				BackupSpec: backupReq,
-			}
-
-			pluginService.On("GenerateDestination", ctx, jobRoot, namespaceSpec).Return(destinationRoot, nil).Once()
-			dsRepo.On("GetByName", models.DestinationTypeBigquery.String()).Return(datastorer, nil)
-			projectResourceRepoFac.On("New", projectSpec, datastorer).Return(projectResourceRepo)
-			projectResourceRepo.On("GetByURN", ctx, destinationRoot.URN()).Return(resourceRoot, namespaceSpec, nil).Once()
-			datastorer.On("BackupResource", ctx, backupResourceReqRoot).Return(models.BackupResourceResponse{}, nil).Once()
-
-			errorMsg := "unable to generate destination"
-			pluginService.On("GenerateDestination", ctx, jobDownstream, namespaceSpec).Return(&models.GenerateDestinationResponse{}, errors.New(errorMsg)).Once()
-
-			service := datastore.NewService(resourceRepoFac, projectResourceRepoFac, dsRepo, nil, nil, pluginService)
-			resp, err := service.BackupResourceDryRun(ctx, backupReq, []models.JobSpec{jobRoot, jobDownstream})
-
-			assert.Equal(t, errorMsg, err.Error())
-			assert.Equal(t, models.BackupPlan{}, resp)
-		})
-		t.Run("should not return error when one of the resources is not found", func(t *testing.T) {
-			execUnit := new(mock.BasePlugin)
-			defer execUnit.AssertExpectations(t)
-
-			pluginService := new(mock.DependencyResolverPluginService)
-			defer pluginService.AssertExpectations(t)
-
-			datastorer := new(mock.Datastorer)
-			defer datastorer.AssertExpectations(t)
-
-			dsRepo := new(mock.SupportedDatastoreRepo)
-			defer dsRepo.AssertExpectations(t)
-
-			resourceRepo := new(mock.ResourceSpecRepository)
-			defer resourceRepo.AssertExpectations(t)
-
-			resourceRepoFac := new(mock.ResourceSpecRepoFactory)
-			defer resourceRepoFac.AssertExpectations(t)
-
-			projectResourceRepo := new(mock.ProjectResourceSpecRepository)
-			defer resourceRepo.AssertExpectations(t)
-
-			projectResourceRepoFac := new(mock.ProjectResourceSpecRepoFactory)
-			defer projectResourceRepo.AssertExpectations(t)
-
-			dsRepo.On("GetByName", models.DestinationTypeBigquery.String()).Return(datastorer, nil)
-
-			jobTask.Unit = &models.Plugin{Base: execUnit}
-			jobDownstream := models.JobSpec{
-				ID:     uuid.New(),
-				Name:   "job-2",
-				Task:   jobTask,
-				Assets: jobAssets,
-			}
-			dependencies := make(map[string]models.JobSpecDependency)
-			dependencies[jobDownstream.GetName()] = models.JobSpecDependency{
-				Job: &jobDownstream,
-			}
-			jobRoot := models.JobSpec{
-				ID:           uuid.New(),
-				Name:         "job-1",
-				Task:         jobTask,
-				Assets:       jobAssets,
-				Dependencies: dependencies,
-			}
-
-			destinationRoot := &models.GenerateDestinationResponse{
-				Destination: "project.dataset.table",
-				Type:        models.DestinationTypeBigquery,
-			}
-			resourceRoot := models.ResourceSpec{
-				Version:   1,
-				Name:      "project.dataset.root",
-				Type:      models.ResourceTypeTable,
-				Datastore: datastorer,
-			}
-			backupReq := models.BackupRequest{
-				ResourceName:                resourceRoot.Name,
-				Project:                     projectSpec,
-				Namespace:                   namespaceSpec,
-				DryRun:                      true,
-				AllowedDownstreamNamespaces: []string{models.AllNamespace},
-			}
-			backupResourceReqRoot := models.BackupResourceRequest{
-				Resource:   resourceRoot,
-				BackupSpec: backupReq,
-			}
-
-			destinationDownstream := &models.GenerateDestinationResponse{
-				Destination: "project.dataset.downstream",
-				Type:        models.DestinationTypeBigquery,
-			}
-
-			pluginService.On("GenerateDestination", ctx, jobRoot, namespaceSpec).Return(destinationRoot, nil).Once()
-			projectResourceRepoFac.On("New", projectSpec, datastorer).Return(projectResourceRepo)
-			projectResourceRepo.On("GetByURN", ctx, destinationRoot.URN()).Return(resourceRoot, namespaceSpec, nil).Once()
-			datastorer.On("BackupResource", ctx, backupResourceReqRoot).Return(models.BackupResourceResponse{}, nil).Once()
-
-			pluginService.On("GenerateDestination", ctx, jobDownstream, namespaceSpec).Return(destinationDownstream, nil).Once()
-			projectResourceRepo.On("GetByURN", ctx, destinationDownstream.URN()).Return(models.ResourceSpec{}, models.NamespaceSpec{}, store.ErrResourceNotFound).Once()
-
-			service := datastore.NewService(resourceRepoFac, projectResourceRepoFac, dsRepo, nil, nil, pluginService)
-			resp, err := service.BackupResourceDryRun(ctx, backupReq, []models.JobSpec{jobRoot, jobDownstream})
-
-			assert.Nil(t, err)
-			assert.Equal(t, []string{destinationRoot.Destination}, resp.Resources)
-			assert.Nil(t, resp.IgnoredResources)
-		})
-		t.Run("should not return error when one of the resources is not supported", func(t *testing.T) {
-			execUnit := new(mock.BasePlugin)
-			defer execUnit.AssertExpectations(t)
-
-			pluginService := new(mock.DependencyResolverPluginService)
-			defer pluginService.AssertExpectations(t)
-
-			datastorer := new(mock.Datastorer)
-			defer datastorer.AssertExpectations(t)
-
-			dsRepo := new(mock.SupportedDatastoreRepo)
-			defer dsRepo.AssertExpectations(t)
-
-			resourceRepo := new(mock.ResourceSpecRepository)
-			defer resourceRepo.AssertExpectations(t)
-
-			resourceRepoFac := new(mock.ResourceSpecRepoFactory)
-			defer resourceRepoFac.AssertExpectations(t)
-
-			projectResourceRepo := new(mock.ProjectResourceSpecRepository)
-			defer resourceRepo.AssertExpectations(t)
-
-			projectResourceRepoFac := new(mock.ProjectResourceSpecRepoFactory)
-			defer projectResourceRepo.AssertExpectations(t)
-
-			jobTask.Unit = &models.Plugin{Base: execUnit}
-			jobDownstream := models.JobSpec{
-				ID:     uuid.New(),
-				Name:   "job-2",
-				Task:   jobTask,
-				Assets: jobAssets,
-			}
-			dependencies := make(map[string]models.JobSpecDependency)
-			dependencies[jobDownstream.GetName()] = models.JobSpecDependency{
-				Job: &jobDownstream,
-			}
-			jobRoot := models.JobSpec{
-				ID:           uuid.New(),
-				Name:         "job-1",
-				Task:         jobTask,
-				Assets:       jobAssets,
-				Dependencies: dependencies,
-			}
-			destinationRoot := &models.GenerateDestinationResponse{
-				Destination: "project.dataset.table",
-				Type:        models.DestinationTypeBigquery,
-			}
-			resourceRoot := models.ResourceSpec{
-				Version:   1,
-				Name:      "project.dataset.root",
-				Type:      models.ResourceTypeTable,
-				Datastore: datastorer,
-			}
-			backupReq := models.BackupRequest{
-				ResourceName:                resourceRoot.Name,
-				Project:                     projectSpec,
-				Namespace:                   namespaceSpec,
-				DryRun:                      true,
-				AllowedDownstreamNamespaces: []string{models.AllNamespace},
-			}
-			backupResourceReqRoot := models.BackupResourceRequest{
-				Resource:   resourceRoot,
-				BackupSpec: backupReq,
-			}
-
-			destinationDownstream := &models.GenerateDestinationResponse{
-				Destination: "project.dataset.downstream",
-				Type:        models.DestinationTypeBigquery,
-			}
-			resourceDownstream := models.ResourceSpec{
-				Version:   1,
-				Name:      "project.dataset.downstream",
-				Type:      models.ResourceTypeTable,
-				Datastore: datastorer,
-			}
-			backupResourceReqDownstream := models.BackupResourceRequest{
-				Resource:   resourceDownstream,
-				BackupSpec: backupReq,
-			}
-
-			pluginService.On("GenerateDestination", ctx, jobRoot, namespaceSpec).Return(destinationRoot, nil).Once()
-			projectResourceRepoFac.On("New", projectSpec, datastorer).Return(projectResourceRepo)
-			projectResourceRepo.On("GetByURN", ctx, destinationRoot.URN()).Return(resourceRoot, namespaceSpec, nil).Once()
-			dsRepo.On("GetByName", models.DestinationTypeBigquery.String()).Return(datastorer, nil)
-			datastorer.On("BackupResource", ctx, backupResourceReqRoot).Return(models.BackupResourceResponse{}, nil).Once()
-
-			pluginService.On("GenerateDestination", ctx, jobDownstream, namespaceSpec).Return(destinationDownstream, nil).Once()
-			projectResourceRepo.On("GetByURN", ctx, destinationDownstream.URN()).Return(resourceDownstream, namespaceSpec, nil).Once()
-			datastorer.On("BackupResource", ctx, backupResourceReqDownstream).Return(models.BackupResourceResponse{}, models.ErrUnsupportedResource).Once()
-
-			service := datastore.NewService(resourceRepoFac, projectResourceRepoFac, dsRepo, nil, nil, pluginService)
-			resp, err := service.BackupResourceDryRun(ctx, backupReq, []models.JobSpec{jobRoot, jobDownstream})
-
-			assert.Nil(t, err)
-			assert.Equal(t, []string{destinationRoot.Destination}, resp.Resources)
-			assert.Nil(t, resp.IgnoredResources)
-		})
-		t.Run("should return list of resources with dependents of only same namespace to be backed up", func(t *testing.T) {
-			execUnit := new(mock.BasePlugin)
-			defer execUnit.AssertExpectations(t)
-
-			pluginService := new(mock.DependencyResolverPluginService)
-			defer pluginService.AssertExpectations(t)
-
-			datastorer := new(mock.Datastorer)
-			defer datastorer.AssertExpectations(t)
-
-			dsRepo := new(mock.SupportedDatastoreRepo)
-			defer dsRepo.AssertExpectations(t)
-
-			resourceRepo := new(mock.ResourceSpecRepository)
-			defer resourceRepo.AssertExpectations(t)
-
-			resourceRepoFac := new(mock.ResourceSpecRepoFactory)
-			defer resourceRepoFac.AssertExpectations(t)
-
-			projectResourceRepo := new(mock.ProjectResourceSpecRepository)
-			defer resourceRepo.AssertExpectations(t)
-
-			projectResourceRepoFac := new(mock.ProjectResourceSpecRepoFactory)
-			defer projectResourceRepo.AssertExpectations(t)
-
-			jobTask.Unit = &models.Plugin{Base: execUnit}
-			jobDownstream := models.JobSpec{
-				ID:     uuid.New(),
-				Name:   "job-2",
-				Task:   jobTask,
-				Assets: jobAssets,
-			}
-			dependencies := make(map[string]models.JobSpecDependency)
-			dependencies[jobDownstream.GetName()] = models.JobSpecDependency{
-				Job: &jobDownstream,
-			}
-
-			jobRoot := models.JobSpec{
-				ID:           uuid.New(),
-				Name:         "job-1",
-				Task:         jobTask,
-				Assets:       jobAssets,
-				Dependencies: dependencies,
-			}
-			destinationRoot := &models.GenerateDestinationResponse{
-				Destination: "project:dataset.root",
-				Type:        models.DestinationTypeBigquery,
-			}
-			resourceRoot := models.ResourceSpec{
-				Version:   1,
-				Name:      "project.dataset.root",
-				Type:      models.ResourceTypeTable,
-				Datastore: datastorer,
-			}
-			backupReq := models.BackupRequest{
-				ResourceName:                resourceRoot.Name,
-				Project:                     projectSpec,
-				Namespace:                   namespaceSpec,
-				DryRun:                      true,
-				AllowedDownstreamNamespaces: []string{namespaceSpec.Name},
-			}
-			backupResourceReqRoot := models.BackupResourceRequest{
-				Resource:   resourceRoot,
-				BackupSpec: backupReq,
-			}
-
-			destinationDownstream := &models.GenerateDestinationResponse{
-				Destination: "project:dataset.downstream",
-				Type:        models.DestinationTypeBigquery,
-			}
-			resourceDownstream := models.ResourceSpec{
-				Version:   1,
-				Name:      "project.dataset.downstream",
-				Type:      models.ResourceTypeTable,
-				Datastore: datastorer,
-			}
-
-			dsRepo.On("GetByName", models.DestinationTypeBigquery.String()).Return(datastorer, nil)
-
-			projectResourceRepoFac.On("New", projectSpec, datastorer).Return(projectResourceRepo)
-
-			pluginService.On("GenerateDestination", ctx, jobRoot, namespaceSpec).Return(destinationRoot, nil).Once()
-			projectResourceRepo.On("GetByURN", ctx, destinationRoot.URN()).Return(resourceRoot, namespaceSpec, nil).Once()
-			datastorer.On("BackupResource", ctx, backupResourceReqRoot).Return(models.BackupResourceResponse{}, nil).Once()
-
-			otherNamespaceSpec := models.NamespaceSpec{
-				ID:          uuid.New(),
-				Name:        "dev-team-2",
-				ProjectSpec: projectSpec,
-			}
-			pluginService.On("GenerateDestination", ctx, jobDownstream, namespaceSpec).Return(destinationDownstream, nil).Once()
-			projectResourceRepo.On("GetByURN", ctx, destinationDownstream.URN()).Return(resourceDownstream, otherNamespaceSpec, nil).Once()
-
-			service := datastore.NewService(resourceRepoFac, projectResourceRepoFac, dsRepo, nil, nil, pluginService)
-			resp, err := service.BackupResourceDryRun(ctx, backupReq, []models.JobSpec{jobRoot, jobDownstream})
-
-			assert.Nil(t, err)
-			assert.Equal(t, []string{destinationRoot.Destination}, resp.Resources)
-			assert.Equal(t, []string{destinationDownstream.Destination}, resp.IgnoredResources)
-		})
-		t.Run("should return list of resources without dependents to be backed up if downstream is ignored", func(t *testing.T) {
-			execUnit := new(mock.BasePlugin)
-			defer execUnit.AssertExpectations(t)
-
-			pluginService := new(mock.DependencyResolverPluginService)
-			defer pluginService.AssertExpectations(t)
-
-			datastorer := new(mock.Datastorer)
-			defer datastorer.AssertExpectations(t)
-
-			dsRepo := new(mock.SupportedDatastoreRepo)
-			defer dsRepo.AssertExpectations(t)
-
-			resourceRepo := new(mock.ResourceSpecRepository)
-			defer resourceRepo.AssertExpectations(t)
-
-			resourceRepoFac := new(mock.ResourceSpecRepoFactory)
-			defer resourceRepoFac.AssertExpectations(t)
-
-			projectResourceRepo := new(mock.ProjectResourceSpecRepository)
-			defer resourceRepo.AssertExpectations(t)
-
-			projectResourceRepoFac := new(mock.ProjectResourceSpecRepoFactory)
-			defer projectResourceRepo.AssertExpectations(t)
-
-			jobTask.Unit = &models.Plugin{Base: execUnit}
-			jobDownstream := models.JobSpec{
-				ID:     uuid.New(),
-				Name:   "job-2",
-				Task:   jobTask,
-				Assets: jobAssets,
-			}
-			dependencies := make(map[string]models.JobSpecDependency)
-			dependencies[jobDownstream.GetName()] = models.JobSpecDependency{
-				Job: &jobDownstream,
-			}
-
-			jobRoot := models.JobSpec{
-				ID:           uuid.New(),
-				Name:         "job-1",
-				Task:         jobTask,
-				Assets:       jobAssets,
-				Dependencies: dependencies,
-			}
-			destinationRoot := &models.GenerateDestinationResponse{
-				Destination: "project:dataset.root",
-				Type:        models.DestinationTypeBigquery,
-			}
-			resourceRoot := models.ResourceSpec{
-				Version:   1,
-				Name:      "project.dataset.root",
-				Type:      models.ResourceTypeTable,
-				Datastore: datastorer,
-			}
-			backupReq := models.BackupRequest{
-				ResourceName: resourceRoot.Name,
-				Project:      projectSpec,
-				Namespace:    namespaceSpec,
-				DryRun:       true,
-			}
-			backupResourceReqRoot := models.BackupResourceRequest{
-				Resource:   resourceRoot,
-				BackupSpec: backupReq,
-			}
-
-			destinationDownstream := &models.GenerateDestinationResponse{
-				Destination: "project:dataset.downstream",
-				Type:        models.DestinationTypeBigquery,
-			}
-			resourceDownstream := models.ResourceSpec{
-				Version:   1,
-				Name:      "project.dataset.downstream",
-				Type:      models.ResourceTypeTable,
-				Datastore: datastorer,
-			}
-
-			dsRepo.On("GetByName", models.DestinationTypeBigquery.String()).Return(datastorer, nil)
-
-			projectResourceRepoFac.On("New", projectSpec, datastorer).Return(projectResourceRepo)
-
-			pluginService.On("GenerateDestination", ctx, jobRoot, namespaceSpec).Return(destinationRoot, nil).Once()
-			projectResourceRepo.On("GetByURN", ctx, destinationRoot.URN()).Return(resourceRoot, namespaceSpec, nil).Once()
-			datastorer.On("BackupResource", ctx, backupResourceReqRoot).Return(models.BackupResourceResponse{}, nil).Once()
-
-			pluginService.On("GenerateDestination", ctx, jobDownstream, namespaceSpec).Return(destinationDownstream, nil).Once()
-			projectResourceRepo.On("GetByURN", ctx, destinationDownstream.URN()).Return(resourceDownstream, namespaceSpec, nil).Once()
-
-			service := datastore.NewService(resourceRepoFac, projectResourceRepoFac, dsRepo, nil, nil, pluginService)
-			resp, err := service.BackupResourceDryRun(ctx, backupReq, []models.JobSpec{jobRoot, jobDownstream})
-
-			assert.Nil(t, err)
-			assert.Equal(t, []string{destinationRoot.Destination}, resp.Resources)
-			assert.Equal(t, []string{destinationDownstream.Destination}, resp.IgnoredResources)
-		})
-	})
-	t.Run("BackupResource", func(t *testing.T) {
-		jobTask := models.JobSpecTask{
-			Config: models.JobSpecConfigs{
-				{
-					Name:  "do",
-					Value: "this",
-				},
-			},
-			Priority: 2000,
-			Window: models.JobSpecTaskWindow{
-				Size:       time.Hour,
-				Offset:     0,
-				TruncateTo: "d",
-			},
-		}
-		jobAssets := *models.JobAssets{}.New(
-			[]models.JobSpecAsset{
-				{
-					Name:  "query.sql",
-					Value: "select * from 1",
-				},
-			})
-		destination := &models.GenerateDestinationResponse{
-			Destination: "project.dataset.table",
-			Type:        models.DestinationTypeBigquery,
-		}
-		backupUUID := uuid.New()
-
-		t.Run("should able to do backup without downstream", func(t *testing.T) {
-			datastorer := new(mock.Datastorer)
-			defer datastorer.AssertExpectations(t)
-
-			dsRepo := new(mock.SupportedDatastoreRepo)
-			defer dsRepo.AssertExpectations(t)
-
-			execUnit := new(mock.BasePlugin)
-			defer execUnit.AssertExpectations(t)
-
-			pluginService := new(mock.DependencyResolverPluginService)
-			defer pluginService.AssertExpectations(t)
-
-			resourceRepo := new(mock.ResourceSpecRepository)
-			defer resourceRepo.AssertExpectations(t)
-
-			resourceRepoFac := new(mock.ResourceSpecRepoFactory)
-			defer resourceRepoFac.AssertExpectations(t)
-
-			uuidProvider := new(mock.UUIDProvider)
-			defer uuidProvider.AssertExpectations(t)
-
-			backupRepo := new(mock.BackupRepo)
-			defer backupRepo.AssertExpectations(t)
-
-			projectResourceRepo := new(mock.ProjectResourceSpecRepository)
-			defer resourceRepo.AssertExpectations(t)
-
-			projectResourceRepoFac := new(mock.ProjectResourceSpecRepoFactory)
-			defer projectResourceRepo.AssertExpectations(t)
-
-			jobTask.Unit = &models.Plugin{Base: execUnit}
-			jobSpec := models.JobSpec{
-				ID:     uuid.New(),
-				Name:   "job-1",
-				Task:   jobTask,
-				Assets: jobAssets,
-			}
-			resourceSpec := models.ResourceSpec{
-				Version:   1,
-				Name:      "project.dataset.table",
-				Type:      models.ResourceTypeTable,
-				Datastore: datastorer,
-			}
-			backupReq := models.BackupRequest{
-				ID:                          backupUUID,
-				ResourceName:                resourceSpec.Name,
-				Project:                     projectSpec,
-				Namespace:                   namespaceSpec,
-				DryRun:                      true,
-				AllowedDownstreamNamespaces: []string{models.AllNamespace},
-			}
-			backupResourceReq := models.BackupResourceRequest{
-				Resource:   resourceSpec,
-				BackupSpec: backupReq,
-			}
-			resultURN := "store://backupURN"
-			resultSpec := map[string]interface{}{"project": projectSpec.Name, "location": "optimus_backup"}
-			backupResult := models.BackupDetail{
-				URN:  resultURN,
-				Spec: resultSpec,
-			}
-			backupSpec := models.BackupSpec{
-				ID:          backupUUID,
-				Resource:    resourceSpec,
-				Result:      map[string]interface{}{resourceSpec.Name: backupResult},
-				Description: "",
-				Config:      map[string]string{models.ConfigIgnoreDownstream: "false"},
-			}
-
-			pluginService.On("GenerateDestination", ctx, jobSpec, namespaceSpec).Return(destination, nil)
-			dsRepo.On("GetByName", models.DestinationTypeBigquery.String()).Return(datastorer, nil)
-			projectResourceRepoFac.On("New", projectSpec, datastorer).Return(projectResourceRepo)
-			projectResourceRepo.On("GetByURN", ctx, destination.URN()).Return(resourceSpec, namespaceSpec, nil)
-			datastorer.On("BackupResource", ctx, backupResourceReq).
-				Return(models.BackupResourceResponse{ResultURN: resultURN, ResultSpec: resultSpec}, nil)
-			uuidProvider.On("NewUUID").Return(backupUUID, nil)
-			backupRepo.On("Save", ctx, backupSpec).Return(nil)
-
-			service := datastore.NewService(resourceRepoFac, projectResourceRepoFac, dsRepo, uuidProvider, backupRepo, pluginService)
-			resp, err := service.BackupResource(ctx, backupReq, []models.JobSpec{jobSpec})
-			assert.Nil(t, err)
-			assert.Equal(t, []string{resultURN}, resp.Resources)
-			assert.Nil(t, resp.IgnoredResources)
-		})
-		t.Run("should able to do backup with downstream", func(t *testing.T) {
-			execUnit := new(mock.BasePlugin)
-			defer execUnit.AssertExpectations(t)
-
-			pluginService := new(mock.DependencyResolverPluginService)
-			defer pluginService.AssertExpectations(t)
-
-			datastorer := new(mock.Datastorer)
-			defer datastorer.AssertExpectations(t)
-
-			dsRepo := new(mock.SupportedDatastoreRepo)
-			defer dsRepo.AssertExpectations(t)
-
-			resourceRepo := new(mock.ResourceSpecRepository)
-			defer resourceRepo.AssertExpectations(t)
-
-			resourceRepoFac := new(mock.ResourceSpecRepoFactory)
-			defer resourceRepoFac.AssertExpectations(t)
-
-			uuidProvider := new(mock.UUIDProvider)
-			defer uuidProvider.AssertExpectations(t)
-
-			backupRepo := new(mock.BackupRepo)
-			defer backupRepo.AssertExpectations(t)
-
-			projectResourceRepo := new(mock.ProjectResourceSpecRepository)
-			defer resourceRepo.AssertExpectations(t)
-
-			projectResourceRepoFac := new(mock.ProjectResourceSpecRepoFactory)
-			defer projectResourceRepo.AssertExpectations(t)
-
-			jobTask.Unit = &models.Plugin{Base: execUnit}
-			jobDownstream := models.JobSpec{
-				ID:     uuid.New(),
-				Name:   "job-2",
-				Task:   jobTask,
-				Assets: jobAssets,
-			}
-			dependencies := make(map[string]models.JobSpecDependency)
-			dependencies[jobDownstream.GetName()] = models.JobSpecDependency{
-				Job: &jobDownstream,
-			}
-
-			// root
-			jobRoot := models.JobSpec{
-				ID:           uuid.New(),
-				Name:         "job-1",
-				Task:         jobTask,
-				Assets:       jobAssets,
-				Dependencies: dependencies,
-			}
-			destinationRoot := &models.GenerateDestinationResponse{
-				Destination: "project:dataset.root",
-				Type:        models.DestinationTypeBigquery,
-			}
-			resourceRoot := models.ResourceSpec{
-				Version:   1,
-				Name:      "project.dataset.root",
-				Type:      models.ResourceTypeTable,
-				Datastore: datastorer,
-			}
-			backupReq := models.BackupRequest{
-				ID:                          backupUUID,
-				ResourceName:                resourceRoot.Name,
-				Project:                     projectSpec,
-				Namespace:                   namespaceSpec,
-				DryRun:                      true,
-				AllowedDownstreamNamespaces: []string{models.AllNamespace},
-			}
-			backupResourceReqRoot := models.BackupResourceRequest{
-				Resource:   resourceRoot,
-				BackupSpec: backupReq,
-			}
-			resultURNRoot := "store://optimus_backup:backupURNRoot"
-			resultSpecRoot := map[string]interface{}{
-				"project": projectSpec.Name, "location": "optimus_backup", "name": "backup_resource_root",
-			}
-			backupResultRoot := models.BackupDetail{
-				URN:  resultURNRoot,
-				Spec: resultSpecRoot,
-			}
-
-			// downstream
-			destinationDownstream := &models.GenerateDestinationResponse{
-				Destination: "project:dataset.downstream",
-				Type:        models.DestinationTypeBigquery,
-			}
-			resourceDownstream := models.ResourceSpec{
-				Version:   1,
-				Name:      "project.dataset.downstream",
-				Type:      models.ResourceTypeTable,
-				Datastore: datastorer,
-			}
-			backupResourceReqDownstream := models.BackupResourceRequest{
-				Resource:   resourceDownstream,
-				BackupSpec: backupReq,
-			}
-			resultURNDownstream := "store://optimus_backup:backupURNDownstream"
-			resultSpecDownstream := map[string]interface{}{
-				"project": projectSpec.Name, "location": "optimus_backup", "name": "backup_resource_downstream",
-			}
-			backupResultDownstream := models.BackupDetail{
-				URN:  resultURNDownstream,
-				Spec: resultSpecDownstream,
-			}
-
-			backupResult := map[string]interface{}{
-				destinationRoot.Destination:       backupResultRoot,
-				destinationDownstream.Destination: backupResultDownstream,
-			}
-			backupSpec := models.BackupSpec{
-				ID:          backupUUID,
-				Resource:    resourceRoot,
-				Result:      backupResult,
-				Description: "",
-				Config:      map[string]string{models.ConfigIgnoreDownstream: "false"},
-			}
-
-			dsRepo.On("GetByName", models.DestinationTypeBigquery.String()).Return(datastorer, nil)
-
-			pluginService.On("GenerateDestination", ctx, jobRoot, namespaceSpec).Return(destinationRoot, nil).Once()
-			projectResourceRepo.On("GetByURN", ctx, destinationRoot.URN()).Return(resourceRoot, namespaceSpec, nil).Once()
-			datastorer.On("BackupResource", ctx, backupResourceReqRoot).
-				Return(models.BackupResourceResponse{ResultURN: resultURNRoot, ResultSpec: resultSpecRoot}, nil).Once()
-
-			pluginService.On("GenerateDestination", ctx, jobDownstream, namespaceSpec).Return(destinationDownstream, nil).Once()
-			projectResourceRepo.On("GetByURN", ctx, destinationDownstream.URN()).Return(resourceDownstream, namespaceSpec, nil).Once()
-			datastorer.On("BackupResource", ctx, backupResourceReqDownstream).
-				Return(models.BackupResourceResponse{ResultURN: resultURNDownstream, ResultSpec: resultSpecDownstream}, nil).Once()
-
-			projectResourceRepoFac.On("New", projectSpec, datastorer).Return(projectResourceRepo)
-
-			uuidProvider.On("NewUUID").Return(backupUUID, nil)
-			backupRepo.On("Save", ctx, backupSpec).Return(nil)
-
-			service := datastore.NewService(resourceRepoFac, projectResourceRepoFac, dsRepo, uuidProvider, backupRepo, pluginService)
-			resp, err := service.BackupResource(ctx, backupReq, []models.JobSpec{jobRoot, jobDownstream})
-
-			assert.Nil(t, err)
-			assert.Equal(t, []string{resultURNRoot, resultURNDownstream}, resp.Resources)
-			assert.Nil(t, resp.IgnoredResources)
-		})
-		t.Run("should able to do backup with only same namespace downstream", func(t *testing.T) {
-			execUnit := new(mock.BasePlugin)
-			defer execUnit.AssertExpectations(t)
-
-			pluginService := new(mock.DependencyResolverPluginService)
-			defer pluginService.AssertExpectations(t)
-
-			datastorer := new(mock.Datastorer)
-			defer datastorer.AssertExpectations(t)
-
-			dsRepo := new(mock.SupportedDatastoreRepo)
-			defer dsRepo.AssertExpectations(t)
-
-			resourceRepo := new(mock.ResourceSpecRepository)
-			defer resourceRepo.AssertExpectations(t)
-
-			resourceRepoFac := new(mock.ResourceSpecRepoFactory)
-			defer resourceRepoFac.AssertExpectations(t)
-
-			uuidProvider := new(mock.UUIDProvider)
-			defer uuidProvider.AssertExpectations(t)
-
-			backupRepo := new(mock.BackupRepo)
-			defer backupRepo.AssertExpectations(t)
-
-			projectResourceRepo := new(mock.ProjectResourceSpecRepository)
-			defer resourceRepo.AssertExpectations(t)
-
-			projectResourceRepoFac := new(mock.ProjectResourceSpecRepoFactory)
-			defer projectResourceRepo.AssertExpectations(t)
-
-			jobTask.Unit = &models.Plugin{Base: execUnit}
-			jobDownstream := models.JobSpec{
-				ID:     uuid.New(),
-				Name:   "job-2",
-				Task:   jobTask,
-				Assets: jobAssets,
-			}
-			dependencies := make(map[string]models.JobSpecDependency)
-			dependencies[jobDownstream.GetName()] = models.JobSpecDependency{
-				Job: &jobDownstream,
-			}
-
-			// root
-			jobRoot := models.JobSpec{
-				ID:           uuid.New(),
-				Name:         "job-1",
-				Task:         jobTask,
-				Assets:       jobAssets,
-				Dependencies: dependencies,
-			}
-			destinationRoot := &models.GenerateDestinationResponse{
-				Destination: "project:dataset.root",
-				Type:        models.DestinationTypeBigquery,
-			}
-			resourceRoot := models.ResourceSpec{
-				Version:   1,
-				Name:      "project.dataset.root",
-				Type:      models.ResourceTypeTable,
-				Datastore: datastorer,
-			}
-			backupReq := models.BackupRequest{
-				ID:                          backupUUID,
-				ResourceName:                resourceRoot.Name,
-				Project:                     projectSpec,
-				Namespace:                   namespaceSpec,
-				DryRun:                      true,
-				AllowedDownstreamNamespaces: []string{namespaceSpec.Name},
-			}
-			backupResourceReqRoot := models.BackupResourceRequest{
-				Resource:   resourceRoot,
-				BackupSpec: backupReq,
-			}
-			resultURNRoot := "store://optimus_backup:backupURNRoot"
-			resultSpecRoot := map[string]interface{}{
-				"project": projectSpec.Name, "location": "optimus_backup", "name": "backup_resource_root",
-			}
-			backupResultRoot := models.BackupDetail{
-				URN:  resultURNRoot,
-				Spec: resultSpecRoot,
-			}
-
-			// downstream
-			destinationDownstream := &models.GenerateDestinationResponse{
-				Destination: "project:dataset.downstream",
-				Type:        models.DestinationTypeBigquery,
-			}
-			resourceDownstream := models.ResourceSpec{
-				Version:   1,
-				Name:      "project.dataset.downstream",
-				Type:      models.ResourceTypeTable,
-				Datastore: datastorer,
-			}
-
-			backupResult := map[string]interface{}{
-				destinationRoot.Destination: backupResultRoot,
-			}
-			backupSpec := models.BackupSpec{
-				ID:          backupUUID,
-				Resource:    resourceRoot,
-				Result:      backupResult,
-				Description: "",
-				Config:      map[string]string{models.ConfigIgnoreDownstream: "false"},
-			}
-
-			dsRepo.On("GetByName", models.DestinationTypeBigquery.String()).Return(datastorer, nil)
-			projectResourceRepoFac.On("New", projectSpec, datastorer).Return(projectResourceRepo)
-
-			pluginService.On("GenerateDestination", ctx, jobRoot, namespaceSpec).Return(destinationRoot, nil).Once()
-			projectResourceRepo.On("GetByURN", ctx, destinationRoot.URN()).Return(resourceRoot, namespaceSpec, nil).Once()
-			datastorer.On("BackupResource", ctx, backupResourceReqRoot).
-				Return(models.BackupResourceResponse{ResultURN: resultURNRoot, ResultSpec: resultSpecRoot}, nil).Once()
-
-			otherNamespaceSpec := models.NamespaceSpec{
-				ID:          uuid.New(),
-				Name:        "dev-team-2",
-				ProjectSpec: projectSpec,
-			}
-			pluginService.On("GenerateDestination", ctx, jobDownstream, namespaceSpec).Return(destinationDownstream, nil).Once()
-			projectResourceRepo.On("GetByURN", ctx, destinationDownstream.URN()).Return(resourceDownstream, otherNamespaceSpec, nil).Once()
-
-			uuidProvider.On("NewUUID").Return(backupUUID, nil)
-			backupRepo.On("Save", ctx, backupSpec).Return(nil)
-
-			service := datastore.NewService(resourceRepoFac, projectResourceRepoFac, dsRepo, uuidProvider, backupRepo, pluginService)
-			resp, err := service.BackupResource(ctx, backupReq, []models.JobSpec{jobRoot, jobDownstream})
-
-			assert.Nil(t, err)
-			assert.Equal(t, []string{resultURNRoot}, resp.Resources)
-			assert.Equal(t, []string{destinationDownstream.Destination}, resp.IgnoredResources)
-		})
-		t.Run("should return error when unable to generate destination", func(t *testing.T) {
-			execUnit := new(mock.BasePlugin)
-			defer execUnit.AssertExpectations(t)
-
-			pluginService := new(mock.DependencyResolverPluginService)
-			defer pluginService.AssertExpectations(t)
-
-			dsRepo := new(mock.SupportedDatastoreRepo)
-			defer dsRepo.AssertExpectations(t)
-
-			uuidProvider := new(mock.UUIDProvider)
-			defer uuidProvider.AssertExpectations(t)
-
-			jobTask.Unit = &models.Plugin{Base: execUnit}
-			jobSpec := models.JobSpec{
-				ID:     uuid.New(),
-				Name:   "job-1",
-				Task:   jobTask,
-				Assets: jobAssets,
-			}
-			backupReq := models.BackupRequest{
-				Project:   projectSpec,
-				Namespace: namespaceSpec,
-				DryRun:    true,
-			}
-
-			uuidProvider.On("NewUUID").Return(backupUUID, nil)
-
-			errorMsg := "unable to generate destination"
-			pluginService.On("GenerateDestination", ctx, jobSpec, namespaceSpec).Return(&models.GenerateDestinationResponse{}, errors.New(errorMsg))
-
-			service := datastore.NewService(nil, nil, dsRepo, uuidProvider, nil, pluginService)
-			resp, err := service.BackupResource(ctx, backupReq, []models.JobSpec{jobSpec})
-
-			assert.Contains(t, err.Error(), errorMsg)
-			assert.Equal(t, models.BackupResult{}, resp)
-		})
-		t.Run("should return error when unable to get datastorer", func(t *testing.T) {
-			execUnit := new(mock.BasePlugin)
-			defer execUnit.AssertExpectations(t)
-
-			pluginService := new(mock.DependencyResolverPluginService)
-			defer pluginService.AssertExpectations(t)
-
-			datastorer := new(mock.Datastorer)
-			defer datastorer.AssertExpectations(t)
-
-			dsRepo := new(mock.SupportedDatastoreRepo)
-			defer dsRepo.AssertExpectations(t)
-
-			uuidProvider := new(mock.UUIDProvider)
-			defer uuidProvider.AssertExpectations(t)
-
-			jobTask.Unit = &models.Plugin{Base: execUnit}
-			jobSpec := models.JobSpec{
-				ID:     uuid.New(),
-				Name:   "job-1",
-				Task:   jobTask,
-				Assets: jobAssets,
-			}
-			backupReq := models.BackupRequest{
-				Project:   projectSpec,
-				Namespace: namespaceSpec,
-				DryRun:    true,
-			}
-
-			uuidProvider.On("NewUUID").Return(backupUUID, nil)
-			pluginService.On("GenerateDestination", ctx, jobSpec, namespaceSpec).Return(destination, nil)
-
-			errorMsg := "unable to get datastorer"
-			dsRepo.On("GetByName", destination.Type.String()).Return(datastorer, errors.New(errorMsg))
-
-			service := datastore.NewService(nil, nil, dsRepo, uuidProvider, nil, pluginService)
-			resp, err := service.BackupResource(ctx, backupReq, []models.JobSpec{jobSpec})
-
-			assert.Contains(t, err.Error(), errorMsg)
-			assert.Equal(t, models.BackupResult{}, resp)
-		})
-		t.Run("should return error when unable to get resource", func(t *testing.T) {
-			execUnit := new(mock.BasePlugin)
-			defer execUnit.AssertExpectations(t)
-
-			pluginService := new(mock.DependencyResolverPluginService)
-			defer pluginService.AssertExpectations(t)
-
-			datastorer := new(mock.Datastorer)
-			defer datastorer.AssertExpectations(t)
-
-			dsRepo := new(mock.SupportedDatastoreRepo)
-			defer dsRepo.AssertExpectations(t)
-
-			resourceRepo := new(mock.ResourceSpecRepository)
-			defer resourceRepo.AssertExpectations(t)
-
-			resourceRepoFac := new(mock.ResourceSpecRepoFactory)
-			defer resourceRepoFac.AssertExpectations(t)
-
-			uuidProvider := new(mock.UUIDProvider)
-			defer uuidProvider.AssertExpectations(t)
-
-			projectResourceRepo := new(mock.ProjectResourceSpecRepository)
-			defer resourceRepo.AssertExpectations(t)
-
-			projectResourceRepoFac := new(mock.ProjectResourceSpecRepoFactory)
-			defer projectResourceRepo.AssertExpectations(t)
-
-			jobTask.Unit = &models.Plugin{Base: execUnit}
-			jobSpec := models.JobSpec{
-				ID:     uuid.New(),
-				Name:   "job-1",
-				Task:   jobTask,
-				Assets: jobAssets,
-			}
-
-			backupReq := models.BackupRequest{
-				Project:   projectSpec,
-				Namespace: namespaceSpec,
-			}
-
-			uuidProvider.On("NewUUID").Return(backupUUID, nil)
-			pluginService.On("GenerateDestination", ctx, jobSpec, namespaceSpec).Return(destination, nil)
-			dsRepo.On("GetByName", models.DestinationTypeBigquery.String()).Return(datastorer, nil)
-			projectResourceRepoFac.On("New", projectSpec, datastorer).Return(projectResourceRepo)
-
-			errorMsg := "unable to get resource"
-			projectResourceRepo.On("GetByURN", ctx, destination.URN()).Return(models.ResourceSpec{}, models.NamespaceSpec{}, errors.New(errorMsg))
-
-			service := datastore.NewService(resourceRepoFac, projectResourceRepoFac, dsRepo, uuidProvider, nil, pluginService)
-			resp, err := service.BackupResource(ctx, backupReq, []models.JobSpec{jobSpec})
-
-			assert.Equal(t, errorMsg, err.Error())
-			assert.Equal(t, models.BackupResult{}, resp)
-		})
-		t.Run("should return error when unable to do backup", func(t *testing.T) {
-			execUnit := new(mock.BasePlugin)
-			defer execUnit.AssertExpectations(t)
-
-			pluginService := new(mock.DependencyResolverPluginService)
-			defer pluginService.AssertExpectations(t)
-
-			datastorer := new(mock.Datastorer)
-			defer datastorer.AssertExpectations(t)
-
-			dsRepo := new(mock.SupportedDatastoreRepo)
-			defer dsRepo.AssertExpectations(t)
-
-			resourceRepo := new(mock.ResourceSpecRepository)
-			defer resourceRepo.AssertExpectations(t)
-
-			resourceRepoFac := new(mock.ResourceSpecRepoFactory)
-			defer resourceRepoFac.AssertExpectations(t)
-
-			uuidProvider := new(mock.UUIDProvider)
-			defer uuidProvider.AssertExpectations(t)
-
-			projectResourceRepo := new(mock.ProjectResourceSpecRepository)
-			defer resourceRepo.AssertExpectations(t)
-
-			projectResourceRepoFac := new(mock.ProjectResourceSpecRepoFactory)
-			defer projectResourceRepo.AssertExpectations(t)
-
-			jobTask.Unit = &models.Plugin{Base: execUnit}
-			jobSpec := models.JobSpec{
-				ID:     uuid.New(),
-				Name:   "job-1",
-				Task:   jobTask,
-				Assets: jobAssets,
-			}
-			resourceSpec := models.ResourceSpec{
-				Version:   1,
-				Name:      "project.dataset.table",
-				Type:      models.ResourceTypeTable,
-				Datastore: datastorer,
-			}
-			backupReq := models.BackupRequest{
-				ID:                          backupUUID,
-				ResourceName:                resourceSpec.Name,
-				Project:                     projectSpec,
-				Namespace:                   namespaceSpec,
-				DryRun:                      false,
-				AllowedDownstreamNamespaces: []string{models.AllNamespace},
-			}
-			backupResourceReq := models.BackupResourceRequest{
-				Resource:   resourceSpec,
-				BackupSpec: backupReq,
-			}
-
-			uuidProvider.On("NewUUID").Return(backupUUID, nil)
-			pluginService.On("GenerateDestination", ctx, jobSpec, namespaceSpec).Return(destination, nil)
-			dsRepo.On("GetByName", models.DestinationTypeBigquery.String()).Return(datastorer, nil)
-			projectResourceRepoFac.On("New", projectSpec, datastorer).Return(projectResourceRepo)
-			projectResourceRepo.On("GetByURN", ctx, destination.URN()).Return(resourceSpec, namespaceSpec, nil)
-
-			errorMsg := "unable to do backup"
-			datastorer.On("BackupResource", ctx, backupResourceReq).Return(models.BackupResourceResponse{}, errors.New(errorMsg))
-
-			service := datastore.NewService(resourceRepoFac, projectResourceRepoFac, dsRepo, uuidProvider, nil, pluginService)
-			resp, err := service.BackupResource(ctx, backupReq, []models.JobSpec{jobSpec})
-
-			assert.Equal(t, errorMsg, err.Error())
-			assert.Equal(t, models.BackupResult{}, resp)
-		})
-		t.Run("should return error when unable to generate destination for downstream", func(t *testing.T) {
-			execUnit := new(mock.BasePlugin)
-			defer execUnit.AssertExpectations(t)
-
-			pluginService := new(mock.DependencyResolverPluginService)
-			defer pluginService.AssertExpectations(t)
-
-			datastorer := new(mock.Datastorer)
-			defer datastorer.AssertExpectations(t)
-
-			dsRepo := new(mock.SupportedDatastoreRepo)
-			defer dsRepo.AssertExpectations(t)
-
-			resourceRepo := new(mock.ResourceSpecRepository)
-			defer resourceRepo.AssertExpectations(t)
-
-			resourceRepoFac := new(mock.ResourceSpecRepoFactory)
-			defer resourceRepoFac.AssertExpectations(t)
-
-			uuidProvider := new(mock.UUIDProvider)
-			defer uuidProvider.AssertExpectations(t)
-
-			projectResourceRepo := new(mock.ProjectResourceSpecRepository)
-			defer resourceRepo.AssertExpectations(t)
-
-			projectResourceRepoFac := new(mock.ProjectResourceSpecRepoFactory)
-			defer projectResourceRepo.AssertExpectations(t)
-
-			jobTask.Unit = &models.Plugin{Base: execUnit}
-			jobDownstream := models.JobSpec{
-				ID:     uuid.New(),
-				Name:   "job-2",
-				Task:   jobTask,
-				Assets: jobAssets,
-			}
-			dependencies := make(map[string]models.JobSpecDependency)
-			dependencies[jobDownstream.GetName()] = models.JobSpecDependency{
-				Job: &jobDownstream,
-			}
-			jobRoot := models.JobSpec{
-				ID:           uuid.New(),
-				Name:         "job-1",
-				Task:         jobTask,
-				Assets:       jobAssets,
-				Dependencies: dependencies,
-			}
-			destinationRoot := &models.GenerateDestinationResponse{
-				Destination: "project.dataset.table",
-				Type:        models.DestinationTypeBigquery,
-			}
-			resourceRoot := models.ResourceSpec{
-				Version:   1,
-				Name:      "project.dataset.root",
-				Type:      models.ResourceTypeTable,
-				Datastore: datastorer,
-			}
-			backupReq := models.BackupRequest{
-				ID:                          backupUUID,
-				ResourceName:                resourceRoot.Name,
-				Project:                     projectSpec,
-				Namespace:                   namespaceSpec,
-				DryRun:                      true,
-				AllowedDownstreamNamespaces: []string{models.AllNamespace},
-			}
-			backupResourceReqRoot := models.BackupResourceRequest{
-				Resource:   resourceRoot,
-				BackupSpec: backupReq,
-			}
-
-			uuidProvider.On("NewUUID").Return(backupUUID, nil)
-			pluginService.On("GenerateDestination", ctx, jobRoot, namespaceSpec).Return(destinationRoot, nil).Once()
-			dsRepo.On("GetByName", models.DestinationTypeBigquery.String()).Return(datastorer, nil)
-			projectResourceRepoFac.On("New", projectSpec, datastorer).Return(projectResourceRepo)
-			projectResourceRepo.On("GetByURN", ctx, destinationRoot.URN()).Return(resourceRoot, namespaceSpec, nil).Once()
-			datastorer.On("BackupResource", ctx, backupResourceReqRoot).Return(models.BackupResourceResponse{}, nil).Once()
-
-			errorMsg := "unable to generate destination"
-			pluginService.On("GenerateDestination", ctx, jobDownstream, namespaceSpec).Return(&models.GenerateDestinationResponse{}, errors.New(errorMsg)).Once()
-
-			service := datastore.NewService(resourceRepoFac, projectResourceRepoFac, dsRepo, uuidProvider, nil, pluginService)
-			resp, err := service.BackupResource(ctx, backupReq, []models.JobSpec{jobRoot, jobDownstream})
-
-			assert.Equal(t, errorMsg, err.Error())
-			assert.Equal(t, models.BackupResult{}, resp)
-		})
-		t.Run("should not return error when one of the resources is not found", func(t *testing.T) {
-			execUnit := new(mock.BasePlugin)
-			defer execUnit.AssertExpectations(t)
-
-			pluginService := new(mock.DependencyResolverPluginService)
-			defer pluginService.AssertExpectations(t)
-
-			datastorer := new(mock.Datastorer)
-			defer datastorer.AssertExpectations(t)
-
-			dsRepo := new(mock.SupportedDatastoreRepo)
-			defer dsRepo.AssertExpectations(t)
-
-			resourceRepo := new(mock.ResourceSpecRepository)
-			defer resourceRepo.AssertExpectations(t)
-
-			resourceRepoFac := new(mock.ResourceSpecRepoFactory)
-			defer resourceRepoFac.AssertExpectations(t)
-
-			uuidProvider := new(mock.UUIDProvider)
-			defer uuidProvider.AssertExpectations(t)
-
-			backupRepo := new(mock.BackupRepo)
-			defer backupRepo.AssertExpectations(t)
-
-			projectResourceRepo := new(mock.ProjectResourceSpecRepository)
-			defer resourceRepo.AssertExpectations(t)
-
-			projectResourceRepoFac := new(mock.ProjectResourceSpecRepoFactory)
-			defer projectResourceRepo.AssertExpectations(t)
-
-			jobTask.Unit = &models.Plugin{Base: execUnit}
-			jobDownstream := models.JobSpec{
-				ID:     uuid.New(),
-				Name:   "job-2",
-				Task:   jobTask,
-				Assets: jobAssets,
-			}
-			dependencies := make(map[string]models.JobSpecDependency)
-			dependencies[jobDownstream.GetName()] = models.JobSpecDependency{
-				Job: &jobDownstream,
-			}
-			jobRoot := models.JobSpec{
-				ID:           uuid.New(),
-				Name:         "job-1",
-				Task:         jobTask,
-				Assets:       jobAssets,
-				Dependencies: dependencies,
-			}
-
-			destinationRoot := &models.GenerateDestinationResponse{
-				Destination: "project.dataset.table",
-				Type:        models.DestinationTypeBigquery,
-			}
-			resourceRoot := models.ResourceSpec{
-				Version:   1,
-				Name:      "project.dataset.root",
-				Type:      models.ResourceTypeTable,
-				Datastore: datastorer,
-			}
-			backupReq := models.BackupRequest{
-				ID:                          backupUUID,
-				ResourceName:                resourceRoot.Name,
-				Project:                     projectSpec,
-				Namespace:                   namespaceSpec,
-				DryRun:                      true,
-				AllowedDownstreamNamespaces: []string{models.AllNamespace},
-			}
-			backupResourceReqRoot := models.BackupResourceRequest{
-				Resource:   resourceRoot,
-				BackupSpec: backupReq,
-			}
-			resultURNRoot := "store://optimus_backup:backupURNRoot"
-			resultSpecRoot := map[string]interface{}{
-				"project": projectSpec.Name, "location": "optimus_backup", "name": "backup_resource_root",
-			}
-			backupResultRoot := models.BackupDetail{
-				URN:  resultURNRoot,
-				Spec: resultSpecRoot,
-			}
-
-			destinationDownstream := &models.GenerateDestinationResponse{
-				Destination: "project.dataset.downstream",
-				Type:        models.DestinationTypeBigquery,
-			}
-
-			backupResult := map[string]interface{}{
-				destinationRoot.Destination: backupResultRoot,
-			}
-			backupSpec := models.BackupSpec{
-				ID:          backupUUID,
-				Resource:    resourceRoot,
-				Result:      backupResult,
-				Description: "",
-				Config:      map[string]string{models.ConfigIgnoreDownstream: "false"},
-			}
-
-			uuidProvider.On("NewUUID").Return(backupUUID, nil)
-			pluginService.On("GenerateDestination", ctx, jobRoot, namespaceSpec).Return(destinationRoot, nil).Once()
-			projectResourceRepoFac.On("New", projectSpec, datastorer).Return(projectResourceRepo)
-			projectResourceRepo.On("GetByURN", ctx, destinationRoot.URN()).Return(resourceRoot, namespaceSpec, nil).Once()
-			dsRepo.On("GetByName", models.DestinationTypeBigquery.String()).Return(datastorer, nil)
-			datastorer.On("BackupResource", ctx, backupResourceReqRoot).
-				Return(models.BackupResourceResponse{ResultURN: resultURNRoot, ResultSpec: resultSpecRoot}, nil).Once()
-
-			pluginService.On("GenerateDestination", ctx, jobDownstream, namespaceSpec).Return(destinationDownstream, nil).Once()
-			projectResourceRepo.On("GetByURN", ctx, destinationDownstream.URN()).Return(models.ResourceSpec{}, models.NamespaceSpec{}, store.ErrResourceNotFound).Once()
-
-			backupRepo.On("Save", ctx, backupSpec).Return(nil)
-
-			service := datastore.NewService(resourceRepoFac, projectResourceRepoFac, dsRepo, uuidProvider, backupRepo, pluginService)
-			resp, err := service.BackupResource(ctx, backupReq, []models.JobSpec{jobRoot, jobDownstream})
-
-			assert.Nil(t, err)
-			assert.Equal(t, []string{resultURNRoot}, resp.Resources)
-			assert.Nil(t, resp.IgnoredResources)
-		})
-		t.Run("should not return error when one of the resources is not supported", func(t *testing.T) {
-			execUnit := new(mock.BasePlugin)
-			defer execUnit.AssertExpectations(t)
-
-			pluginService := new(mock.DependencyResolverPluginService)
-			defer pluginService.AssertExpectations(t)
-
-			datastorer := new(mock.Datastorer)
-			defer datastorer.AssertExpectations(t)
-
-			dsRepo := new(mock.SupportedDatastoreRepo)
-			defer dsRepo.AssertExpectations(t)
-
-			resourceRepo := new(mock.ResourceSpecRepository)
-			defer resourceRepo.AssertExpectations(t)
-
-			resourceRepoFac := new(mock.ResourceSpecRepoFactory)
-			defer resourceRepoFac.AssertExpectations(t)
-
-			uuidProvider := new(mock.UUIDProvider)
-			defer uuidProvider.AssertExpectations(t)
-
-			backupRepo := new(mock.BackupRepo)
-			defer backupRepo.AssertExpectations(t)
-
-			projectResourceRepo := new(mock.ProjectResourceSpecRepository)
-			defer resourceRepo.AssertExpectations(t)
-
-			projectResourceRepoFac := new(mock.ProjectResourceSpecRepoFactory)
-			defer projectResourceRepo.AssertExpectations(t)
-
-			jobTask.Unit = &models.Plugin{Base: execUnit}
-			jobDownstream := models.JobSpec{
-				ID:     uuid.New(),
-				Name:   "job-2",
-				Task:   jobTask,
-				Assets: jobAssets,
-			}
-			dependencies := make(map[string]models.JobSpecDependency)
-			dependencies[jobDownstream.GetName()] = models.JobSpecDependency{
-				Job: &jobDownstream,
-			}
-			jobRoot := models.JobSpec{
-				ID:           uuid.New(),
-				Name:         "job-1",
-				Task:         jobTask,
-				Assets:       jobAssets,
-				Dependencies: dependencies,
-			}
-			destinationRoot := &models.GenerateDestinationResponse{
-				Destination: "project.dataset.table",
-				Type:        models.DestinationTypeBigquery,
-			}
-			resourceRoot := models.ResourceSpec{
-				Version:   1,
-				Name:      "project.dataset.root",
-				Type:      models.ResourceTypeTable,
-				Datastore: datastorer,
-			}
-			backupReq := models.BackupRequest{
-				ID:                          backupUUID,
-				ResourceName:                resourceRoot.Name,
-				Project:                     projectSpec,
-				Namespace:                   namespaceSpec,
-				DryRun:                      true,
-				AllowedDownstreamNamespaces: []string{models.AllNamespace},
-			}
-			backupResourceReqRoot := models.BackupResourceRequest{
-				Resource:   resourceRoot,
-				BackupSpec: backupReq,
-			}
-			resultURNRoot := "store://optimus_backup:backupURNRoot"
-			resultSpecRoot := map[string]interface{}{
-				"project": projectSpec.Name, "location": "optimus_backup", "name": "backup_resource_root",
-			}
-			backupResultRoot := models.BackupDetail{
-				URN:  resultURNRoot,
-				Spec: resultSpecRoot,
-			}
-
-			destinationDownstream := &models.GenerateDestinationResponse{
-				Destination: "project.dataset.downstream",
-				Type:        models.DestinationTypeBigquery,
-			}
-			resourceDownstream := models.ResourceSpec{
-				Version:   1,
-				Name:      "project.dataset.downstream",
-				Type:      models.ResourceTypeTable,
-				Datastore: datastorer,
-			}
-			backupResourceReqDownstream := models.BackupResourceRequest{
-				Resource:   resourceDownstream,
-				BackupSpec: backupReq,
-			}
-
-			backupResult := map[string]interface{}{
-				destinationRoot.Destination: backupResultRoot,
-			}
-			backupSpec := models.BackupSpec{
-				ID:          backupUUID,
-				Resource:    resourceRoot,
-				Result:      backupResult,
-				Description: "",
-				Config:      map[string]string{models.ConfigIgnoreDownstream: "false"},
-			}
-
-			uuidProvider.On("NewUUID").Return(backupUUID, nil)
-			pluginService.On("GenerateDestination", ctx, jobRoot, namespaceSpec).Return(destinationRoot, nil).Once()
-			projectResourceRepoFac.On("New", projectSpec, datastorer).Return(projectResourceRepo)
-			projectResourceRepo.On("GetByURN", ctx, destinationRoot.URN()).Return(resourceRoot, namespaceSpec, nil).Once()
-			dsRepo.On("GetByName", models.DestinationTypeBigquery.String()).Return(datastorer, nil)
-			datastorer.On("BackupResource", ctx, backupResourceReqRoot).
-				Return(models.BackupResourceResponse{ResultURN: resultURNRoot, ResultSpec: resultSpecRoot}, nil).Once()
-
-			pluginService.On("GenerateDestination", ctx, jobDownstream, namespaceSpec).Return(destinationDownstream, nil).Once()
-			projectResourceRepo.On("GetByURN", ctx, destinationDownstream.URN()).Return(resourceDownstream, namespaceSpec, nil).Once()
-			datastorer.On("BackupResource", ctx, backupResourceReqDownstream).Return(models.BackupResourceResponse{}, models.ErrUnsupportedResource).Once()
-
-			backupRepo.On("Save", ctx, backupSpec).Return(nil)
-
-			service := datastore.NewService(resourceRepoFac, projectResourceRepoFac, dsRepo, uuidProvider, backupRepo, pluginService)
-			resp, err := service.BackupResource(ctx, backupReq, []models.JobSpec{jobRoot, jobDownstream})
-
-			assert.Nil(t, err)
-			assert.Equal(t, []string{resultURNRoot}, resp.Resources)
-			assert.Nil(t, resp.IgnoredResources)
-		})
-		t.Run("should able to do backup without downstream if the downstream is ignored", func(t *testing.T) {
-			execUnit := new(mock.BasePlugin)
-			defer execUnit.AssertExpectations(t)
-
-			pluginService := new(mock.DependencyResolverPluginService)
-			defer pluginService.AssertExpectations(t)
-
-			datastorer := new(mock.Datastorer)
-			defer datastorer.AssertExpectations(t)
-
-			dsRepo := new(mock.SupportedDatastoreRepo)
-			defer dsRepo.AssertExpectations(t)
-
-			resourceRepo := new(mock.ResourceSpecRepository)
-			defer resourceRepo.AssertExpectations(t)
-
-			resourceRepoFac := new(mock.ResourceSpecRepoFactory)
-			defer resourceRepoFac.AssertExpectations(t)
-
-			uuidProvider := new(mock.UUIDProvider)
-			defer uuidProvider.AssertExpectations(t)
-
-			backupRepo := new(mock.BackupRepo)
-			defer backupRepo.AssertExpectations(t)
-
-			projectResourceRepo := new(mock.ProjectResourceSpecRepository)
-			defer resourceRepo.AssertExpectations(t)
-
-			projectResourceRepoFac := new(mock.ProjectResourceSpecRepoFactory)
-			defer projectResourceRepo.AssertExpectations(t)
-
-			jobTask.Unit = &models.Plugin{Base: execUnit}
-			jobDownstream := models.JobSpec{
-				ID:     uuid.New(),
-				Name:   "job-2",
-				Task:   jobTask,
-				Assets: jobAssets,
-			}
-			dependencies := make(map[string]models.JobSpecDependency)
-			dependencies[jobDownstream.GetName()] = models.JobSpecDependency{
-				Job: &jobDownstream,
-			}
-
-			// root
-			jobRoot := models.JobSpec{
-				ID:           uuid.New(),
-				Name:         "job-1",
-				Task:         jobTask,
-				Assets:       jobAssets,
-				Dependencies: dependencies,
-			}
-			destinationRoot := &models.GenerateDestinationResponse{
-				Destination: "project:dataset.root",
-				Type:        models.DestinationTypeBigquery,
-			}
-			resourceRoot := models.ResourceSpec{
-				Version:   1,
-				Name:      "project.dataset.root",
-				Type:      models.ResourceTypeTable,
-				Datastore: datastorer,
-			}
-			backupReq := models.BackupRequest{
-				ID:           backupUUID,
-				ResourceName: resourceRoot.Name,
-				Project:      projectSpec,
-				Namespace:    namespaceSpec,
-				DryRun:       true,
-			}
-			backupResourceReqRoot := models.BackupResourceRequest{
-				Resource:   resourceRoot,
-				BackupSpec: backupReq,
-			}
-			resultURNRoot := "store://optimus_backup:backupURNRoot"
-			resultSpecRoot := map[string]interface{}{
-				"project": projectSpec.Name, "location": "optimus_backup", "name": "backup_resource_root",
-			}
-			backupResultRoot := models.BackupDetail{
-				URN:  resultURNRoot,
-				Spec: resultSpecRoot,
-			}
-
-			// downstream
-			destinationDownstream := &models.GenerateDestinationResponse{
-				Destination: "project:dataset.downstream",
-				Type:        models.DestinationTypeBigquery,
-			}
-			resourceDownstream := models.ResourceSpec{
-				Version:   1,
-				Name:      "project.dataset.downstream",
-				Type:      models.ResourceTypeTable,
-				Datastore: datastorer,
-			}
-
-			backupResult := map[string]interface{}{
-				destinationRoot.Destination: backupResultRoot,
-			}
-			backupSpec := models.BackupSpec{
-				ID:          backupUUID,
-				Resource:    resourceRoot,
-				Result:      backupResult,
-				Description: "",
-				Config:      map[string]string{models.ConfigIgnoreDownstream: "true"},
-			}
-
-			dsRepo.On("GetByName", models.DestinationTypeBigquery.String()).Return(datastorer, nil)
-
-			pluginService.On("GenerateDestination", ctx, jobRoot, namespaceSpec).Return(destinationRoot, nil).Once()
-			projectResourceRepo.On("GetByURN", ctx, destinationRoot.URN()).Return(resourceRoot, namespaceSpec, nil).Once()
-			datastorer.On("BackupResource", ctx, backupResourceReqRoot).
-				Return(models.BackupResourceResponse{ResultURN: resultURNRoot, ResultSpec: resultSpecRoot}, nil).Once()
-
-			pluginService.On("GenerateDestination", ctx, jobDownstream, namespaceSpec).Return(destinationDownstream, nil).Once()
-			projectResourceRepo.On("GetByURN", ctx, destinationDownstream.URN()).Return(resourceDownstream, namespaceSpec, nil).Once()
-
-			projectResourceRepoFac.On("New", projectSpec, datastorer).Return(projectResourceRepo)
-
-			uuidProvider.On("NewUUID").Return(backupUUID, nil)
-			backupRepo.On("Save", ctx, backupSpec).Return(nil)
-
-			service := datastore.NewService(resourceRepoFac, projectResourceRepoFac, dsRepo, uuidProvider, backupRepo, pluginService)
-			resp, err := service.BackupResource(ctx, backupReq, []models.JobSpec{jobRoot, jobDownstream})
-
-			assert.Nil(t, err)
-			assert.Equal(t, []string{resultURNRoot}, resp.Resources)
-			assert.Equal(t, []string{destinationDownstream.Destination}, resp.IgnoredResources)
-		})
-	})
-	t.Run("ListResourceBackups", func(t *testing.T) {
-		datastoreName := models.DestinationTypeBigquery.String()
-		backupSpecs := []models.BackupSpec{
-			{
-				ID:        uuid.New(),
-				CreatedAt: time.Now().Add(time.Hour * 24 * -30),
-			},
-			{
-				ID:        uuid.New(),
-				CreatedAt: time.Now().Add(time.Hour * 24 * -50),
-			},
-			{
-				ID:        uuid.New(),
-				CreatedAt: time.Now().Add(time.Hour * 24 * -100),
-			},
-		}
-		t.Run("should return list of recent backups", func(t *testing.T) {
-			datastorer := new(mock.Datastorer)
-			defer datastorer.AssertExpectations(t)
-
-			dsRepo := new(mock.SupportedDatastoreRepo)
-			defer dsRepo.AssertExpectations(t)
-
-			backupRepo := new(mock.BackupRepo)
-			defer backupRepo.AssertExpectations(t)
-
-			dsRepo.On("GetByName", datastoreName).Return(datastorer, nil)
-			backupRepo.On("GetAll", ctx, projectSpec, datastorer).Return(backupSpecs, nil)
-
-			service := datastore.NewService(nil, nil, dsRepo, nil, backupRepo, nil)
-			resp, err := service.ListResourceBackups(ctx, projectSpec, datastoreName)
-
-			assert.Nil(t, err)
-			assert.Equal(t, []models.BackupSpec{backupSpecs[0], backupSpecs[1]}, resp)
-		})
-		t.Run("should fail when unable to get datastore", func(t *testing.T) {
-			datastorer := new(mock.Datastorer)
-			defer datastorer.AssertExpectations(t)
-
-			dsRepo := new(mock.SupportedDatastoreRepo)
-			defer dsRepo.AssertExpectations(t)
-
-			errorMsg := "unable to get datastore"
-			dsRepo.On("GetByName", datastoreName).Return(datastorer, errors.New(errorMsg))
-
-			service := datastore.NewService(nil, nil, dsRepo, nil, nil, nil)
-			resp, err := service.ListResourceBackups(ctx, projectSpec, datastoreName)
-
-			assert.Equal(t, errorMsg, err.Error())
-			assert.Equal(t, []models.BackupSpec{}, resp)
-		})
-		t.Run("should fail when unable to get backups", func(t *testing.T) {
-			datastorer := new(mock.Datastorer)
-			defer datastorer.AssertExpectations(t)
-
-			dsRepo := new(mock.SupportedDatastoreRepo)
-			defer dsRepo.AssertExpectations(t)
-
-			backupRepo := new(mock.BackupRepo)
-			defer backupRepo.AssertExpectations(t)
-
-			dsRepo.On("GetByName", datastoreName).Return(datastorer, nil)
-
-			errorMsg := "unable to get backups"
-			backupRepo.On("GetAll", ctx, projectSpec, datastorer).Return([]models.BackupSpec{}, errors.New(errorMsg))
-
-			service := datastore.NewService(nil, nil, dsRepo, nil, backupRepo, nil)
-			resp, err := service.ListResourceBackups(ctx, projectSpec, datastoreName)
-
-			assert.Equal(t, errorMsg, err.Error())
-			assert.Equal(t, []models.BackupSpec{}, resp)
-		})
-		t.Run("should not return error when no backups are found", func(t *testing.T) {
-			datastorer := new(mock.Datastorer)
-			defer datastorer.AssertExpectations(t)
-
-			dsRepo := new(mock.SupportedDatastoreRepo)
-			defer dsRepo.AssertExpectations(t)
-
-			backupRepo := new(mock.BackupRepo)
-			defer backupRepo.AssertExpectations(t)
-
-			dsRepo.On("GetByName", datastoreName).Return(datastorer, nil)
-			backupRepo.On("GetAll", ctx, projectSpec, datastorer).Return([]models.BackupSpec{}, store.ErrResourceNotFound)
-
-			service := datastore.NewService(nil, nil, dsRepo, nil, backupRepo, nil)
-			resp, err := service.ListResourceBackups(ctx, projectSpec, datastoreName)
-
-			assert.Nil(t, err)
-			assert.Equal(t, []models.BackupSpec{}, resp)
-		})
-		t.Run("should not return error when no recent backups are found", func(t *testing.T) {
-			datastorer := new(mock.Datastorer)
-			defer datastorer.AssertExpectations(t)
-
-			dsRepo := new(mock.SupportedDatastoreRepo)
-			defer dsRepo.AssertExpectations(t)
-
-			backupRepo := new(mock.BackupRepo)
-			defer backupRepo.AssertExpectations(t)
-
-			dsRepo.On("GetByName", datastoreName).Return(datastorer, nil)
-			backupRepo.On("GetAll", ctx, projectSpec, datastorer).Return([]models.BackupSpec{backupSpecs[2]}, nil)
-
-			service := datastore.NewService(nil, nil, dsRepo, nil, backupRepo, nil)
-			resp, err := service.ListResourceBackups(ctx, projectSpec, datastoreName)
-
-			assert.Nil(t, err)
-			assert.Equal(t, 0, len(resp))
-		})
-	})
-
-	t.Run("GetResourceBackup", func(t *testing.T) {
-		datastoreName := models.DestinationTypeBigquery.String()
-		backupID := uuid.New()
-		backupSpec := models.BackupSpec{
-			ID:        backupID,
-			CreatedAt: time.Now().Add(time.Hour * 24 * -30),
-		}
-		t.Run("should return backup detail", func(t *testing.T) {
-			datastorer := new(mock.Datastorer)
-			defer datastorer.AssertExpectations(t)
-
-			dsRepo := new(mock.SupportedDatastoreRepo)
-			defer dsRepo.AssertExpectations(t)
-
-			backupRepo := new(mock.BackupRepo)
-			defer backupRepo.AssertExpectations(t)
-
-			dsRepo.On("GetByName", datastoreName).Return(datastorer, nil)
-			backupRepo.On("GetByID", ctx, backupID, datastorer).Return(backupSpec, nil)
-
-			service := datastore.NewService(nil, nil, dsRepo, nil, backupRepo, nil)
-			resp, err := service.GetResourceBackup(ctx, projectSpec, datastoreName, backupID)
-
-			assert.Nil(t, err)
-			assert.Equal(t, backupSpec, resp)
-		})
-		t.Run("should fail when unable to get datastore", func(t *testing.T) {
-			datastorer := new(mock.Datastorer)
-			defer datastorer.AssertExpectations(t)
-
-			dsRepo := new(mock.SupportedDatastoreRepo)
-			defer dsRepo.AssertExpectations(t)
-
-			errorMsg := "unable to get datastore"
-			dsRepo.On("GetByName", datastoreName).Return(datastorer, errors.New(errorMsg))
-
-			service := datastore.NewService(nil, nil, dsRepo, nil, nil, nil)
-			resp, err := service.GetResourceBackup(ctx, projectSpec, datastoreName, backupID)
-
-			assert.Equal(t, errorMsg, err.Error())
-			assert.Equal(t, models.BackupSpec{}, resp)
-		})
-		t.Run("should fail when unable to get backup", func(t *testing.T) {
-			datastorer := new(mock.Datastorer)
-			defer datastorer.AssertExpectations(t)
-
-			dsRepo := new(mock.SupportedDatastoreRepo)
-			defer dsRepo.AssertExpectations(t)
-
-			backupRepo := new(mock.BackupRepo)
-			defer backupRepo.AssertExpectations(t)
-
-			dsRepo.On("GetByName", datastoreName).Return(datastorer, nil)
-
-			errorMsg := "unable to get backup"
-			backupRepo.On("GetByID", ctx, backupID, datastorer).Return(models.BackupSpec{}, errors.New(errorMsg))
-
-			service := datastore.NewService(nil, nil, dsRepo, nil, backupRepo, nil)
-			resp, err := service.GetResourceBackup(ctx, projectSpec, datastoreName, backupID)
-
-			assert.Equal(t, errorMsg, err.Error())
-			assert.Equal(t, models.BackupSpec{}, resp)
-		})
-	})
-=======
->>>>>>> 19ff6d6a
 }