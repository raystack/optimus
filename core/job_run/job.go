--- conflicted
+++ resolved
@@ -73,12 +73,8 @@
 	Retry         *Retry
 	Alerts        []Alert
 	RuntimeConfig RuntimeConfig
-<<<<<<< HEAD
-	Upstream      Upstream
 	Priority      int
-=======
 	Upstreams     Upstreams
->>>>>>> eba27d40
 }
 
 func (j JobWithDetails) SLADuration() (int64, error) {
