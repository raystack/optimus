--- conflicted
+++ resolved
@@ -13,53 +13,11 @@
 
 type JobRepository interface {
 	GetJob(ctx context.Context, name tenant.ProjectName, jobName job_run.JobName) (*job_run.Job, error)
-<<<<<<< HEAD
-	GetJobDetails(ctx context.Context, name tenant.ProjectName, jobName job_run.JobName) (*job_run.JobWithDetails, error)
-=======
 	GetJobDetails(ctx context.Context, tnnt tenant.Tenant, jobNam job_run.JobName) (*job_run.JobWithDetails, error)
->>>>>>> 711e705c
 }
 
 type JobRunRepository interface {
 	GetJobRunByID(ctx context.Context, id job_run.JobRunID) (*job_run.JobRun, error)
-<<<<<<< HEAD
-	// GetJobRunByScheduledAt get the latest(by created at) job_run for a given Schedule time
-	GetJobRunByScheduledAt(ctx context.Context,
-		tenant tenant.Tenant,
-		name job_run.JobName,
-		scheduledAt time.Time) (*job_run.JobRun, error)
-	// Create add a new job_run in the DB
-	Create(ctx context.Context,
-		tenant tenant.Tenant,
-		name job_run.JobName,
-		scheduledAt time.Time,
-		slaDefinitionInSec int64) error
-	// Update update an exixting job_run in the DB
-	Update(ctx context.Context,
-		tenant tenant.Tenant,
-		name job_run.JobName,
-		scheduledAt time.Time,
-		jobRunStatus string,
-		endTime time.Time) error
-
-	// GetOperatorRun get operator run
-	GetOperatorRun(ctx context.Context,
-		operator job_run.OperatorType,
-		jobRunId uuid.UUID) (*job_run.OperatorRun, error)
-
-	// CreateOperatorRun create operator run
-	CreateOperatorRun(ctx context.Context,
-		operator job_run.OperatorType,
-		jobRunId uuid.UUID,
-		startTime time.Time) error
-
-	// UpdateOperatorRun create operator run
-	UpdateOperatorRun(ctx context.Context,
-		operator job_run.OperatorType,
-		jobRunId uuid.UUID,
-		eventTime time.Time,
-		state string) error
-=======
 	GetJobRunByScheduledAt(ctx context.Context, tenant tenant.Tenant, name job_run.JobName, scheduledAt time.Time) (*job_run.JobRun, error)
 
 	Create(ctx context.Context, tenant tenant.Tenant, name job_run.JobName, scheduledAt time.Time, slaDefinitionInSec int64) error
@@ -68,7 +26,6 @@
 	GetOperatorRun(ctx context.Context, operator job_run.OperatorType, jobRunId uuid.UUID) (*job_run.OperatorRun, error)
 	CreateOperatorRun(ctx context.Context, operator job_run.OperatorType, jobRunID uuid.UUID, startTime time.Time) error
 	UpdateOperatorRun(ctx context.Context, operator job_run.OperatorType, jobRunID uuid.UUID, eventTime time.Time, state string) error
->>>>>>> 711e705c
 }
 
 type JobInputCompiler interface {
@@ -109,11 +66,7 @@
 }
 
 func (s JobRunService) registerNewJobRun(ctx context.Context, event job_run.Event) error {
-<<<<<<< HEAD
-	job, err := s.jobSrvc.GetJobDetails(ctx, event.Tenant.ProjectName(), event.JobName)
-=======
 	job, err := s.jobRepo.GetJobDetails(ctx, event.Tenant, event.JobName)
->>>>>>> 711e705c
 	if err != nil {
 		return err
 	}
