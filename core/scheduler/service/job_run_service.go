package service

import (
	"context"
	"fmt"
	"time"

	"github.com/google/uuid"
	"github.com/odpf/salt/log"

	"github.com/odpf/optimus/core/scheduler"
	"github.com/odpf/optimus/core/tenant"
	"github.com/odpf/optimus/internal/errors"
	"github.com/odpf/optimus/internal/lib/cron"
	"github.com/odpf/optimus/internal/telemetry"
)

type metricType string

func (m metricType) String() string {
	return string(m)
}

const (
	scheduleDelay metricType = "schedule_delay"
)

type JobRepository interface {
	GetJob(ctx context.Context, name tenant.ProjectName, jobName scheduler.JobName) (*scheduler.Job, error)
	GetJobDetails(ctx context.Context, projectName tenant.ProjectName, jobName scheduler.JobName) (*scheduler.JobWithDetails, error)
	GetAll(ctx context.Context, projectName tenant.ProjectName) ([]*scheduler.JobWithDetails, error)
}

type JobRunRepository interface {
	GetByID(ctx context.Context, id scheduler.JobRunID) (*scheduler.JobRun, error)
	GetByScheduledAt(ctx context.Context, tenant tenant.Tenant, name scheduler.JobName, scheduledAt time.Time) (*scheduler.JobRun, error)
	Create(ctx context.Context, tenant tenant.Tenant, name scheduler.JobName, scheduledAt time.Time, slaDefinitionInSec int64) error
	Update(ctx context.Context, jobRunID uuid.UUID, endTime time.Time, jobRunStatus scheduler.State) error
	UpdateSLA(ctx context.Context, slaObjects []*scheduler.SLAObject) error
	UpdateMonitoring(ctx context.Context, jobRunID uuid.UUID, monitoring map[string]any) error
}

type OperatorRunRepository interface {
	GetOperatorRun(ctx context.Context, operatorName string, operator scheduler.OperatorType, jobRunID uuid.UUID) (*scheduler.OperatorRun, error)
	CreateOperatorRun(ctx context.Context, operatorName string, operator scheduler.OperatorType, jobRunID uuid.UUID, startTime time.Time) error
	UpdateOperatorRun(ctx context.Context, operator scheduler.OperatorType, jobRunID uuid.UUID, eventTime time.Time, state scheduler.State) error
}

type JobInputCompiler interface {
	Compile(ctx context.Context, job *scheduler.Job, config scheduler.RunConfig, executedAt time.Time) (*scheduler.ExecutorInput, error)
}

type PriorityResolver interface {
	Resolve(context.Context, []*scheduler.JobWithDetails) error
}

type Scheduler interface {
	GetJobRuns(ctx context.Context, t tenant.Tenant, criteria *scheduler.JobRunsCriteria, jobCron *cron.ScheduleSpec) ([]*scheduler.JobRunStatus, error)
	DeployJobs(ctx context.Context, t tenant.Tenant, jobs []*scheduler.JobWithDetails) error
	ListJobs(ctx context.Context, t tenant.Tenant) ([]string, error)
	DeleteJobs(ctx context.Context, t tenant.Tenant, jobsToDelete []string) error
}

type JobRunService struct {
	l                log.Logger
	repo             JobRunRepository
	operatorRunRepo  OperatorRunRepository
	scheduler        Scheduler
	jobRepo          JobRepository
	priorityResolver PriorityResolver
	compiler         JobInputCompiler
}

func (s *JobRunService) JobRunInput(ctx context.Context, projectName tenant.ProjectName, jobName scheduler.JobName, config scheduler.RunConfig) (*scheduler.ExecutorInput, error) {
	job, err := s.jobRepo.GetJob(ctx, projectName, jobName)
	if err != nil {
		return nil, err
	}
	// TODO: Use scheduled_at instead of executed_at for computations, for deterministic calculations
	// Todo: later, always return scheduleTime, for scheduleTimes greater than a given date
	var jobRun *scheduler.JobRun
	if config.JobRunID.IsEmpty() {
		jobRun, err = s.repo.GetByScheduledAt(ctx, job.Tenant, jobName, config.ScheduledAt)
	} else {
		jobRun, err = s.repo.GetByID(ctx, config.JobRunID)
	}
	var executedAt time.Time
	if err != nil { // Fallback for executed_at to scheduled_at
		executedAt = config.ScheduledAt
	} else {
		executedAt = jobRun.StartTime
	}
	return s.compiler.Compile(ctx, job, config, executedAt)
}

func (s *JobRunService) GetJobRuns(ctx context.Context, projectName tenant.ProjectName, jobName scheduler.JobName, criteria *scheduler.JobRunsCriteria) ([]*scheduler.JobRunStatus, error) {
	jobWithDetails, err := s.jobRepo.GetJobDetails(ctx, projectName, jobName)
	if err != nil {
		return nil, fmt.Errorf("unable to get job details from DB for jobName: %s, project:%s,  error:%w ", jobName, projectName, err)
	}
	interval := jobWithDetails.Schedule.Interval
	if interval == "" {
		return nil, fmt.Errorf("job schedule interval not found")
	}
	// jobCron
	jobCron, err := cron.ParseCronSchedule(interval)
	if err != nil {
		return nil, fmt.Errorf("unable to parse job cron interval %w", err)
	}

	if criteria.OnlyLastRun {
		return s.scheduler.GetJobRuns(ctx, jobWithDetails.Job.Tenant, criteria, jobCron)
	}
	// validate job query
	err = validateJobQuery(criteria, jobWithDetails)
	if err != nil {
		return nil, err
	}
	// get expected runs StartDate and EndDate inclusive
	expectedRuns := getExpectedRuns(jobCron, criteria.StartDate, criteria.EndDate)

	// call to airflow for get runs
	actualRuns, err := s.scheduler.GetJobRuns(ctx, jobWithDetails.Job.Tenant, criteria, jobCron)
	if err != nil {
		s.l.Error(fmt.Sprintf("unable to get job runs from airflow err: %v", err.Error()))
		actualRuns = []*scheduler.JobRunStatus{}
	}
	// mergeRuns
	totalRuns := mergeRuns(expectedRuns, actualRuns)

	// filterRuns
	result := filterRuns(totalRuns, createFilterSet(criteria.Filter))

	return result, nil
}

func getExpectedRuns(spec *cron.ScheduleSpec, startTime, endTime time.Time) []*scheduler.JobRunStatus {
	var jobRuns []*scheduler.JobRunStatus
	start := spec.Next(startTime.Add(-time.Second * 1))
	end := endTime
	exit := spec.Next(end)
	for !start.Equal(exit) {
		jobRuns = append(jobRuns, &scheduler.JobRunStatus{
			State:       scheduler.StatePending,
			ScheduledAt: start,
		})
		start = spec.Next(start)
	}
	return jobRuns
}

func mergeRuns(expected, actual []*scheduler.JobRunStatus) []*scheduler.JobRunStatus {
	var mergeRuns []*scheduler.JobRunStatus
	m := actualRunMap(actual)
	for _, exp := range expected {
		if act, ok := m[exp.ScheduledAt.UTC().String()]; ok {
			mergeRuns = append(mergeRuns, &act)
		} else {
			mergeRuns = append(mergeRuns, exp)
		}
	}
	return mergeRuns
}

func actualRunMap(runs []*scheduler.JobRunStatus) map[string]scheduler.JobRunStatus {
	m := map[string]scheduler.JobRunStatus{}
	for _, v := range runs {
		m[v.ScheduledAt.UTC().String()] = *v
	}
	return m
}

func filterRuns(runs []*scheduler.JobRunStatus, filter map[string]struct{}) []*scheduler.JobRunStatus {
	var filteredRuns []*scheduler.JobRunStatus
	if len(filter) == 0 {
		return runs
	}
	for _, v := range runs {
		if _, ok := filter[v.State.String()]; ok {
			filteredRuns = append(filteredRuns, v)
		}
	}
	return filteredRuns
}

func createFilterSet(filter []string) map[string]struct{} {
	m := map[string]struct{}{}
	for _, v := range filter {
		m[v] = struct{}{}
	}
	return m
}

func validateJobQuery(jobQuery *scheduler.JobRunsCriteria, jobWithDetails *scheduler.JobWithDetails) error {
	jobStartDate := jobWithDetails.Schedule.StartDate
	if jobStartDate.IsZero() {
		return fmt.Errorf("job schedule startDate not found in job fetched from DB")
	}
	givenStartDate := jobQuery.StartDate
	givenEndDate := jobQuery.EndDate

	if givenStartDate.Before(jobStartDate) || givenEndDate.Before(jobStartDate) {
		return fmt.Errorf("invalid date range")
	}
	return nil
}

func (s *JobRunService) registerNewJobRun(ctx context.Context, tenant tenant.Tenant, jobName scheduler.JobName, scheduledAt time.Time) error {
	job, err := s.jobRepo.GetJobDetails(ctx, tenant.ProjectName(), jobName)
	if err != nil {
		return err
	}
	slaDefinitionInSec, err := job.SLADuration()
	if err != nil {
		return err
	}
	telemetry.NewGauge("total_jobs_running", map[string]string{
		"project":   tenant.ProjectName().String(),
		"namespace": tenant.NamespaceName().String(),
	}).Inc()
	err = s.repo.Create(ctx, tenant, jobName, scheduledAt, slaDefinitionInSec)
	if err != nil {
		return err
	}

	telemetry.NewCounter("scheduler_operator_durations_seconds", map[string]string{
		"project":   tenant.ProjectName().String(),
		"namespace": tenant.NamespaceName().String(),
		"type":      scheduleDelay.String(),
	}).Add(float64(time.Now().Unix() - scheduledAt.Unix()))
	return nil
}

func (s *JobRunService) getJobRunByScheduledAt(ctx context.Context, tenant tenant.Tenant, jobName scheduler.JobName, scheduledAt time.Time) (*scheduler.JobRun, error) {
	var jobRun *scheduler.JobRun
	jobRun, err := s.repo.GetByScheduledAt(ctx, tenant, jobName, scheduledAt)
	if err != nil {
		if !errors.IsErrorType(err, errors.ErrNotFound) {
			return nil, err
		}
		err = s.registerNewJobRun(ctx, tenant, jobName, scheduledAt)
		if err != nil {
			return nil, err
		}
		jobRun, err = s.repo.GetByScheduledAt(ctx, tenant, jobName, scheduledAt)
		if err != nil {
			return nil, err
		}
	}
	return jobRun, nil
}

func (s *JobRunService) updateJobRun(ctx context.Context, event *scheduler.Event) error {
	var jobRun *scheduler.JobRun
	jobRun, err := s.getJobRunByScheduledAt(ctx, event.Tenant, event.JobName, event.JobScheduledAt)
	if err != nil {
		return err
	}
	for _, state := range scheduler.TaskEndStates {
		if event.Status == state {
			// this can go negative, because it is possible that when we deploy certain job have already started,
			// and the very first events we get are that of task end states, to handle this, we should treat the lowest
			// value as the base value.
			telemetry.NewGauge("total_jobs_running", map[string]string{
				"project":   event.Tenant.ProjectName().String(),
				"namespace": event.Tenant.NamespaceName().String(),
			}).Dec()
			break
		}
	}
	if err := s.repo.Update(ctx, jobRun.ID, event.EventTime, event.Status); err != nil {
		return err
	}
	monitoringValues := s.getMonitoringValues(event)
	return s.repo.UpdateMonitoring(ctx, jobRun.ID, monitoringValues)
}

func (*JobRunService) getMonitoringValues(event *scheduler.Event) map[string]any {
	var output map[string]any
	if value, ok := event.Values["monitoring"]; ok && value != nil {
		output, _ = value.(map[string]any)
	}
	return output
}

func (s *JobRunService) updateJobRunSLA(ctx context.Context, event *scheduler.Event) error {
	if len(event.SLAObjectList) > 0 {
		return s.repo.UpdateSLA(ctx, event.SLAObjectList)
	}
	return nil
}

func (s *JobRunService) createOperatorRun(ctx context.Context, event *scheduler.Event, operatorType scheduler.OperatorType) error {
	jobRun, err := s.getJobRunByScheduledAt(ctx, event.Tenant, event.JobName, event.JobScheduledAt)
	if err != nil {
		return err
	}
	if operatorType == scheduler.OperatorTask {
		telemetry.NewGauge("count_running_tasks", map[string]string{
			"project":   event.Tenant.ProjectName().String(),
			"namespace": event.Tenant.NamespaceName().String(),
			"type":      event.OperatorName,
		}).Inc()
	}
	return s.operatorRunRepo.CreateOperatorRun(ctx, event.OperatorName, operatorType, jobRun.ID, event.EventTime)
}

func (s *JobRunService) getOperatorRun(ctx context.Context, event *scheduler.Event, operatorType scheduler.OperatorType, jobRunID uuid.UUID) (*scheduler.OperatorRun, error) {
	var operatorRun *scheduler.OperatorRun
	operatorRun, err := s.operatorRunRepo.GetOperatorRun(ctx, event.OperatorName, operatorType, jobRunID)
	if err != nil {
		if !errors.IsErrorType(err, errors.ErrNotFound) {
			return nil, err
		}
		err = s.createOperatorRun(ctx, event, operatorType)
		if err != nil {
			return nil, err
		}
		operatorRun, err = s.operatorRunRepo.GetOperatorRun(ctx, event.OperatorName, operatorType, jobRunID)
		if err != nil {
			return nil, err
		}
	}
	return operatorRun, nil
}

func (s *JobRunService) updateOperatorRun(ctx context.Context, event *scheduler.Event, operatorType scheduler.OperatorType) error {
	jobRun, err := s.getJobRunByScheduledAt(ctx, event.Tenant, event.JobName, event.JobScheduledAt)
	if err != nil {
		return err
	}
	operatorRun, err := s.getOperatorRun(ctx, event, operatorType, jobRun.ID)
	if err != nil {
		return err
	}
	if operatorType == scheduler.OperatorTask {
		for _, state := range scheduler.TaskEndStates {
			if event.Status == state {
				// this can go negative, because it is possible that when we deploy certain job have already started,
				// and the very first events we get are that of task end states, to handle this, we should treat the lowest
				// value as the base value.
				telemetry.NewGauge("count_running_tasks", map[string]string{
					"project":   event.Tenant.ProjectName().String(),
					"namespace": event.Tenant.NamespaceName().String(),
					"type":      event.OperatorName,
				}).Dec()
				break
			}
		}
	}
	err = s.operatorRunRepo.UpdateOperatorRun(ctx, operatorType, operatorRun.ID, event.EventTime, event.Status)
	if err != nil {
		return err
	}
	telemetry.NewCounter("scheduler_operator_durations_seconds", map[string]string{
		"project":   event.Tenant.ProjectName().String(),
		"namespace": event.Tenant.NamespaceName().String(),
		"type":      operatorType.String(),
	}).Add(float64(event.EventTime.Unix() - operatorRun.StartTime.Unix()))
	return nil
}
<<<<<<< HEAD

func (s *JobRunService) logEvent(event *scheduler.Event) {
=======
func (s JobRunService) trackEvent(event scheduler.Event) {
>>>>>>> 85744ddc
	if event.Type.IsOfType(scheduler.EventCategorySLAMiss) {
		s.l.Debug(fmt.Sprintf("received event: %v, jobName: %v , slaPayload: %#v",
			event.Type, event.JobName, event.SLAObjectList))
	} else {
		s.l.Debug(fmt.Sprintf("received event: %v, eventTime: %s, jobName: %v, Operator: %v, schedule: %s, status: %s",
			event.Type, event.EventTime.Format("01/02/06 15:04:05 MST"), event.JobName, event.OperatorName, event.JobScheduledAt.Format("01/02/06 15:04:05 MST"), event.Status))
	}
	telemetry.NewGauge("scheduler_events", map[string]string{
		"project":   event.Tenant.ProjectName().String(),
		"namespace": event.Tenant.NamespaceName().String(),
		"type":      event.Type.String(),
	}).Inc()
}

<<<<<<< HEAD
func (s *JobRunService) UpdateJobState(ctx context.Context, event *scheduler.Event) error {
	s.logEvent(event)
=======
func (s JobRunService) UpdateJobState(ctx context.Context, event scheduler.Event) error {
	s.trackEvent(event)
>>>>>>> 85744ddc

	switch event.Type {
	case scheduler.SLAMissEvent:
		return s.updateJobRunSLA(ctx, event)
	case scheduler.JobSuccessEvent, scheduler.JobFailureEvent:
		return s.updateJobRun(ctx, event)
	case scheduler.TaskStartEvent:
		return s.createOperatorRun(ctx, event, scheduler.OperatorTask)
	case scheduler.TaskSuccessEvent, scheduler.TaskRetryEvent, scheduler.TaskFailEvent:
		return s.updateOperatorRun(ctx, event, scheduler.OperatorTask)
	case scheduler.SensorStartEvent:
		return s.createOperatorRun(ctx, event, scheduler.OperatorSensor)
	case scheduler.SensorSuccessEvent, scheduler.SensorRetryEvent, scheduler.SensorFailEvent:
		return s.updateOperatorRun(ctx, event, scheduler.OperatorSensor)
	case scheduler.HookStartEvent:
		return s.createOperatorRun(ctx, event, scheduler.OperatorHook)
	case scheduler.HookSuccessEvent, scheduler.HookRetryEvent, scheduler.HookFailEvent:
		return s.updateOperatorRun(ctx, event, scheduler.OperatorHook)
	default:
		return errors.InvalidArgument(scheduler.EntityEvent, "invalid event type: "+string(event.Type))
	}
}

func NewJobRunService(logger log.Logger, jobRepo JobRepository, jobRunRepo JobRunRepository,
	operatorRunRepo OperatorRunRepository, scheduler Scheduler, resolver PriorityResolver, compiler JobInputCompiler,
) *JobRunService {
	return &JobRunService{
		l:                logger,
		repo:             jobRunRepo,
		operatorRunRepo:  operatorRunRepo,
		scheduler:        scheduler,
		jobRepo:          jobRepo,
		priorityResolver: resolver,
		compiler:         compiler,
	}
}<|MERGE_RESOLUTION|>--- conflicted
+++ resolved
@@ -359,12 +359,8 @@
 	}).Add(float64(event.EventTime.Unix() - operatorRun.StartTime.Unix()))
 	return nil
 }
-<<<<<<< HEAD
-
-func (s *JobRunService) logEvent(event *scheduler.Event) {
-=======
-func (s JobRunService) trackEvent(event scheduler.Event) {
->>>>>>> 85744ddc
+
+func (s *JobRunService) trackEvent(event *scheduler.Event) {
 	if event.Type.IsOfType(scheduler.EventCategorySLAMiss) {
 		s.l.Debug(fmt.Sprintf("received event: %v, jobName: %v , slaPayload: %#v",
 			event.Type, event.JobName, event.SLAObjectList))
@@ -379,13 +375,8 @@
 	}).Inc()
 }
 
-<<<<<<< HEAD
 func (s *JobRunService) UpdateJobState(ctx context.Context, event *scheduler.Event) error {
-	s.logEvent(event)
-=======
-func (s JobRunService) UpdateJobState(ctx context.Context, event scheduler.Event) error {
 	s.trackEvent(event)
->>>>>>> 85744ddc
 
 	switch event.Type {
 	case scheduler.SLAMissEvent:
