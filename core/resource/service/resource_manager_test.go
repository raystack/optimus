package service_test

import (
	"context"
	"testing"
	"time"

	"github.com/odpf/salt/log"
	"github.com/stretchr/testify/assert"
	"github.com/stretchr/testify/mock"

	"github.com/odpf/optimus/core/resource"
	"github.com/odpf/optimus/core/resource/service"
	"github.com/odpf/optimus/core/tenant"
	"github.com/odpf/optimus/internal/errors"
)

func TestResourceManager(t *testing.T) {
	ctx := context.Background()
	tnnt, _ := tenant.NewTenant("proj", "ns")
	meta := &resource.Metadata{Description: "test resource"}
	var store resource.Store = "snowflake"

	t.Run("CreateResource", func(t *testing.T) {
		t.Run("return error when service not found for datastore", func(t *testing.T) {
			repo := new(mockRepo)
			logger := log.NewLogrus()
			manager := service.NewResourceManager(repo, logger)

			spec := map[string]any{"description": "test spec"}
			res, err := resource.NewResource("proj.ds.name1", "table", store, tnnt, meta, spec)
			assert.Nil(t, err)

			err = manager.CreateResource(ctx, res)
			assert.NotNil(t, err)
			assert.EqualError(t, err, "internal error for entity resource: datastore [snowflake] for resource [proj.ds.name1] is not found")
		})
		t.Run("return error when datastore return an error", func(t *testing.T) {
			spec := map[string]any{"description": "test spec"}
			res, err := resource.NewResource("proj.ds.name1", "table", store, tnnt, meta, spec)
			assert.Nil(t, err)
			createRequest := resource.FromExisting(res, resource.ReplaceStatus(resource.StatusToCreate))

			argMatcher := mock.MatchedBy(func(res []*resource.Resource) bool {
				if len(res) != 1 {
					return false
				}
				return res[0].Name() == createRequest.Name() && res[0].Status() == resource.StatusCreateFailure
			})
			repo := new(mockRepo)
			repo.On("UpdateStatus", ctx, argMatcher).Return(nil)
			logger := log.NewLogrus()
			manager := service.NewResourceManager(repo, logger)

			storeService := new(mockDataStore)
			storeService.On("Create", ctx, createRequest).Return(errors.InternalError("resource", "error in create", nil))
			defer storeService.AssertExpectations(t)

			manager.RegisterDatastore(store, storeService)

			err = manager.CreateResource(ctx, createRequest)
			assert.NotNil(t, err)
			assert.EqualError(t, err, "error in create resource:\n internal error for entity resource: error in create")
		})
		t.Run("return error when create fails and mark also fails", func(t *testing.T) {
			spec := map[string]any{"description": "test spec"}
			res, err := resource.NewResource("proj.ds.name1", "table", store, tnnt, meta, spec)
			assert.Nil(t, err)
			createRequest := resource.FromExisting(res, resource.ReplaceStatus(resource.StatusToCreate))

			argMatcher := mock.MatchedBy(func(res []*resource.Resource) bool {
				if len(res) != 1 {
					return false
				}
				return res[0].Name() == createRequest.Name() && res[0].Status() == resource.StatusCreateFailure
			})
			repo := new(mockRepo)
			repo.On("UpdateStatus", ctx, argMatcher).
				Return(errors.NotFound("resource", "error in update"))
			logger := log.NewLogrus()
			manager := service.NewResourceManager(repo, logger)

			storeService := new(mockDataStore)
			storeService.On("Create", ctx, createRequest).Return(errors.InvalidArgument("res", "error in create"))
			defer storeService.AssertExpectations(t)

			manager.RegisterDatastore(store, storeService)

			err = manager.CreateResource(ctx, createRequest)
			assert.NotNil(t, err)
			assert.EqualError(t, err, "error in create resource:\n invalid argument for entity res: error in "+
				"create:\n not found for entity resource: error in update")
		})
		t.Run("marks the create exist_in_store if already exists on datastore", func(t *testing.T) {
			spec := map[string]any{"description": "test spec"}
			res, err := resource.NewResource("proj.ds.name1", "table", store, tnnt, meta, spec)
			assert.Nil(t, err)
			createRequest := resource.FromExisting(res, resource.ReplaceStatus(resource.StatusToCreate))

			argMatcher := mock.MatchedBy(func(res []*resource.Resource) bool {
				if len(res) != 1 {
					return false
				}
				return res[0].Name() == createRequest.Name() && res[0].Status() == resource.StatusExistInStore
			})
			repo := new(mockRepo)
			repo.On("UpdateStatus", ctx, argMatcher).Return(nil)
			logger := log.NewLogrus()
			manager := service.NewResourceManager(repo, logger)

			storeService := new(mockDataStore)
			storeService.On("Create", ctx, createRequest).Return(errors.AlreadyExists("resource", "error in create"))
			defer storeService.AssertExpectations(t)

			manager.RegisterDatastore(store, storeService)

			err = manager.CreateResource(ctx, createRequest)
			assert.Error(t, err)
		})
		t.Run("creates the resource on the datastore", func(t *testing.T) {
			spec := map[string]any{"description": "test spec"}
			res, err := resource.NewResource("proj.ds.name1", "table", store, tnnt, meta, spec)
			assert.Nil(t, err)
			createRequest := resource.FromExisting(res, resource.ReplaceStatus(resource.StatusToCreate))

			argMatcher := mock.MatchedBy(func(res []*resource.Resource) bool {
				if len(res) != 1 {
					return false
				}
				return res[0].Name() == createRequest.Name() && res[0].Status() == resource.StatusSuccess
			})
			repo := new(mockRepo)
			repo.On("UpdateStatus", ctx, argMatcher).Return(nil)
			logger := log.NewLogrus()
			manager := service.NewResourceManager(repo, logger)

			storeService := new(mockDataStore)
			storeService.On("Create", ctx, createRequest).Return(nil)
			defer storeService.AssertExpectations(t)

			manager.RegisterDatastore(store, storeService)

			err = manager.CreateResource(ctx, createRequest)
			assert.Nil(t, err)
		})
	})
	t.Run("UpdateResource", func(t *testing.T) {
		t.Run("return error when service not found for datastore", func(t *testing.T) {
			repo := new(mockRepo)
			logger := log.NewLogrus()
			manager := service.NewResourceManager(repo, logger)

			spec := map[string]any{"description": "test spec"}
			res, err := resource.NewResource("proj.ds.name1", "table", store, tnnt, meta, spec)
			assert.Nil(t, err)

			err = manager.UpdateResource(ctx, res)
			assert.NotNil(t, err)
			assert.EqualError(t, err, "internal error for entity resource: datastore [snowflake] for resource [proj.ds.name1] is not found")
		})
		t.Run("return error when datastore return an error", func(t *testing.T) {
			spec := map[string]any{"description": "test spec"}
			res, err := resource.NewResource("proj.ds.name1", "table", store, tnnt, meta, spec)
			assert.Nil(t, err)
			updateRequest := resource.FromExisting(res, resource.ReplaceStatus(resource.StatusToUpdate))

			argMatcher := mock.MatchedBy(func(res []*resource.Resource) bool {
				if len(res) != 1 {
					return false
				}
				return res[0].Name() == updateRequest.Name() && res[0].Status() == resource.StatusUpdateFailure
			})
			repo := new(mockRepo)
			repo.On("UpdateStatus", ctx, argMatcher).Return(nil)
			logger := log.NewLogrus()
			manager := service.NewResourceManager(repo, logger)

			storeService := new(mockDataStore)
			storeService.On("Update", ctx, updateRequest).Return(errors.InternalError("resource", "error in update", nil))
			defer storeService.AssertExpectations(t)

			manager.RegisterDatastore(store, storeService)

			err = manager.UpdateResource(ctx, updateRequest)
			assert.NotNil(t, err)
			assert.EqualError(t, err, "error in update resource:\n internal error for entity resource: error in update")
		})
		t.Run("return error when update fails and mark also fails", func(t *testing.T) {
			spec := map[string]any{"description": "test spec"}
			res, err := resource.NewResource("proj.ds.name1", "table", store, tnnt, meta, spec)
			assert.Nil(t, err)
			updateRequest := resource.FromExisting(res, resource.ReplaceStatus(resource.StatusToUpdate))

			argMatcher := mock.MatchedBy(func(res []*resource.Resource) bool {
				if len(res) != 1 {
					return false
				}
				return res[0].Name() == updateRequest.Name() && res[0].Status() == resource.StatusUpdateFailure
			})
			repo := new(mockRepo)
			repo.On("UpdateStatus", ctx, argMatcher).
				Return(errors.NotFound("resource", "error in update"))
			defer repo.AssertExpectations(t)
			logger := log.NewLogrus()
			manager := service.NewResourceManager(repo, logger)

			storeService := new(mockDataStore)
			storeService.On("Update", ctx, updateRequest).Return(errors.InvalidArgument("res", "error in update"))
			defer storeService.AssertExpectations(t)

			manager.RegisterDatastore(store, storeService)

			err = manager.UpdateResource(ctx, updateRequest)
			assert.NotNil(t, err)
			assert.EqualError(t, err, "error in update resource:\n invalid argument for entity res: error in "+
				"update:\n not found for entity resource: error in update")
		})
		t.Run("updates the resource on the datastore", func(t *testing.T) {
			spec := map[string]any{"description": "test spec"}
			res, err := resource.NewResource("proj.ds.name1", "table", store, tnnt, meta, spec)
			assert.Nil(t, err)
			updateRequest := resource.FromExisting(res, resource.ReplaceStatus(resource.StatusToUpdate))

			argMatcher := mock.MatchedBy(func(res []*resource.Resource) bool {
				if len(res) != 1 {
					return false
				}
				return res[0].Name() == updateRequest.Name() && res[0].Status() == resource.StatusSuccess
			})
			repo := new(mockRepo)
			repo.On("UpdateStatus", ctx, argMatcher).Return(nil)
			logger := log.NewLogrus()
			manager := service.NewResourceManager(repo, logger)

			storeService := new(mockDataStore)
			storeService.On("Update", ctx, updateRequest).Return(nil)
			defer storeService.AssertExpectations(t)

			manager.RegisterDatastore(store, storeService)

			err = manager.UpdateResource(ctx, updateRequest)
			assert.Nil(t, err)
		})
	})
	t.Run("Validate", func(t *testing.T) {
		t.Run("return error when service not found for datastore", func(t *testing.T) {
			spec := map[string]any{"description": "test spec"}
			res, err := resource.NewResource("proj.ds.name1", "table", store, tnnt, meta, spec)
			assert.Nil(t, err)
			updateRequest := resource.FromExisting(res, resource.ReplaceStatus(resource.StatusToUpdate))

			repo := new(mockRepo)
			logger := log.NewLogrus()
			manager := service.NewResourceManager(repo, logger)

			err = manager.Validate(updateRequest)
			assert.NotNil(t, err)
			assert.ErrorContains(t, err, "datastore [snowflake] for resource [proj.ds.name1] is not found")
		})
		t.Run("returns response from the datastore", func(t *testing.T) {
			spec := map[string]any{"description": "test spec"}
			res, err := resource.NewResource("proj.ds.name1", "table", store, tnnt, meta, spec)
			assert.Nil(t, err)
			updateRequest := resource.FromExisting(res, resource.ReplaceStatus(resource.StatusToUpdate))

			logger := log.NewLogrus()
			manager := service.NewResourceManager(nil, logger)

			storeService := new(mockDataStore)
			storeService.On("Validate", updateRequest).Return(nil)
			defer storeService.AssertExpectations(t)

			manager.RegisterDatastore(store, storeService)

			err = manager.Validate(updateRequest)
			assert.NoError(t, err)
		})
	})
	t.Run("URN", func(t *testing.T) {
		t.Run("return error when service not found for datastore", func(t *testing.T) {
			spec := map[string]any{"description": "test spec"}
			res, err := resource.NewResource("proj.ds.name1", "table", store, tnnt, meta, spec)
			assert.Nil(t, err)
			updateRequest := resource.FromExisting(res, resource.ReplaceStatus(resource.StatusToUpdate))

			repo := new(mockRepo)
			logger := log.NewLogrus()
			manager := service.NewResourceManager(repo, logger)

			_, err = manager.GetURN(updateRequest)
			assert.NotNil(t, err)
			assert.ErrorContains(t, err, "datastore [snowflake] for resource [proj.ds.name1] is not found")
		})
		t.Run("returns response from the datastore", func(t *testing.T) {
			spec := map[string]any{"description": "test spec"}
			res, err := resource.NewResource("proj.ds.name1", "table", store, tnnt, meta, spec)
			assert.Nil(t, err)
			updateRequest := resource.FromExisting(res, resource.ReplaceStatus(resource.StatusToUpdate))

			logger := log.NewLogrus()
			manager := service.NewResourceManager(nil, logger)

			storeService := new(mockDataStore)
			storeService.On("GetURN", updateRequest).Return("snowflake://db.schema.table", nil)
			defer storeService.AssertExpectations(t)

			manager.RegisterDatastore(store, storeService)

			urn, err := manager.GetURN(updateRequest)
			assert.NoError(t, err)
			assert.Equal(t, "snowflake://db.schema.table", urn)
		})
	})
	t.Run("BatchUpdate", func(t *testing.T) {
		t.Run("return error when service not found for datastore", func(t *testing.T) {
			spec := map[string]any{"description": "test spec"}
			res, err := resource.NewResource("proj.ds.name1", "table", store, tnnt, meta, spec)
			assert.Nil(t, err)
			updateRequest := resource.FromExisting(res, resource.ReplaceStatus(resource.StatusToUpdate))

			repo := new(mockRepo)
			logger := log.NewLogrus()
			manager := service.NewResourceManager(repo, logger)

			err = manager.BatchUpdate(ctx, store, []*resource.Resource{updateRequest})
			assert.NotNil(t, err)
			assert.EqualError(t, err, "invalid argument for entity resource: data store service not "+
				"found for snowflake")
		})
		t.Run("return error when error in both batchUpdate and update status", func(t *testing.T) {
			spec := map[string]any{"description": "test spec"}
			res, err := resource.NewResource("proj.ds.name1", "table", store, tnnt, meta, spec)
			assert.Nil(t, err)
			updateRequest := resource.FromExisting(res, resource.ReplaceStatus(resource.StatusToUpdate))
			batchReq := []*resource.Resource{updateRequest}

			argMatcher := mock.MatchedBy(func(res []*resource.Resource) bool {
				if len(res) != 1 {
					return false
				}
				return res[0].Name() == updateRequest.Name() && res[0].Status() == resource.StatusUpdateFailure
			})
			repo := new(mockRepo)
			me := errors.NewMultiError("error in batch")
			me.Append(errors.InternalError("resource", "enable to update in data store", nil))
			repo.On("UpdateStatus", ctx, argMatcher).Return(me)
			defer repo.AssertExpectations(t)

			logger := log.NewLogrus()
			manager := service.NewResourceManager(repo, logger)

			matcher := mock.MatchedBy(func(res []*resource.Resource) bool {
				if res[0].Name() == updateRequest.Name() {
					res[0].MarkFailure()
					return true
				}
				return false
			})
			me2 := errors.NewMultiError("error in db update")
			me.Append(errors.InternalError("resource", "enable to update state in db", nil))
			storeService := new(mockDataStore)
			storeService.On("BatchUpdate", ctx, matcher).Return(me2)
			defer storeService.AssertExpectations(t)

			manager.RegisterDatastore(store, storeService)

			err = manager.BatchUpdate(ctx, store, batchReq)
			assert.NotNil(t, err)
			assert.EqualError(t, err, "error in batch update:"+
				"\n internal error for entity resource: enable to update in data store:"+
				"\n internal error for entity resource: enable to update state in db")
		})
		t.Run("returns success when no error in updating the batch", func(t *testing.T) {
			spec := map[string]any{"description": "test spec"}
			res, err := resource.NewResource("proj.ds.name1", "table", store, tnnt, meta, spec)
			assert.Nil(t, err)
			updateRequest := resource.FromExisting(res, resource.ReplaceStatus(resource.StatusToUpdate))
			batchReq := []*resource.Resource{updateRequest}
			argMatcher := mock.MatchedBy(func(res []*resource.Resource) bool {
				if len(res) != 1 {
					return false
				}
				return res[0].Name() == updateRequest.Name() && res[0].Status() == resource.StatusSuccess
			})
			repo := new(mockRepo)
			repo.On("UpdateStatus", mock.Anything, argMatcher).Return(nil)
			logger := log.NewLogrus()
			manager := service.NewResourceManager(repo, logger)

			matcher := mock.MatchedBy(func(res []*resource.Resource) bool {
				if res[0].Name() == updateRequest.Name() {
					res[0].MarkSuccess()
					return true
				}
				return false
			})
			storeService := new(mockDataStore)
			storeService.On("BatchUpdate", ctx, matcher).Return(nil)
			defer storeService.AssertExpectations(t)

			manager.RegisterDatastore(store, storeService)

			err = manager.BatchUpdate(ctx, store, batchReq)
			assert.Nil(t, err)
		})
	})
	t.Run("Backup", func(t *testing.T) {
		t.Run("return error when service not found for datastore", func(t *testing.T) {
			repo := new(mockRepo)
			logger := log.NewLogrus()
			manager := service.NewResourceManager(repo, logger)

			spec := map[string]any{"description": "test spec"}
			res, err := resource.NewResource("proj.ds.name1", resource.KindTable, store, tnnt, meta, spec)
			assert.Nil(t, err)

			createdAt := time.Date(2022, 11, 18, 1, 0, 0, 0, time.UTC)
			backup, err := resource.NewBackup(store, tnnt, []string{"p.d.t"}, "", createdAt, nil)
			assert.NoError(t, err)

			_, err = manager.Backup(ctx, backup, []*resource.Resource{res})
			assert.NotNil(t, err)
			assert.EqualError(t, err, "invalid argument for entity resource: data store service not found "+
				"for snowflake")
		})
		t.Run("runs backup in datastore", func(t *testing.T) {
			spec := map[string]any{"description": "test spec"}
			res, err := resource.NewResource("proj.ds.name1", resource.KindTable, store, tnnt, meta, spec)
			assert.Nil(t, err)

			createdAt := time.Date(2022, 11, 18, 1, 0, 0, 0, time.UTC)
			backup, err := resource.NewBackup(store, tnnt, []string{"p.d.t"}, "", createdAt, nil)
			assert.NoError(t, err)

			logger := log.NewLogrus()
			manager := service.NewResourceManager(nil, logger)

			storeService := new(mockDataStore)
			storeService.On("Backup", ctx, backup, []*resource.Resource{res}).Return(&resource.BackupResult{
				ResourceNames: []string{"proj.ds.name1"},
			}, nil)
			defer storeService.AssertExpectations(t)

			manager.RegisterDatastore(store, storeService)

			result, err := manager.Backup(ctx, backup, []*resource.Resource{res})
			assert.NoError(t, err)
			assert.Equal(t, "proj.ds.name1", result.ResourceNames[0])
		})
	})
}

type mockRepo struct {
	mock.Mock
}

func (m *mockRepo) UpdateStatus(ctx context.Context, res ...*resource.Resource) error {
	args := m.Called(ctx, res)
	return args.Error(0)
}

type mockDataStore struct {
	mock.Mock
}

func (m *mockDataStore) Create(ctx context.Context, r *resource.Resource) error {
	return m.Called(ctx, r).Error(0)
}

func (m *mockDataStore) Update(ctx context.Context, r *resource.Resource) error {
	return m.Called(ctx, r).Error(0)
}

func (m *mockDataStore) BatchUpdate(ctx context.Context, resources []*resource.Resource) error {
	return m.Called(ctx, resources).Error(0)
}

<<<<<<< HEAD
func (m *mockDataStore) Backup(ctx context.Context, backup *resource.Backup, resources []*resource.Resource) (*resource.BackupResult, error) {
	args := m.Called(ctx, backup, resources)
	if args.Get(0) == nil {
		return nil, args.Error(1)
	}
	return args.Get(0).(*resource.BackupResult), args.Error(1)
=======
func (m *mockDataStore) Validate(r *resource.Resource) error {
	return m.Called(r).Error(0)
}

func (m *mockDataStore) GetURN(r *resource.Resource) (string, error) {
	args := m.Called(r)
	return args.Get(0).(string), args.Error(1)
>>>>>>> 7382b68b
}<|MERGE_RESOLUTION|>--- conflicted
+++ resolved
@@ -411,7 +411,7 @@
 			manager := service.NewResourceManager(repo, logger)
 
 			spec := map[string]any{"description": "test spec"}
-			res, err := resource.NewResource("proj.ds.name1", resource.KindTable, store, tnnt, meta, spec)
+			res, err := resource.NewResource("proj.ds.name1", "table", store, tnnt, meta, spec)
 			assert.Nil(t, err)
 
 			createdAt := time.Date(2022, 11, 18, 1, 0, 0, 0, time.UTC)
@@ -425,7 +425,7 @@
 		})
 		t.Run("runs backup in datastore", func(t *testing.T) {
 			spec := map[string]any{"description": "test spec"}
-			res, err := resource.NewResource("proj.ds.name1", resource.KindTable, store, tnnt, meta, spec)
+			res, err := resource.NewResource("proj.ds.name1", "table", store, tnnt, meta, spec)
 			assert.Nil(t, err)
 
 			createdAt := time.Date(2022, 11, 18, 1, 0, 0, 0, time.UTC)
@@ -475,20 +475,19 @@
 	return m.Called(ctx, resources).Error(0)
 }
 
-<<<<<<< HEAD
+func (m *mockDataStore) Validate(r *resource.Resource) error {
+	return m.Called(r).Error(0)
+}
+
+func (m *mockDataStore) GetURN(r *resource.Resource) (string, error) {
+	args := m.Called(r)
+	return args.Get(0).(string), args.Error(1)
+}
+
 func (m *mockDataStore) Backup(ctx context.Context, backup *resource.Backup, resources []*resource.Resource) (*resource.BackupResult, error) {
 	args := m.Called(ctx, backup, resources)
 	if args.Get(0) == nil {
 		return nil, args.Error(1)
 	}
 	return args.Get(0).(*resource.BackupResult), args.Error(1)
-=======
-func (m *mockDataStore) Validate(r *resource.Resource) error {
-	return m.Called(r).Error(0)
-}
-
-func (m *mockDataStore) GetURN(r *resource.Resource) (string, error) {
-	args := m.Called(r)
-	return args.Get(0).(string), args.Error(1)
->>>>>>> 7382b68b
 }