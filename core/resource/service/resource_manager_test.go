package service_test

import (
	"context"
	"testing"
	"time"

	"github.com/odpf/salt/log"
	"github.com/stretchr/testify/assert"
	"github.com/stretchr/testify/mock"

	"github.com/odpf/optimus/core/resource"
	"github.com/odpf/optimus/core/resource/service"
	"github.com/odpf/optimus/core/tenant"
	"github.com/odpf/optimus/internal/errors"
)

func TestResourceManager(t *testing.T) {
	ctx := context.Background()
	tnnt, _ := tenant.NewTenant("proj", "ns")
	meta := &resource.Metadata{Description: "test resource"}
	var store resource.Store = "snowflake"

	t.Run("CreateResource", func(t *testing.T) {
		t.Run("return error when service not found for datastore", func(t *testing.T) {
			repo := new(mockRepo)
			logger := log.NewLogrus()
			manager := service.NewResourceManager(repo, logger)

			spec := map[string]any{"description": "test spec"}
			res, err := resource.NewResource("proj.ds.name1", resource.KindTable, store, tnnt, meta, spec)
			assert.Nil(t, err)

			err = manager.CreateResource(ctx, res)
			assert.NotNil(t, err)
			assert.EqualError(t, err, "internal error for entity resource: datastore [snowflake] for resource [proj.ds.name1] is not found")
		})
		t.Run("return error when datastore return an error", func(t *testing.T) {
			spec := map[string]any{"description": "test spec"}
			res, err := resource.NewResource("proj.ds.name1", resource.KindTable, store, tnnt, meta, spec)
			assert.Nil(t, err)
			createRequest := resource.FromExisting(res, resource.ReplaceStatus(resource.StatusToCreate))

			argMatcher := mock.MatchedBy(func(res []*resource.Resource) bool {
				if len(res) != 1 {
					return false
				}
				return res[0].Name() == createRequest.Name() && res[0].Status() == resource.StatusCreateFailure
			})
			repo := new(mockRepo)
			repo.On("UpdateStatus", ctx, argMatcher).Return(nil)
			logger := log.NewLogrus()
			manager := service.NewResourceManager(repo, logger)

			storeService := new(mockDataStore)
			storeService.On("Create", ctx, createRequest).Return(errors.InternalError("resource", "error in create", nil))
			defer storeService.AssertExpectations(t)

			manager.RegisterDatastore(store, storeService)

			err = manager.CreateResource(ctx, createRequest)
			assert.NotNil(t, err)
			assert.EqualError(t, err, "error in create resource:\n internal error for entity resource: error in create")
		})
		t.Run("return error when create fails and mark also fails", func(t *testing.T) {
			spec := map[string]any{"description": "test spec"}
			res, err := resource.NewResource("proj.ds.name1", resource.KindTable, store, tnnt, meta, spec)
			assert.Nil(t, err)
			createRequest := resource.FromExisting(res, resource.ReplaceStatus(resource.StatusToCreate))

			argMatcher := mock.MatchedBy(func(res []*resource.Resource) bool {
				if len(res) != 1 {
					return false
				}
				return res[0].Name() == createRequest.Name() && res[0].Status() == resource.StatusCreateFailure
			})
			repo := new(mockRepo)
			repo.On("UpdateStatus", ctx, argMatcher).
				Return(errors.NotFound("resource", "error in update"))
			logger := log.NewLogrus()
			manager := service.NewResourceManager(repo, logger)

			storeService := new(mockDataStore)
			storeService.On("Create", ctx, createRequest).Return(errors.InvalidArgument("res", "error in create"))
			defer storeService.AssertExpectations(t)

			manager.RegisterDatastore(store, storeService)

			err = manager.CreateResource(ctx, createRequest)
			assert.NotNil(t, err)
			assert.EqualError(t, err, "error in create resource:\n invalid argument for entity res: error in "+
				"create:\n not found for entity resource: error in update")
		})
		t.Run("marks the create exist_in_store if already exists on datastore", func(t *testing.T) {
			spec := map[string]any{"description": "test spec"}
			res, err := resource.NewResource("proj.ds.name1", resource.KindTable, store, tnnt, meta, spec)
			assert.Nil(t, err)
			createRequest := resource.FromExisting(res, resource.ReplaceStatus(resource.StatusToCreate))

			argMatcher := mock.MatchedBy(func(res []*resource.Resource) bool {
				if len(res) != 1 {
					return false
				}
				return res[0].Name() == createRequest.Name() && res[0].Status() == resource.StatusExistInStore
			})
			repo := new(mockRepo)
			repo.On("UpdateStatus", ctx, argMatcher).Return(nil)
			logger := log.NewLogrus()
			manager := service.NewResourceManager(repo, logger)

			storeService := new(mockDataStore)
			storeService.On("Create", ctx, createRequest).Return(errors.AlreadyExists("resource", "error in create"))
			defer storeService.AssertExpectations(t)

			manager.RegisterDatastore(store, storeService)

			err = manager.CreateResource(ctx, createRequest)
			assert.Error(t, err)
		})
		t.Run("creates the resource on the datastore", func(t *testing.T) {
			spec := map[string]any{"description": "test spec"}
			res, err := resource.NewResource("proj.ds.name1", resource.KindTable, store, tnnt, meta, spec)
			assert.Nil(t, err)
			createRequest := resource.FromExisting(res, resource.ReplaceStatus(resource.StatusToCreate))

			argMatcher := mock.MatchedBy(func(res []*resource.Resource) bool {
				if len(res) != 1 {
					return false
				}
				return res[0].Name() == createRequest.Name() && res[0].Status() == resource.StatusSuccess
			})
			repo := new(mockRepo)
			repo.On("UpdateStatus", ctx, argMatcher).Return(nil)
			logger := log.NewLogrus()
			manager := service.NewResourceManager(repo, logger)

			storeService := new(mockDataStore)
			storeService.On("Create", ctx, createRequest).Return(nil)
			defer storeService.AssertExpectations(t)

			manager.RegisterDatastore(store, storeService)

			err = manager.CreateResource(ctx, createRequest)
			assert.Nil(t, err)
		})
	})
	t.Run("UpdateResource", func(t *testing.T) {
		t.Run("return error when service not found for datastore", func(t *testing.T) {
			repo := new(mockRepo)
			logger := log.NewLogrus()
			manager := service.NewResourceManager(repo, logger)

			spec := map[string]any{"description": "test spec"}
			res, err := resource.NewResource("proj.ds.name1", resource.KindTable, store, tnnt, meta, spec)
			assert.Nil(t, err)

			err = manager.UpdateResource(ctx, res)
			assert.NotNil(t, err)
			assert.EqualError(t, err, "internal error for entity resource: datastore [snowflake] for resource [proj.ds.name1] is not found")
		})
		t.Run("return error when datastore return an error", func(t *testing.T) {
			spec := map[string]any{"description": "test spec"}
			res, err := resource.NewResource("proj.ds.name1", resource.KindTable, store, tnnt, meta, spec)
			assert.Nil(t, err)
			updateRequest := resource.FromExisting(res, resource.ReplaceStatus(resource.StatusToUpdate))

			argMatcher := mock.MatchedBy(func(res []*resource.Resource) bool {
				if len(res) != 1 {
					return false
				}
				return res[0].Name() == updateRequest.Name() && res[0].Status() == resource.StatusUpdateFailure
			})
			repo := new(mockRepo)
			repo.On("UpdateStatus", ctx, argMatcher).Return(nil)
			logger := log.NewLogrus()
			manager := service.NewResourceManager(repo, logger)

			storeService := new(mockDataStore)
			storeService.On("Update", ctx, updateRequest).Return(errors.InternalError("resource", "error in update", nil))
			defer storeService.AssertExpectations(t)

			manager.RegisterDatastore(store, storeService)

			err = manager.UpdateResource(ctx, updateRequest)
			assert.NotNil(t, err)
			assert.EqualError(t, err, "error in update resource:\n internal error for entity resource: error in update")
		})
		t.Run("return error when update fails and mark also fails", func(t *testing.T) {
			spec := map[string]any{"description": "test spec"}
			res, err := resource.NewResource("proj.ds.name1", resource.KindTable, store, tnnt, meta, spec)
			assert.Nil(t, err)
			updateRequest := resource.FromExisting(res, resource.ReplaceStatus(resource.StatusToUpdate))

			argMatcher := mock.MatchedBy(func(res []*resource.Resource) bool {
				if len(res) != 1 {
					return false
				}
				return res[0].Name() == updateRequest.Name() && res[0].Status() == resource.StatusUpdateFailure
			})
			repo := new(mockRepo)
			repo.On("UpdateStatus", ctx, argMatcher).
				Return(errors.NotFound("resource", "error in update"))
			defer repo.AssertExpectations(t)
			logger := log.NewLogrus()
			manager := service.NewResourceManager(repo, logger)

			storeService := new(mockDataStore)
			storeService.On("Update", ctx, updateRequest).Return(errors.InvalidArgument("res", "error in update"))
			defer storeService.AssertExpectations(t)

			manager.RegisterDatastore(store, storeService)

			err = manager.UpdateResource(ctx, updateRequest)
			assert.NotNil(t, err)
			assert.EqualError(t, err, "error in update resource:\n invalid argument for entity res: error in "+
				"update:\n not found for entity resource: error in update")
		})
		t.Run("updates the resource on the datastore", func(t *testing.T) {
			spec := map[string]any{"description": "test spec"}
			res, err := resource.NewResource("proj.ds.name1", resource.KindTable, store, tnnt, meta, spec)
			assert.Nil(t, err)
			updateRequest := resource.FromExisting(res, resource.ReplaceStatus(resource.StatusToUpdate))

			argMatcher := mock.MatchedBy(func(res []*resource.Resource) bool {
				if len(res) != 1 {
					return false
				}
				return res[0].Name() == updateRequest.Name() && res[0].Status() == resource.StatusSuccess
			})
			repo := new(mockRepo)
			repo.On("UpdateStatus", ctx, argMatcher).Return(nil)
			logger := log.NewLogrus()
			manager := service.NewResourceManager(repo, logger)

			storeService := new(mockDataStore)
			storeService.On("Update", ctx, updateRequest).Return(nil)
			defer storeService.AssertExpectations(t)

			manager.RegisterDatastore(store, storeService)

			err = manager.UpdateResource(ctx, updateRequest)
			assert.Nil(t, err)
		})
	})
	t.Run("BatchUpdate", func(t *testing.T) {
		t.Run("return error when service not found for datastore", func(t *testing.T) {
			spec := map[string]any{"description": "test spec"}
			res, err := resource.NewResource("proj.ds.name1", resource.KindTable, store, tnnt, meta, spec)
			assert.Nil(t, err)
			updateRequest := resource.FromExisting(res, resource.ReplaceStatus(resource.StatusToUpdate))

			repo := new(mockRepo)
			logger := log.NewLogrus()
			manager := service.NewResourceManager(repo, logger)

			err = manager.BatchUpdate(ctx, store, []*resource.Resource{updateRequest})
			assert.NotNil(t, err)
			assert.EqualError(t, err, "invalid argument for entity resource: data store service not "+
				"found for snowflake")
		})
		t.Run("return error when error in both batchUpdate and update status", func(t *testing.T) {
			spec := map[string]any{"description": "test spec"}
			res, err := resource.NewResource("proj.ds.name1", resource.KindTable, store, tnnt, meta, spec)
			assert.Nil(t, err)
			updateRequest := resource.FromExisting(res, resource.ReplaceStatus(resource.StatusToUpdate))
			batchReq := []*resource.Resource{updateRequest}

			argMatcher := mock.MatchedBy(func(res []*resource.Resource) bool {
				if len(res) != 1 {
					return false
				}
				return res[0].Name() == updateRequest.Name() && res[0].Status() == resource.StatusUpdateFailure
			})
			repo := new(mockRepo)
			me := errors.NewMultiError("error in batch")
			me.Append(errors.InternalError("resource", "enable to update in data store", nil))
			repo.On("UpdateStatus", ctx, argMatcher).Return(me)
			defer repo.AssertExpectations(t)

			logger := log.NewLogrus()
			manager := service.NewResourceManager(repo, logger)

			matcher := mock.MatchedBy(func(res []*resource.Resource) bool {
				if res[0].Name() == updateRequest.Name() {
					res[0].MarkFailure()
					return true
				}
				return false
			})
			me2 := errors.NewMultiError("error in db update")
			me.Append(errors.InternalError("resource", "enable to update state in db", nil))
			storeService := new(mockDataStore)
			storeService.On("BatchUpdate", ctx, matcher).Return(me2)
			defer storeService.AssertExpectations(t)

			manager.RegisterDatastore(store, storeService)

			err = manager.BatchUpdate(ctx, store, batchReq)
			assert.NotNil(t, err)
			assert.EqualError(t, err, "error in batch update:"+
				"\n internal error for entity resource: enable to update in data store:"+
				"\n internal error for entity resource: enable to update state in db")
		})
		t.Run("returns success when no error in updating the batch", func(t *testing.T) {
			spec := map[string]any{"description": "test spec"}
			res, err := resource.NewResource("proj.ds.name1", resource.KindTable, store, tnnt, meta, spec)
			assert.Nil(t, err)
			updateRequest := resource.FromExisting(res, resource.ReplaceStatus(resource.StatusToUpdate))
			batchReq := []*resource.Resource{updateRequest}
			argMatcher := mock.MatchedBy(func(res []*resource.Resource) bool {
				if len(res) != 1 {
					return false
				}
				return res[0].Name() == updateRequest.Name() && res[0].Status() == resource.StatusSuccess
			})
			repo := new(mockRepo)
			repo.On("UpdateStatus", mock.Anything, argMatcher).Return(nil)
			logger := log.NewLogrus()
			manager := service.NewResourceManager(repo, logger)

			matcher := mock.MatchedBy(func(res []*resource.Resource) bool {
				if res[0].Name() == updateRequest.Name() {
					res[0].MarkSuccess()
					return true
				}
				return false
			})
			storeService := new(mockDataStore)
			storeService.On("BatchUpdate", ctx, matcher).Return(nil)
			defer storeService.AssertExpectations(t)

			manager.RegisterDatastore(store, storeService)

			err = manager.BatchUpdate(ctx, store, batchReq)
			assert.Nil(t, err)
		})
	})
<<<<<<< HEAD
	t.Run("Exist", func(t *testing.T) {
		spec := map[string]any{"description": "test spec"}
		res, err := resource.NewResource("proj.ds.name1", resource.KindTable, store, tnnt, meta, spec)
		assert.Nil(t, err)

		t.Run("return false and error when datastore is not found", func(t *testing.T) {
			repo := new(mockRepo)
			logger := log.NewLogrus()
			manager := service.NewResourceManager(repo, logger)

			actualExist, actualError := manager.Exist(ctx, res)
			assert.False(t, actualExist)
			assert.ErrorContains(t, actualError, "data store service not found for snowflake")
		})
		t.Run("return false and error when datastore is found but error when checking to datastore", func(t *testing.T) {
			repo := new(mockRepo)
			logger := log.NewLogrus()
			manager := service.NewResourceManager(repo, logger)
			storeService := new(mockDataStore)
			manager.RegisterDatastore(store, storeService)

			storeService.On("Exist", ctx, res).Return(false, errors.NewError(errors.ErrNotFound, resource.EntityResource, "unknown error"))

			actualExist, actualError := manager.Exist(ctx, res)
			assert.False(t, actualExist)
			assert.ErrorContains(t, actualError, "unknown error")
		})
		t.Run("return existence status from store and nil if no error is encountered", func(t *testing.T) {
			repo := new(mockRepo)
			logger := log.NewLogrus()
			manager := service.NewResourceManager(repo, logger)
			storeService := new(mockDataStore)
			manager.RegisterDatastore(store, storeService)

			storeService.On("Exist", ctx, res).Return(true, nil)

			actualExist, actualError := manager.Exist(ctx, res)
			assert.True(t, actualExist)
			assert.NoError(t, actualError)
		})
	})
	t.Run("Backup", func(t *testing.T) {
		t.Run("return error when service not found for datastore", func(t *testing.T) {
			repo := new(mockRepo)
			logger := log.NewLogrus()
			manager := service.NewResourceManager(repo, logger)

			spec := map[string]any{"description": "test spec"}
			res, err := resource.NewResource("proj.ds.name1", resource.KindTable, store, tnnt, meta, spec)
			assert.Nil(t, err)

			createdAt := time.Date(2022, 11, 18, 1, 0, 0, 0, time.UTC)
			backup, err := resource.NewBackup(store, tnnt, []string{"p.d.t"}, "", createdAt, nil)
			assert.NoError(t, err)

			_, err = manager.Backup(ctx, backup, []*resource.Resource{res})
			assert.NotNil(t, err)
			assert.EqualError(t, err, "invalid argument for entity resource: data store service not found "+
				"for snowflake")
		})
		t.Run("runs backup in datastore", func(t *testing.T) {
			spec := map[string]any{"description": "test spec"}
			res, err := resource.NewResource("proj.ds.name1", resource.KindTable, store, tnnt, meta, spec)
			assert.Nil(t, err)

			createdAt := time.Date(2022, 11, 18, 1, 0, 0, 0, time.UTC)
			backup, err := resource.NewBackup(store, tnnt, []string{"p.d.t"}, "", createdAt, nil)
			assert.NoError(t, err)

			logger := log.NewLogrus()
			manager := service.NewResourceManager(nil, logger)

			storeService := new(mockDataStore)
			storeService.On("Backup", ctx, backup, []*resource.Resource{res}).Return(&resource.BackupResult{
				ResourceNames: []string{"proj.ds.name1"},
			}, nil)
			defer storeService.AssertExpectations(t)

			manager.RegisterDatastore(store, storeService)

			result, err := manager.Backup(ctx, backup, []*resource.Resource{res})
			assert.NoError(t, err)
			assert.Equal(t, "proj.ds.name1", result.ResourceNames[0])
		})
	})
=======
>>>>>>> 7baa9326
}

type mockRepo struct {
	mock.Mock
}

func (m *mockRepo) UpdateStatus(ctx context.Context, res ...*resource.Resource) error {
	args := m.Called(ctx, res)
	return args.Error(0)
}

type mockDataStore struct {
	mock.Mock
}

func (m *mockDataStore) Create(ctx context.Context, r *resource.Resource) error {
	return m.Called(ctx, r).Error(0)
}

func (m *mockDataStore) Update(ctx context.Context, r *resource.Resource) error {
	return m.Called(ctx, r).Error(0)
}

func (m *mockDataStore) BatchUpdate(ctx context.Context, resources []*resource.Resource) error {
	return m.Called(ctx, resources).Error(0)
<<<<<<< HEAD
}

func (m *mockDataStore) Exist(ctx context.Context, r *resource.Resource) (bool, error) {
	args := m.Called(ctx, r)
	return args.Get(0).(bool), args.Error(1)
}

func (m *mockDataStore) Backup(ctx context.Context, backup *resource.Backup, resources []*resource.Resource) (*resource.BackupResult, error) {
	args := m.Called(ctx, backup, resources)
	if args.Get(0) == nil {
		return nil, args.Error(1)
	}
	return args.Get(0).(*resource.BackupResult), args.Error(1)
=======
>>>>>>> 7baa9326
}<|MERGE_RESOLUTION|>--- conflicted
+++ resolved
@@ -335,48 +335,6 @@
 			assert.Nil(t, err)
 		})
 	})
-<<<<<<< HEAD
-	t.Run("Exist", func(t *testing.T) {
-		spec := map[string]any{"description": "test spec"}
-		res, err := resource.NewResource("proj.ds.name1", resource.KindTable, store, tnnt, meta, spec)
-		assert.Nil(t, err)
-
-		t.Run("return false and error when datastore is not found", func(t *testing.T) {
-			repo := new(mockRepo)
-			logger := log.NewLogrus()
-			manager := service.NewResourceManager(repo, logger)
-
-			actualExist, actualError := manager.Exist(ctx, res)
-			assert.False(t, actualExist)
-			assert.ErrorContains(t, actualError, "data store service not found for snowflake")
-		})
-		t.Run("return false and error when datastore is found but error when checking to datastore", func(t *testing.T) {
-			repo := new(mockRepo)
-			logger := log.NewLogrus()
-			manager := service.NewResourceManager(repo, logger)
-			storeService := new(mockDataStore)
-			manager.RegisterDatastore(store, storeService)
-
-			storeService.On("Exist", ctx, res).Return(false, errors.NewError(errors.ErrNotFound, resource.EntityResource, "unknown error"))
-
-			actualExist, actualError := manager.Exist(ctx, res)
-			assert.False(t, actualExist)
-			assert.ErrorContains(t, actualError, "unknown error")
-		})
-		t.Run("return existence status from store and nil if no error is encountered", func(t *testing.T) {
-			repo := new(mockRepo)
-			logger := log.NewLogrus()
-			manager := service.NewResourceManager(repo, logger)
-			storeService := new(mockDataStore)
-			manager.RegisterDatastore(store, storeService)
-
-			storeService.On("Exist", ctx, res).Return(true, nil)
-
-			actualExist, actualError := manager.Exist(ctx, res)
-			assert.True(t, actualExist)
-			assert.NoError(t, actualError)
-		})
-	})
 	t.Run("Backup", func(t *testing.T) {
 		t.Run("return error when service not found for datastore", func(t *testing.T) {
 			repo := new(mockRepo)
@@ -421,8 +379,6 @@
 			assert.Equal(t, "proj.ds.name1", result.ResourceNames[0])
 		})
 	})
-=======
->>>>>>> 7baa9326
 }
 
 type mockRepo struct {
@@ -448,12 +404,6 @@
 
 func (m *mockDataStore) BatchUpdate(ctx context.Context, resources []*resource.Resource) error {
 	return m.Called(ctx, resources).Error(0)
-<<<<<<< HEAD
-}
-
-func (m *mockDataStore) Exist(ctx context.Context, r *resource.Resource) (bool, error) {
-	args := m.Called(ctx, r)
-	return args.Get(0).(bool), args.Error(1)
 }
 
 func (m *mockDataStore) Backup(ctx context.Context, backup *resource.Backup, resources []*resource.Resource) (*resource.BackupResult, error) {
@@ -462,6 +412,4 @@
 		return nil, args.Error(1)
 	}
 	return args.Get(0).(*resource.BackupResult), args.Error(1)
-=======
->>>>>>> 7baa9326
 }