package v1beta1

import (
	"context"
	"fmt"
<<<<<<< HEAD
	"github.com/hashicorp/go-multierror"

=======
>>>>>>> 02b0841f
	"github.com/odpf/optimus/core/job"
	"github.com/odpf/optimus/core/tenant"
	"github.com/odpf/optimus/internal/errors"
	pb "github.com/odpf/optimus/protos/odpf/optimus/core/v1beta1"
)

type JobHandler struct {
	jobService JobService

	pb.UnimplementedJobSpecificationServiceServer
}

func NewJobHandler(jobService JobService) *JobHandler {
	return &JobHandler{jobService: jobService}
}

type JobService interface {
<<<<<<< HEAD
	// TODO: use job.Job instead of job.Spec and use one error (utilize multierror)
	Add(ctx context.Context, jobTenant tenant.Tenant, jobs []*job.Spec) (jobErrors error, err error)
	Delete(ctx context.Context, jobTenant tenant.Tenant, jobName job.Name, cleanFlag bool, forceFlag bool) (downstreamFullNames []job.FullName, err error)
=======
	Add(ctx context.Context, jobTenant tenant.Tenant, specs []*job.Spec) ([]job.Name, error)
>>>>>>> 02b0841f
}

func (jh *JobHandler) AddJobSpecifications(ctx context.Context, jobSpecRequest *pb.AddJobSpecificationsRequest) (*pb.AddJobSpecificationsResponse, error) {
	jobTenant, err := tenant.NewTenant(jobSpecRequest.ProjectName, jobSpecRequest.NamespaceName)
	if err != nil {
		return nil, errors.GRPCErr(err, "failed to add job specifications")
	}

	var jobSpecs []*job.Spec
	me := errors.NewMultiError("add specs errors")
	for _, jobProto := range jobSpecRequest.Specs {
		jobSpec, err := fromJobProto(jobProto)
		if err != nil {
			me.Append(err)
			continue
		}
		jobSpecs = append(jobSpecs, jobSpec)
	}

	addedJobNames, err := jh.jobService.Add(ctx, jobTenant, jobSpecs)
	me.Append(err)

	if len(addedJobNames) == 0 {
		return nil, errors.GRPCErr(errors.MultiToError(me), "failed to add job specifications")
	}

	responseLog := fmt.Sprintf("jobs %s are created", addedJobNames)
	if len(me.Errors) > 0 {
		responseLog = fmt.Sprintf("%s with error: %s", responseLog, errors.MultiToError(err))
	}

	return &pb.AddJobSpecificationsResponse{
		Log: responseLog,
	}, nil
}

func (jh *JobHandler) DeleteJobSpecification(ctx context.Context, deleteRequest *pb.DeleteJobSpecificationRequest) (*pb.DeleteJobSpecificationResponse, error) {
	jobTenant, err := tenant.NewTenant(deleteRequest.ProjectName, deleteRequest.NamespaceName)
	if err != nil {
		return nil, errors.GRPCErr(err, "failed to delete job specification")
	}

	jobName, err := job.NameFrom(deleteRequest.JobName)
	if err != nil {
		return nil, errors.GRPCErr(err, "failed to delete job specification")
	}

	downstreamFullNames, err := jh.jobService.Delete(ctx, jobTenant, jobName, deleteRequest.CleanHistory, deleteRequest.Force)
	if err != nil {
		return nil, errors.GRPCErr(err, "failed to delete job specification")
	}

	msg := fmt.Sprintf("job %s has been deleted", jobName)
	if deleteRequest.Force && len(downstreamFullNames) > 0 {
		msg = fmt.Sprintf("job %s has been forced deleted. these downstream will be affected: %s", jobName, downstreamFullNames)
	}

	return &pb.DeleteJobSpecificationResponse{
		Success: true,
		Message: msg,
	}, nil
}<|MERGE_RESOLUTION|>--- conflicted
+++ resolved
@@ -3,11 +3,7 @@
 import (
 	"context"
 	"fmt"
-<<<<<<< HEAD
-	"github.com/hashicorp/go-multierror"
 
-=======
->>>>>>> 02b0841f
 	"github.com/odpf/optimus/core/job"
 	"github.com/odpf/optimus/core/tenant"
 	"github.com/odpf/optimus/internal/errors"
@@ -25,13 +21,8 @@
 }
 
 type JobService interface {
-<<<<<<< HEAD
-	// TODO: use job.Job instead of job.Spec and use one error (utilize multierror)
-	Add(ctx context.Context, jobTenant tenant.Tenant, jobs []*job.Spec) (jobErrors error, err error)
+	Add(ctx context.Context, jobTenant tenant.Tenant, jobs []*job.Spec) ([]job.Name, error)
 	Delete(ctx context.Context, jobTenant tenant.Tenant, jobName job.Name, cleanFlag bool, forceFlag bool) (downstreamFullNames []job.FullName, err error)
-=======
-	Add(ctx context.Context, jobTenant tenant.Tenant, specs []*job.Spec) ([]job.Name, error)
->>>>>>> 02b0841f
 }
 
 func (jh *JobHandler) AddJobSpecifications(ctx context.Context, jobSpecRequest *pb.AddJobSpecificationsRequest) (*pb.AddJobSpecificationsResponse, error) {
