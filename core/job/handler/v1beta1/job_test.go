--- conflicted
+++ resolved
@@ -1794,11 +1794,7 @@
 				JobName:       jobA.Spec().Name().String(),
 			}
 
-<<<<<<< HEAD
-			jobTask := job.NewTaskBuilder(jobTask.Name(), jobTask.Config()).WithInfo(&plugin.Info{
-=======
-			taskInfo := &models.PluginInfoResponse{
->>>>>>> 58990455
+			taskInfo := &plugin.Info{
 				Name:        "bq2bq",
 				Description: "task info desc",
 				Image:       "odpf/bq2bq:latest",
@@ -1956,15 +1952,15 @@
 }
 
 // GetTaskInfo provides a mock function with given fields: ctx, task
-func (_m *JobService) GetTaskInfo(ctx context.Context, task job.Task) (*models.PluginInfoResponse, error) {
+func (_m *JobService) GetTaskInfo(ctx context.Context, task job.Task) (*plugin.Info, error) {
 	ret := _m.Called(ctx, task)
 
-	var r0 *models.PluginInfoResponse
-	if rf, ok := ret.Get(0).(func(context.Context, job.Task) *models.PluginInfoResponse); ok {
+	var r0 *plugin.Info
+	if rf, ok := ret.Get(0).(func(context.Context, job.Task) *plugin.Info); ok {
 		r0 = rf(ctx, task)
 	} else {
 		if ret.Get(0) != nil {
-			r0 = ret.Get(0).(*models.PluginInfoResponse)
+			r0 = ret.Get(0).(*plugin.Info)
 		}
 	}
 
