--- conflicted
+++ resolved
@@ -26,16 +26,9 @@
 	jobTaskConfig, _ := job.ConfigFrom(map[string]string{"sample_task_key": "sample_value"})
 	jobTask := job.NewTaskBuilder("bq2bq", jobTaskConfig).Build()
 	description := "sample description"
-<<<<<<< HEAD
-	labelsMap := map[string]string{"key": "value"}
-	hookName, _ := job.HookNameFrom("sample-hook")
-	hook := job.NewHook(hookName, jobTaskConfig)
-	jobAlertConfig, _ := job.NewConfig(map[string]string{"sample_alert_key": "sample_value"})
-=======
 	labels := map[string]string{"key": "value"}
 	hook, _ := job.NewHook("sample-hook", jobTaskConfig)
 	jobAlertConfig, _ := job.ConfigFrom(map[string]string{"sample_alert_key": "sample_value"})
->>>>>>> 58990455
 
 	httpUpstreamConfig := map[string]string{"host": "sample-host"}
 	httpUpstreamHeader := map[string]string{"header-key": "sample-header-val"}
@@ -54,17 +47,9 @@
 
 	t.Run("Spec", func(t *testing.T) {
 		t.Run("should return values as inserted", func(t *testing.T) {
-<<<<<<< HEAD
-			labels, err := job.NewLabels(labelsMap)
-			assert.NoError(t, err)
-
-			specA := job.NewSpecBuilder(jobVersion, "job-A", "sample-owner", jobSchedule, jobWindow, jobTask).
-=======
 			specA, err := job.NewSpecBuilder(jobVersion, "job-A", "sample-owner", jobSchedule, jobWindow, jobTask).
->>>>>>> 58990455
 				WithDescription(description).
-				WithLabels(labels).
-				WithHooks([]*job.Hook{hook}).WithAlerts([]*job.AlertSpec{alert}).
+				WithLabels(labels).WithHooks([]*job.Hook{hook}).WithAlerts([]*job.AlertSpec{alert}).
 				WithSpecUpstream(specUpstream).
 				WithAsset(asset).
 				WithMetadata(jobMetadata).
@@ -235,22 +220,6 @@
 		})
 	})
 
-<<<<<<< HEAD
-	t.Run("OwnerFrom", func(t *testing.T) {
-		t.Run("should return owner and nil error if no error found", func(t *testing.T) {
-			owner, err := job.OwnerFrom("sample-owner")
-			assert.NoError(t, err)
-			assert.Equal(t, "sample-owner", owner.String())
-		})
-		t.Run("should return error if owner is empty", func(t *testing.T) {
-			owner, err := job.OwnerFrom("")
-			assert.ErrorContains(t, err, "owner is empty")
-			assert.Empty(t, owner)
-		})
-	})
-
-=======
->>>>>>> 58990455
 	t.Run("ScheduleDateFrom", func(t *testing.T) {
 		t.Run("should not return error if date is empty", func(t *testing.T) {
 			scheduleDate, err := job.ScheduleDateFrom("")
