--- conflicted
+++ resolved
@@ -8,7 +8,6 @@
 	"github.com/odpf/optimus/core/tenant"
 	"github.com/odpf/optimus/internal/errors"
 	"github.com/odpf/optimus/internal/models"
-	"github.com/odpf/optimus/sdk/plugin"
 )
 
 const DateLayout = "2006-01-02"
@@ -354,10 +353,6 @@
 }
 
 type Task struct {
-<<<<<<< HEAD
-	info   *plugin.Info
-=======
->>>>>>> 58990455
 	name   TaskName
 	config Config
 }
@@ -370,24 +365,11 @@
 	return t.config
 }
 
-<<<<<<< HEAD
-func (t Task) Info() *plugin.Info {
-	return t.info
-}
-
-=======
->>>>>>> 58990455
 type TaskBuilder struct {
 	task Task
 }
 
-<<<<<<< HEAD
-func (t TaskBuilder) WithInfo(info *plugin.Info) *TaskBuilder {
-	task := *t.task
-	task.info = info
-=======
 func NewTaskBuilder(name TaskName, config Config) *TaskBuilder {
->>>>>>> 58990455
 	return &TaskBuilder{
 		task: Task{name: name, config: config},
 	}
